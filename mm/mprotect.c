--- conflicted
+++ resolved
@@ -38,8 +38,6 @@
 
 #include "internal.h"
 
-<<<<<<< HEAD
-=======
 static inline bool can_change_pte_writable(struct vm_area_struct *vma,
 					   unsigned long addr, pte_t pte)
 {
@@ -73,7 +71,6 @@
 	return true;
 }
 
->>>>>>> 7365df19
 static unsigned long change_pte_range(struct mmu_gather *tlb,
 		struct vm_area_struct *vma, pmd_t *pmd, unsigned long addr,
 		unsigned long end, pgprot_t newprot, unsigned long cp_flags)
@@ -199,7 +196,6 @@
 			pages++;
 		} else if (is_swap_pte(oldpte)) {
 			swp_entry_t entry = pte_to_swp_entry(oldpte);
-			struct page *page = pfn_swap_entry_to_page(entry);
 			pte_t newpte;
 
 			if (is_writable_migration_entry(entry)) {
@@ -639,11 +635,7 @@
 	vma_set_page_prot(vma);
 
 	change_protection(tlb, vma, start, end, vma->vm_page_prot,
-<<<<<<< HEAD
-			  dirty_accountable ? MM_CP_DIRTY_ACCT : 0);
-=======
 			  try_change_writable ? MM_CP_TRY_CHANGE_WRITABLE : 0);
->>>>>>> 7365df19
 
 	/*
 	 * Private VM_LOCKED VMA becoming writable: trigger COW to avoid major
