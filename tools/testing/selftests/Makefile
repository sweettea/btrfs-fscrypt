# SPDX-License-Identifier: GPL-2.0
TARGETS += alsa
TARGETS += amd-pstate
TARGETS += arm64
TARGETS += bpf
TARGETS += breakpoints
TARGETS += capabilities
TARGETS += cgroup
TARGETS += clone3
TARGETS += core
TARGETS += cpufreq
TARGETS += cpu-hotplug
TARGETS += damon
TARGETS += drivers/dma-buf
TARGETS += drivers/s390x/uvdevice
<<<<<<< HEAD
=======
TARGETS += drivers/net/bonding
TARGETS += drivers/net/team
>>>>>>> 7365df19
TARGETS += efivarfs
TARGETS += exec
TARGETS += filesystems
TARGETS += filesystems/binderfs
TARGETS += filesystems/epoll
TARGETS += filesystems/fat
TARGETS += firmware
TARGETS += fpu
TARGETS += ftrace
TARGETS += futex
TARGETS += gpio
TARGETS += intel_pstate
TARGETS += ipc
TARGETS += ir
TARGETS += kcmp
TARGETS += kexec
TARGETS += kvm
TARGETS += landlock
TARGETS += lib
TARGETS += livepatch
TARGETS += lkdtm
TARGETS += membarrier
TARGETS += memfd
TARGETS += memory-hotplug
TARGETS += mincore
TARGETS += mount
TARGETS += mount_setattr
TARGETS += move_mount_set_group
TARGETS += mqueue
TARGETS += nci
TARGETS += net
TARGETS += net/af_unix
TARGETS += net/forwarding
TARGETS += net/mptcp
TARGETS += netfilter
TARGETS += nsfs
TARGETS += pidfd
TARGETS += pid_namespace
TARGETS += powerpc
TARGETS += proc
TARGETS += pstore
TARGETS += ptrace
TARGETS += openat2
TARGETS += resctrl
TARGETS += rlimits
TARGETS += rseq
TARGETS += rtc
TARGETS += seccomp
TARGETS += sgx
TARGETS += sigaltstack
TARGETS += size
TARGETS += sparc64
TARGETS += splice
TARGETS += static_keys
TARGETS += sync
TARGETS += syscall_user_dispatch
TARGETS += sysctl
TARGETS += tc-testing
TARGETS += timens
ifneq (1, $(quicktest))
TARGETS += timers
endif
TARGETS += tmpfs
TARGETS += tpm2
TARGETS += user
TARGETS += vDSO
TARGETS += vm
TARGETS += x86
TARGETS += zram
#Please keep the TARGETS list alphabetically sorted
# Run "make quicktest=1 run_tests" or
# "make quicktest=1 kselftest" from top level Makefile

TARGETS_HOTPLUG = cpu-hotplug
TARGETS_HOTPLUG += memory-hotplug

# User can optionally provide a TARGETS skiplist.  By default we skip
# BPF since it has cutting edge build time dependencies which require
# more effort to install.
SKIP_TARGETS ?= bpf
ifneq ($(SKIP_TARGETS),)
	TMP := $(filter-out $(SKIP_TARGETS), $(TARGETS))
	override TARGETS := $(TMP)
endif

# User can set FORCE_TARGETS to 1 to require all targets to be successfully
# built; make will fail if any of the targets cannot be built. If
# FORCE_TARGETS is not set (the default), make will succeed if at least one
# of the targets gets built.
FORCE_TARGETS ?=

# Clear LDFLAGS and MAKEFLAGS when implicit rules are missing.  This provides
# implicit rules to sub-test Makefiles which avoids build failures in test
# Makefile that don't have explicit build rules.
ifeq (,$(LINK.c))
override LDFLAGS =
override MAKEFLAGS =
endif

# Append kselftest to KBUILD_OUTPUT and O to avoid cluttering
# KBUILD_OUTPUT with selftest objects and headers installed
# by selftests Makefile or lib.mk.
ifdef building_out_of_srctree
override LDFLAGS =
endif

top_srcdir ?= ../../..

ifeq ("$(origin O)", "command line")
  KBUILD_OUTPUT := $(O)
endif

ifneq ($(KBUILD_OUTPUT),)
  # Make's built-in functions such as $(abspath ...), $(realpath ...) cannot
  # expand a shell special character '~'. We use a somewhat tedious way here.
  abs_objtree := $(shell cd $(top_srcdir) && mkdir -p $(KBUILD_OUTPUT) && cd $(KBUILD_OUTPUT) && pwd)
  $(if $(abs_objtree),, \
    $(error failed to create output directory "$(KBUILD_OUTPUT)"))
  # $(realpath ...) resolves symlinks
  abs_objtree := $(realpath $(abs_objtree))
  BUILD := $(abs_objtree)/kselftest
  KHDR_INCLUDES := -isystem ${abs_objtree}/usr/include
else
  BUILD := $(CURDIR)
  abs_srctree := $(shell cd $(top_srcdir) && pwd)
  KHDR_INCLUDES := -isystem ${abs_srctree}/usr/include
  DEFAULT_INSTALL_HDR_PATH := 1
endif

# Prepare for headers install
include $(top_srcdir)/scripts/subarch.include
ARCH           ?= $(SUBARCH)
export BUILD
export KHDR_INCLUDES

# set default goal to all, so make without a target runs all, even when
# all isn't the first target in the file.
.DEFAULT_GOAL := all

all:
	@ret=1;							\
	for TARGET in $(TARGETS); do				\
		BUILD_TARGET=$$BUILD/$$TARGET;			\
		mkdir $$BUILD_TARGET  -p;			\
		$(MAKE) OUTPUT=$$BUILD_TARGET -C $$TARGET	\
				O=$(abs_objtree)		\
				$(if $(FORCE_TARGETS),|| exit);	\
		ret=$$((ret * $$?));				\
	done; exit $$ret;

run_tests: all
	@for TARGET in $(TARGETS); do \
		BUILD_TARGET=$$BUILD/$$TARGET;	\
		$(MAKE) OUTPUT=$$BUILD_TARGET -C $$TARGET run_tests \
				O=$(abs_objtree);		    \
	done;

hotplug:
	@for TARGET in $(TARGETS_HOTPLUG); do \
		BUILD_TARGET=$$BUILD/$$TARGET;	\
		$(MAKE) OUTPUT=$$BUILD_TARGET -C $$TARGET;\
	done;

run_hotplug: hotplug
	@for TARGET in $(TARGETS_HOTPLUG); do \
		BUILD_TARGET=$$BUILD/$$TARGET;	\
		$(MAKE) OUTPUT=$$BUILD_TARGET -C $$TARGET run_full_test;\
	done;

clean_hotplug:
	@for TARGET in $(TARGETS_HOTPLUG); do \
		BUILD_TARGET=$$BUILD/$$TARGET;	\
		$(MAKE) OUTPUT=$$BUILD_TARGET -C $$TARGET clean;\
	done;

run_pstore_crash:
	$(MAKE) -C pstore run_crash

# Use $BUILD as the default install root. $BUILD points to the
# right output location for the following cases:
# 1. output_dir=kernel_src
# 2. a separate output directory is specified using O= KBUILD_OUTPUT
# 3. a separate output directory is specified using KBUILD_OUTPUT
# Avoid conflict with INSTALL_PATH set by the main Makefile
#
KSFT_INSTALL_PATH ?= $(BUILD)/kselftest_install
KSFT_INSTALL_PATH := $(abspath $(KSFT_INSTALL_PATH))
# Avoid changing the rest of the logic here and lib.mk.
INSTALL_PATH := $(KSFT_INSTALL_PATH)
ALL_SCRIPT := $(INSTALL_PATH)/run_kselftest.sh
TEST_LIST := $(INSTALL_PATH)/kselftest-list.txt

install: all
ifdef INSTALL_PATH
	@# Ask all targets to install their files
	mkdir -p $(INSTALL_PATH)/kselftest
	install -m 744 kselftest/module.sh $(INSTALL_PATH)/kselftest/
	install -m 744 kselftest/runner.sh $(INSTALL_PATH)/kselftest/
	install -m 744 kselftest/prefix.pl $(INSTALL_PATH)/kselftest/
	install -m 744 run_kselftest.sh $(INSTALL_PATH)/
	rm -f $(TEST_LIST)
	@ret=1;	\
	for TARGET in $(TARGETS); do \
		BUILD_TARGET=$$BUILD/$$TARGET;	\
		$(MAKE) OUTPUT=$$BUILD_TARGET -C $$TARGET INSTALL_PATH=$(INSTALL_PATH)/$$TARGET install \
				O=$(abs_objtree)		\
				$(if $(FORCE_TARGETS),|| exit);	\
		ret=$$((ret * $$?));		\
	done; exit $$ret;


	@# Ask all targets to emit their test scripts
	@# While building kselftest-list.text skip also non-existent TARGET dirs:
	@# they could be the result of a build failure and should NOT be
	@# included in the generated runlist.
	for TARGET in $(TARGETS); do \
		BUILD_TARGET=$$BUILD/$$TARGET;	\
		[ ! -d $(INSTALL_PATH)/$$TARGET ] && echo "Skipping non-existent dir: $$TARGET" && continue; \
		echo -ne "Emit Tests for $$TARGET\n"; \
		$(MAKE) -s --no-print-directory OUTPUT=$$BUILD_TARGET COLLECTION=$$TARGET \
			-C $$TARGET emit_tests >> $(TEST_LIST); \
	done;
else
	$(error Error: set INSTALL_PATH to use install)
endif

FORMAT ?= .gz
TAR_PATH = $(abspath ${INSTALL_PATH}/kselftest-packages/kselftest.tar${FORMAT})
gen_tar: install
	@mkdir -p ${INSTALL_PATH}/kselftest-packages/
	@tar caf ${TAR_PATH} --exclude=kselftest-packages -C ${INSTALL_PATH} .
	@echo "Created ${TAR_PATH}"

clean:
	@for TARGET in $(TARGETS); do \
		BUILD_TARGET=$$BUILD/$$TARGET;	\
		$(MAKE) OUTPUT=$$BUILD_TARGET -C $$TARGET clean;\
	done;

.PHONY: all run_tests hotplug run_hotplug clean_hotplug run_pstore_crash install clean gen_tar<|MERGE_RESOLUTION|>--- conflicted
+++ resolved
@@ -13,11 +13,8 @@
 TARGETS += damon
 TARGETS += drivers/dma-buf
 TARGETS += drivers/s390x/uvdevice
-<<<<<<< HEAD
-=======
 TARGETS += drivers/net/bonding
 TARGETS += drivers/net/team
->>>>>>> 7365df19
 TARGETS += efivarfs
 TARGETS += exec
 TARGETS += filesystems
