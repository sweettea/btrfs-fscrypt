--- conflicted
+++ resolved
@@ -760,8 +760,6 @@
 	 */
 	struct drm_property *non_desktop_property;
 
-<<<<<<< HEAD
-=======
 	/**
 	 * @panel_orientation_property: Optional connector property indicating
 	 * how the lcd-panel is mounted inside the casing (e.g. normal or
@@ -769,7 +767,6 @@
 	 */
 	struct drm_property *panel_orientation_property;
 
->>>>>>> 661e50bc
 	/* dumb ioctl parameters */
 	uint32_t preferred_depth, prefer_shadow;
 
