/* SPDX-License-Identifier: GPL-2.0 */
#ifndef __LINUX_GPIO_DRIVER_H
#define __LINUX_GPIO_DRIVER_H

#include <linux/device.h>
#include <linux/types.h>
#include <linux/irq.h>
#include <linux/irqchip/chained_irq.h>
#include <linux/irqdomain.h>
#include <linux/lockdep.h>
#include <linux/pinctrl/pinctrl.h>
#include <linux/pinctrl/pinconf-generic.h>

struct gpio_desc;
struct of_phandle_args;
struct device_node;
struct seq_file;
struct gpio_device;
struct module;
enum gpiod_flags;
enum gpio_lookup_flags;

<<<<<<< HEAD
#ifdef CONFIG_GPIOLIB

#ifdef CONFIG_GPIOLIB_IRQCHIP

struct gpio_chip;

=======
>>>>>>> f2ee7314
/**
 * struct gpio_irq_chip - GPIO interrupt controller
 */
struct gpio_irq_chip {
	/**
	 * @chip:
	 *
	 * GPIO IRQ chip implementation, provided by GPIO driver.
	 */
	struct irq_chip *chip;

	/**
	 * @domain:
	 *
	 * Interrupt translation domain; responsible for mapping between GPIO
	 * hwirq number and Linux IRQ number.
	 */
	struct irq_domain *domain;

	/**
	 * @domain_ops:
	 *
	 * Table of interrupt domain operations for this IRQ chip.
	 */
	const struct irq_domain_ops *domain_ops;

#ifdef CONFIG_IRQ_DOMAIN_HIERARCHY
	/**
	 * @fwnode:
	 *
	 * Firmware node corresponding to this gpiochip/irqchip, necessary
	 * for hierarchical irqdomain support.
	 */
	struct fwnode_handle *fwnode;

	/**
	 * @parent_domain:
	 *
	 * If non-NULL, will be set as the parent of this GPIO interrupt
	 * controller's IRQ domain to establish a hierarchical interrupt
	 * domain. The presence of this will activate the hierarchical
	 * interrupt support.
	 */
	struct irq_domain *parent_domain;

	/**
	 * @child_to_parent_hwirq:
	 *
	 * This callback translates a child hardware IRQ offset to a parent
	 * hardware IRQ offset on a hierarchical interrupt chip. The child
	 * hardware IRQs correspond to the GPIO index 0..ngpio-1 (see the
	 * ngpio field of struct gpio_chip) and the corresponding parent
	 * hardware IRQ and type (such as IRQ_TYPE_*) shall be returned by
	 * the driver. The driver can calculate this from an offset or using
	 * a lookup table or whatever method is best for this chip. Return
	 * 0 on successful translation in the driver.
	 *
	 * If some ranges of hardware IRQs do not have a corresponding parent
	 * HWIRQ, return -EINVAL, but also make sure to fill in @valid_mask and
	 * @need_valid_mask to make these GPIO lines unavailable for
	 * translation.
	 */
	int (*child_to_parent_hwirq)(struct gpio_chip *chip,
				     unsigned int child_hwirq,
				     unsigned int child_type,
				     unsigned int *parent_hwirq,
				     unsigned int *parent_type);

	/**
	 * @populate_parent_fwspec:
	 *
	 * This optional callback populates the &struct irq_fwspec for the
	 * parent's IRQ domain. If this is not specified, then
	 * &gpiochip_populate_parent_fwspec_twocell will be used. A four-cell
	 * variant named &gpiochip_populate_parent_fwspec_fourcell is also
	 * available.
	 */
	void (*populate_parent_fwspec)(struct gpio_chip *chip,
				       struct irq_fwspec *fwspec,
				       unsigned int parent_hwirq,
				       unsigned int parent_type);

	/**
	 * @child_offset_to_irq:
	 *
	 * This optional callback is used to translate the child's GPIO line
	 * offset on the GPIO chip to an IRQ number for the GPIO to_irq()
	 * callback. If this is not specified, then a default callback will be
	 * provided that returns the line offset.
	 */
	unsigned int (*child_offset_to_irq)(struct gpio_chip *chip,
					    unsigned int pin);

	/**
	 * @child_irq_domain_ops:
	 *
	 * The IRQ domain operations that will be used for this GPIO IRQ
	 * chip. If no operations are provided, then default callbacks will
	 * be populated to setup the IRQ hierarchy. Some drivers need to
	 * supply their own translate function.
	 */
	struct irq_domain_ops child_irq_domain_ops;
#endif

	/**
	 * @handler:
	 *
	 * The IRQ handler to use (often a predefined IRQ core function) for
	 * GPIO IRQs, provided by GPIO driver.
	 */
	irq_flow_handler_t handler;

	/**
	 * @default_type:
	 *
	 * Default IRQ triggering type applied during GPIO driver
	 * initialization, provided by GPIO driver.
	 */
	unsigned int default_type;

	/**
	 * @lock_key:
	 *
	 * Per GPIO IRQ chip lockdep class for IRQ lock.
	 */
	struct lock_class_key *lock_key;

	/**
	 * @request_key:
	 *
	 * Per GPIO IRQ chip lockdep class for IRQ request.
	 */
	struct lock_class_key *request_key;

	/**
	 * @parent_handler:
	 *
	 * The interrupt handler for the GPIO chip's parent interrupts, may be
	 * NULL if the parent interrupts are nested rather than cascaded.
	 */
	irq_flow_handler_t parent_handler;

	/**
	 * @parent_handler_data:
	 *
	 * Data associated, and passed to, the handler for the parent
	 * interrupt.
	 */
	void *parent_handler_data;

	/**
	 * @num_parents:
	 *
	 * The number of interrupt parents of a GPIO chip.
	 */
	unsigned int num_parents;

	/**
	 * @parents:
	 *
	 * A list of interrupt parents of a GPIO chip. This is owned by the
	 * driver, so the core will only reference this list, not modify it.
	 */
	unsigned int *parents;

	/**
	 * @map:
	 *
	 * A list of interrupt parents for each line of a GPIO chip.
	 */
	unsigned int *map;

	/**
	 * @threaded:
	 *
	 * True if set the interrupt handling uses nested threads.
	 */
	bool threaded;

	/**
	 * @need_valid_mask:
	 *
	 * If set core allocates @valid_mask with all bits set to one.
	 */
	bool need_valid_mask;

	/**
	 * @valid_mask:
	 *
	 * If not %NULL holds bitmask of GPIOs which are valid to be included
	 * in IRQ domain of the chip.
	 */
	unsigned long *valid_mask;

	/**
	 * @first:
	 *
	 * Required for static IRQ allocation. If set, irq_domain_add_simple()
	 * will allocate and map all IRQs during initialization.
	 */
	unsigned int first;

	/**
	 * @irq_enable:
	 *
	 * Store old irq_chip irq_enable callback
	 */
	void		(*irq_enable)(struct irq_data *data);

	/**
	 * @irq_disable:
	 *
	 * Store old irq_chip irq_disable callback
	 */
	void		(*irq_disable)(struct irq_data *data);
};

/**
 * struct gpio_chip - abstract a GPIO controller
 * @label: a functional name for the GPIO device, such as a part
 *	number or the name of the SoC IP-block implementing it.
 * @gpiodev: the internal state holder, opaque struct
 * @parent: optional parent device providing the GPIOs
 * @owner: helps prevent removal of modules exporting active GPIOs
 * @request: optional hook for chip-specific activation, such as
 *	enabling module power and clock; may sleep
 * @free: optional hook for chip-specific deactivation, such as
 *	disabling module power and clock; may sleep
 * @get_direction: returns direction for signal "offset", 0=out, 1=in,
 *	(same as GPIOF_DIR_XXX), or negative error.
 *	It is recommended to always implement this function, even on
 *	input-only or output-only gpio chips.
 * @direction_input: configures signal "offset" as input, or returns error
 *	This can be omitted on input-only or output-only gpio chips.
 * @direction_output: configures signal "offset" as output, or returns error
 *	This can be omitted on input-only or output-only gpio chips.
 * @get: returns value for signal "offset", 0=low, 1=high, or negative error
 * @get_multiple: reads values for multiple signals defined by "mask" and
 *	stores them in "bits", returns 0 on success or negative error
 * @set: assigns output value for signal "offset"
 * @set_multiple: assigns output values for multiple signals defined by "mask"
 * @set_config: optional hook for all kinds of settings. Uses the same
 *	packed config format as generic pinconf.
 * @to_irq: optional hook supporting non-static gpio_to_irq() mappings;
 *	implementation may not sleep
 * @dbg_show: optional routine to show contents in debugfs; default code
 *	will be used when this is omitted, but custom code can show extra
 *	state (such as pullup/pulldown configuration).
 * @init_valid_mask: optional routine to initialize @valid_mask, to be used if
 *	not all GPIOs are valid.
 * @base: identifies the first GPIO number handled by this chip;
 *	or, if negative during registration, requests dynamic ID allocation.
 *	DEPRECATION: providing anything non-negative and nailing the base
 *	offset of GPIO chips is deprecated. Please pass -1 as base to
 *	let gpiolib select the chip base in all possible cases. We want to
 *	get rid of the static GPIO number space in the long run.
 * @ngpio: the number of GPIOs handled by this controller; the last GPIO
 *	handled is (base + ngpio - 1).
 * @names: if set, must be an array of strings to use as alternative
 *      names for the GPIOs in this chip. Any entry in the array
 *      may be NULL if there is no alias for the GPIO, however the
 *      array must be @ngpio entries long.  A name can include a single printk
 *      format specifier for an unsigned int.  It is substituted by the actual
 *      number of the gpio.
 * @can_sleep: flag must be set iff get()/set() methods sleep, as they
 *	must while accessing GPIO expander chips over I2C or SPI. This
 *	implies that if the chip supports IRQs, these IRQs need to be threaded
 *	as the chip access may sleep when e.g. reading out the IRQ status
 *	registers.
 * @read_reg: reader function for generic GPIO
 * @write_reg: writer function for generic GPIO
 * @be_bits: if the generic GPIO has big endian bit order (bit 31 is representing
 *	line 0, bit 30 is line 1 ... bit 0 is line 31) this is set to true by the
 *	generic GPIO core. It is for internal housekeeping only.
 * @reg_dat: data (in) register for generic GPIO
 * @reg_set: output set register (out=high) for generic GPIO
 * @reg_clr: output clear register (out=low) for generic GPIO
 * @reg_dir_out: direction out setting register for generic GPIO
 * @reg_dir_in: direction in setting register for generic GPIO
 * @bgpio_dir_unreadable: indicates that the direction register(s) cannot
 *	be read and we need to rely on out internal state tracking.
 * @bgpio_bits: number of register bits used for a generic GPIO i.e.
 *	<register width> * 8
 * @bgpio_lock: used to lock chip->bgpio_data. Also, this is needed to keep
 *	shadowed and real data registers writes together.
 * @bgpio_data:	shadowed data register for generic GPIO to clear/set bits
 *	safely.
 * @bgpio_dir: shadowed direction register for generic GPIO to clear/set
 *	direction safely. A "1" in this word means the line is set as
 *	output.
 *
 * A gpio_chip can help platforms abstract various sources of GPIOs so
 * they can all be accessed through a common programing interface.
 * Example sources would be SOC controllers, FPGAs, multifunction
 * chips, dedicated GPIO expanders, and so on.
 *
 * Each chip controls a number of signals, identified in method calls
 * by "offset" values in the range 0..(@ngpio - 1).  When those signals
 * are referenced through calls like gpio_get_value(gpio), the offset
 * is calculated by subtracting @base from the gpio number.
 */
struct gpio_chip {
	const char		*label;
	struct gpio_device	*gpiodev;
	struct device		*parent;
	struct module		*owner;

	int			(*request)(struct gpio_chip *chip,
						unsigned offset);
	void			(*free)(struct gpio_chip *chip,
						unsigned offset);
	int			(*get_direction)(struct gpio_chip *chip,
						unsigned offset);
	int			(*direction_input)(struct gpio_chip *chip,
						unsigned offset);
	int			(*direction_output)(struct gpio_chip *chip,
						unsigned offset, int value);
	int			(*get)(struct gpio_chip *chip,
						unsigned offset);
	int			(*get_multiple)(struct gpio_chip *chip,
						unsigned long *mask,
						unsigned long *bits);
	void			(*set)(struct gpio_chip *chip,
						unsigned offset, int value);
	void			(*set_multiple)(struct gpio_chip *chip,
						unsigned long *mask,
						unsigned long *bits);
	int			(*set_config)(struct gpio_chip *chip,
					      unsigned offset,
					      unsigned long config);
	int			(*to_irq)(struct gpio_chip *chip,
						unsigned offset);

	void			(*dbg_show)(struct seq_file *s,
						struct gpio_chip *chip);

	int			(*init_valid_mask)(struct gpio_chip *chip,
						   unsigned long *valid_mask,
						   unsigned int ngpios);

	int			base;
	u16			ngpio;
	const char		*const *names;
	bool			can_sleep;

#if IS_ENABLED(CONFIG_GPIO_GENERIC)
	unsigned long (*read_reg)(void __iomem *reg);
	void (*write_reg)(void __iomem *reg, unsigned long data);
	bool be_bits;
	void __iomem *reg_dat;
	void __iomem *reg_set;
	void __iomem *reg_clr;
	void __iomem *reg_dir_out;
	void __iomem *reg_dir_in;
	bool bgpio_dir_unreadable;
	int bgpio_bits;
	spinlock_t bgpio_lock;
	unsigned long bgpio_data;
	unsigned long bgpio_dir;
#endif /* CONFIG_GPIO_GENERIC */

#ifdef CONFIG_GPIOLIB_IRQCHIP
	/*
	 * With CONFIG_GPIOLIB_IRQCHIP we get an irqchip inside the gpiolib
	 * to handle IRQs for most practical cases.
	 */

	/**
	 * @irq:
	 *
	 * Integrates interrupt chip functionality with the GPIO chip. Can be
	 * used to handle IRQs for most practical cases.
	 */
	struct gpio_irq_chip irq;
#endif /* CONFIG_GPIOLIB_IRQCHIP */

	/**
	 * @valid_mask:
	 *
	 * If not %NULL holds bitmask of GPIOs which are valid to be used
	 * from the chip.
	 */
	unsigned long *valid_mask;

#if defined(CONFIG_OF_GPIO)
	/*
	 * If CONFIG_OF is enabled, then all GPIO controllers described in the
	 * device tree automatically may have an OF translation
	 */

	/**
	 * @of_node:
	 *
	 * Pointer to a device tree node representing this GPIO controller.
	 */
	struct device_node *of_node;

	/**
	 * @of_gpio_n_cells:
	 *
	 * Number of cells used to form the GPIO specifier.
	 */
	unsigned int of_gpio_n_cells;

	/**
	 * @of_xlate:
	 *
	 * Callback to translate a device tree GPIO specifier into a chip-
	 * relative GPIO number and flags.
	 */
	int (*of_xlate)(struct gpio_chip *gc,
			const struct of_phandle_args *gpiospec, u32 *flags);
#endif /* CONFIG_OF_GPIO */
};

extern const char *gpiochip_is_requested(struct gpio_chip *chip,
			unsigned offset);

/* add/remove chips */
extern int gpiochip_add_data_with_key(struct gpio_chip *chip, void *data,
				      struct lock_class_key *lock_key,
				      struct lock_class_key *request_key);

/**
 * gpiochip_add_data() - register a gpio_chip
 * @chip: the chip to register, with chip->base initialized
 * @data: driver-private data associated with this chip
 *
 * Context: potentially before irqs will work
 *
 * When gpiochip_add_data() is called very early during boot, so that GPIOs
 * can be freely used, the chip->parent device must be registered before
 * the gpio framework's arch_initcall().  Otherwise sysfs initialization
 * for GPIOs will fail rudely.
 *
 * gpiochip_add_data() must only be called after gpiolib initialization,
 * ie after core_initcall().
 *
 * If chip->base is negative, this requests dynamic assignment of
 * a range of valid GPIOs.
 *
 * Returns:
 * A negative errno if the chip can't be registered, such as because the
 * chip->base is invalid or already associated with a different chip.
 * Otherwise it returns zero as a success code.
 */
#ifdef CONFIG_LOCKDEP
#define gpiochip_add_data(chip, data) ({		\
		static struct lock_class_key lock_key;	\
		static struct lock_class_key request_key;	  \
		gpiochip_add_data_with_key(chip, data, &lock_key, \
					   &request_key);	  \
	})
#else
#define gpiochip_add_data(chip, data) gpiochip_add_data_with_key(chip, data, NULL, NULL)
#endif /* CONFIG_LOCKDEP */

static inline int gpiochip_add(struct gpio_chip *chip)
{
	return gpiochip_add_data(chip, NULL);
}
extern void gpiochip_remove(struct gpio_chip *chip);
extern int devm_gpiochip_add_data(struct device *dev, struct gpio_chip *chip,
				  void *data);

extern struct gpio_chip *gpiochip_find(void *data,
			      int (*match)(struct gpio_chip *chip, void *data));

bool gpiochip_line_is_irq(struct gpio_chip *chip, unsigned int offset);
int gpiochip_reqres_irq(struct gpio_chip *chip, unsigned int offset);
void gpiochip_relres_irq(struct gpio_chip *chip, unsigned int offset);
void gpiochip_disable_irq(struct gpio_chip *chip, unsigned int offset);
void gpiochip_enable_irq(struct gpio_chip *chip, unsigned int offset);

/* Line status inquiry for drivers */
bool gpiochip_line_is_open_drain(struct gpio_chip *chip, unsigned int offset);
bool gpiochip_line_is_open_source(struct gpio_chip *chip, unsigned int offset);

/* Sleep persistence inquiry for drivers */
bool gpiochip_line_is_persistent(struct gpio_chip *chip, unsigned int offset);
bool gpiochip_line_is_valid(const struct gpio_chip *chip, unsigned int offset);

/* get driver data */
void *gpiochip_get_data(struct gpio_chip *chip);

struct bgpio_pdata {
	const char *label;
	int base;
	int ngpio;
};

<<<<<<< HEAD
#ifdef CONFIG_IRQ_DOMAIN_HIERARCHY

void gpiochip_populate_parent_fwspec_twocell(struct gpio_chip *chip,
					     struct irq_fwspec *fwspec,
					     unsigned int parent_hwirq,
					     unsigned int parent_type);
void gpiochip_populate_parent_fwspec_fourcell(struct gpio_chip *chip,
					      struct irq_fwspec *fwspec,
					      unsigned int parent_hwirq,
					      unsigned int parent_type);

#else

static inline void gpiochip_populate_parent_fwspec_twocell(struct gpio_chip *chip,
						    struct irq_fwspec *fwspec,
						    unsigned int parent_hwirq,
						    unsigned int parent_type)
{
}

static inline void gpiochip_populate_parent_fwspec_fourcell(struct gpio_chip *chip,
						     struct irq_fwspec *fwspec,
						     unsigned int parent_hwirq,
						     unsigned int parent_type)
{
}

#endif /* CONFIG_IRQ_DOMAIN_HIERARCHY */


#if IS_ENABLED(CONFIG_GPIO_GENERIC)

=======
>>>>>>> f2ee7314
int bgpio_init(struct gpio_chip *gc, struct device *dev,
	       unsigned long sz, void __iomem *dat, void __iomem *set,
	       void __iomem *clr, void __iomem *dirout, void __iomem *dirin,
	       unsigned long flags);

#define BGPIOF_BIG_ENDIAN		BIT(0)
#define BGPIOF_UNREADABLE_REG_SET	BIT(1) /* reg_set is unreadable */
#define BGPIOF_UNREADABLE_REG_DIR	BIT(2) /* reg_dir is unreadable */
#define BGPIOF_BIG_ENDIAN_BYTE_ORDER	BIT(3)
#define BGPIOF_READ_OUTPUT_REG_SET	BIT(4) /* reg_set stores output value */
#define BGPIOF_NO_OUTPUT		BIT(5) /* only input */

int gpiochip_irq_map(struct irq_domain *d, unsigned int irq,
		     irq_hw_number_t hwirq);
void gpiochip_irq_unmap(struct irq_domain *d, unsigned int irq);

int gpiochip_irq_domain_activate(struct irq_domain *domain,
				 struct irq_data *data, bool reserve);
void gpiochip_irq_domain_deactivate(struct irq_domain *domain,
				    struct irq_data *data);

void gpiochip_set_chained_irqchip(struct gpio_chip *gpiochip,
		struct irq_chip *irqchip,
		unsigned int parent_irq,
		irq_flow_handler_t parent_handler);

void gpiochip_set_nested_irqchip(struct gpio_chip *gpiochip,
		struct irq_chip *irqchip,
		unsigned int parent_irq);

int gpiochip_irqchip_add_key(struct gpio_chip *gpiochip,
			     struct irq_chip *irqchip,
			     unsigned int first_irq,
			     irq_flow_handler_t handler,
			     unsigned int type,
			     bool threaded,
			     struct lock_class_key *lock_key,
			     struct lock_class_key *request_key);

bool gpiochip_irqchip_irq_valid(const struct gpio_chip *gpiochip,
				unsigned int offset);

#ifdef CONFIG_LOCKDEP

/*
 * Lockdep requires that each irqchip instance be created with a
 * unique key so as to avoid unnecessary warnings. This upfront
 * boilerplate static inlines provides such a key for each
 * unique instance.
 */
static inline int gpiochip_irqchip_add(struct gpio_chip *gpiochip,
				       struct irq_chip *irqchip,
				       unsigned int first_irq,
				       irq_flow_handler_t handler,
				       unsigned int type)
{
	static struct lock_class_key lock_key;
	static struct lock_class_key request_key;

	return gpiochip_irqchip_add_key(gpiochip, irqchip, first_irq,
					handler, type, false,
					&lock_key, &request_key);
}

static inline int gpiochip_irqchip_add_nested(struct gpio_chip *gpiochip,
			  struct irq_chip *irqchip,
			  unsigned int first_irq,
			  irq_flow_handler_t handler,
			  unsigned int type)
{

	static struct lock_class_key lock_key;
	static struct lock_class_key request_key;

	return gpiochip_irqchip_add_key(gpiochip, irqchip, first_irq,
					handler, type, true,
					&lock_key, &request_key);
}
#else /* ! CONFIG_LOCKDEP */
static inline int gpiochip_irqchip_add(struct gpio_chip *gpiochip,
				       struct irq_chip *irqchip,
				       unsigned int first_irq,
				       irq_flow_handler_t handler,
				       unsigned int type)
{
	return gpiochip_irqchip_add_key(gpiochip, irqchip, first_irq,
					handler, type, false, NULL, NULL);
}

static inline int gpiochip_irqchip_add_nested(struct gpio_chip *gpiochip,
			  struct irq_chip *irqchip,
			  unsigned int first_irq,
			  irq_flow_handler_t handler,
			  unsigned int type)
{
	return gpiochip_irqchip_add_key(gpiochip, irqchip, first_irq,
					handler, type, true, NULL, NULL);
}
#endif /* CONFIG_LOCKDEP */

int gpiochip_generic_request(struct gpio_chip *chip, unsigned offset);
void gpiochip_generic_free(struct gpio_chip *chip, unsigned offset);
int gpiochip_generic_config(struct gpio_chip *chip, unsigned offset,
			    unsigned long config);

/**
 * struct gpio_pin_range - pin range controlled by a gpio chip
 * @node: list for maintaining set of pin ranges, used internally
 * @pctldev: pinctrl device which handles corresponding pins
 * @range: actual range of pins controlled by a gpio controller
 */
struct gpio_pin_range {
	struct list_head node;
	struct pinctrl_dev *pctldev;
	struct pinctrl_gpio_range range;
};

#ifdef CONFIG_PINCTRL

int gpiochip_add_pin_range(struct gpio_chip *chip, const char *pinctl_name,
			   unsigned int gpio_offset, unsigned int pin_offset,
			   unsigned int npins);
int gpiochip_add_pingroup_range(struct gpio_chip *chip,
			struct pinctrl_dev *pctldev,
			unsigned int gpio_offset, const char *pin_group);
void gpiochip_remove_pin_ranges(struct gpio_chip *chip);

#else /* ! CONFIG_PINCTRL */

static inline int
gpiochip_add_pin_range(struct gpio_chip *chip, const char *pinctl_name,
		       unsigned int gpio_offset, unsigned int pin_offset,
		       unsigned int npins)
{
	return 0;
}
static inline int
gpiochip_add_pingroup_range(struct gpio_chip *chip,
			struct pinctrl_dev *pctldev,
			unsigned int gpio_offset, const char *pin_group)
{
	return 0;
}

static inline void
gpiochip_remove_pin_ranges(struct gpio_chip *chip)
{
}

#endif /* CONFIG_PINCTRL */

struct gpio_desc *gpiochip_request_own_desc(struct gpio_chip *chip, u16 hwnum,
					    const char *label,
					    enum gpio_lookup_flags lflags,
					    enum gpiod_flags dflags);
void gpiochip_free_own_desc(struct gpio_desc *desc);

void devprop_gpiochip_set_names(struct gpio_chip *chip,
				const struct fwnode_handle *fwnode);

<<<<<<< HEAD
/* lock/unlock as IRQ */
int gpiochip_lock_as_irq(struct gpio_chip *chip, unsigned int offset);
void gpiochip_unlock_as_irq(struct gpio_chip *chip, unsigned int offset);
=======

#ifdef CONFIG_GPIOLIB

struct gpio_chip *gpiod_to_chip(const struct gpio_desc *desc);
>>>>>>> f2ee7314

#else /* CONFIG_GPIOLIB */

static inline struct gpio_chip *gpiod_to_chip(const struct gpio_desc *desc)
{
	/* GPIO can never have been requested */
	WARN_ON(1);
	return ERR_PTR(-ENODEV);
}

static inline int gpiochip_lock_as_irq(struct gpio_chip *chip,
				       unsigned int offset)
{
	WARN_ON(1);
	return -EINVAL;
}

static inline void gpiochip_unlock_as_irq(struct gpio_chip *chip,
					  unsigned int offset)
{
	WARN_ON(1);
}
#endif /* CONFIG_GPIOLIB */

#endif /* __LINUX_GPIO_DRIVER_H */<|MERGE_RESOLUTION|>--- conflicted
+++ resolved
@@ -20,15 +20,8 @@
 enum gpiod_flags;
 enum gpio_lookup_flags;
 
-<<<<<<< HEAD
-#ifdef CONFIG_GPIOLIB
-
-#ifdef CONFIG_GPIOLIB_IRQCHIP
-
 struct gpio_chip;
 
-=======
->>>>>>> f2ee7314
 /**
  * struct gpio_irq_chip - GPIO interrupt controller
  */
@@ -520,7 +513,6 @@
 	int ngpio;
 };
 
-<<<<<<< HEAD
 #ifdef CONFIG_IRQ_DOMAIN_HIERARCHY
 
 void gpiochip_populate_parent_fwspec_twocell(struct gpio_chip *chip,
@@ -550,11 +542,6 @@
 
 #endif /* CONFIG_IRQ_DOMAIN_HIERARCHY */
 
-
-#if IS_ENABLED(CONFIG_GPIO_GENERIC)
-
-=======
->>>>>>> f2ee7314
 int bgpio_init(struct gpio_chip *gc, struct device *dev,
 	       unsigned long sz, void __iomem *dat, void __iomem *set,
 	       void __iomem *clr, void __iomem *dirout, void __iomem *dirin,
@@ -715,16 +702,13 @@
 void devprop_gpiochip_set_names(struct gpio_chip *chip,
 				const struct fwnode_handle *fwnode);
 
-<<<<<<< HEAD
 /* lock/unlock as IRQ */
 int gpiochip_lock_as_irq(struct gpio_chip *chip, unsigned int offset);
 void gpiochip_unlock_as_irq(struct gpio_chip *chip, unsigned int offset);
-=======
 
 #ifdef CONFIG_GPIOLIB
 
 struct gpio_chip *gpiod_to_chip(const struct gpio_desc *desc);
->>>>>>> f2ee7314
 
 #else /* CONFIG_GPIOLIB */
 
