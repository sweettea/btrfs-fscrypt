/* SPDX-License-Identifier: GPL-2.0 */
/*
 * Written by Mark Hemment, 1996 (markhe@nextd.demon.co.uk).
 *
 * (C) SGI 2006, Christoph Lameter
 * 	Cleaned up and restructured to ease the addition of alternative
 * 	implementations of SLAB allocators.
 * (C) Linux Foundation 2008-2013
 *      Unified interface for all slab allocators
 */

#ifndef _LINUX_SLAB_H
#define	_LINUX_SLAB_H

#include <linux/cache.h>
#include <linux/gfp.h>
#include <linux/overflow.h>
#include <linux/types.h>
#include <linux/workqueue.h>
#include <linux/percpu-refcount.h>
#include <linux/cleanup.h>
#include <linux/hash.h>

enum _slab_flag_bits {
	_SLAB_CONSISTENCY_CHECKS,
	_SLAB_RED_ZONE,
	_SLAB_POISON,
	_SLAB_KMALLOC,
	_SLAB_HWCACHE_ALIGN,
	_SLAB_CACHE_DMA,
	_SLAB_CACHE_DMA32,
	_SLAB_STORE_USER,
	_SLAB_PANIC,
	_SLAB_TYPESAFE_BY_RCU,
	_SLAB_TRACE,
#ifdef CONFIG_DEBUG_OBJECTS
	_SLAB_DEBUG_OBJECTS,
#endif
	_SLAB_NOLEAKTRACE,
	_SLAB_NO_MERGE,
#ifdef CONFIG_FAILSLAB
	_SLAB_FAILSLAB,
#endif
#ifdef CONFIG_MEMCG_KMEM
	_SLAB_ACCOUNT,
#endif
#ifdef CONFIG_KASAN_GENERIC
	_SLAB_KASAN,
#endif
	_SLAB_NO_USER_FLAGS,
#ifdef CONFIG_KFENCE
	_SLAB_SKIP_KFENCE,
#endif
#ifndef CONFIG_SLUB_TINY
	_SLAB_RECLAIM_ACCOUNT,
#endif
	_SLAB_OBJECT_POISON,
	_SLAB_CMPXCHG_DOUBLE,
#ifdef CONFIG_SLAB_OBJ_EXT
	_SLAB_NO_OBJ_EXT,
#endif
	_SLAB_FLAGS_LAST_BIT
};

#define __SLAB_FLAG_BIT(nr)	((slab_flags_t __force)(1U << (nr)))
#define __SLAB_FLAG_UNUSED	((slab_flags_t __force)(0U))

/*
 * Flags to pass to kmem_cache_create().
 * The ones marked DEBUG need CONFIG_SLUB_DEBUG enabled, otherwise are no-op
 */
/* DEBUG: Perform (expensive) checks on alloc/free */
#define SLAB_CONSISTENCY_CHECKS	__SLAB_FLAG_BIT(_SLAB_CONSISTENCY_CHECKS)
/* DEBUG: Red zone objs in a cache */
#define SLAB_RED_ZONE		__SLAB_FLAG_BIT(_SLAB_RED_ZONE)
/* DEBUG: Poison objects */
#define SLAB_POISON		__SLAB_FLAG_BIT(_SLAB_POISON)
/* Indicate a kmalloc slab */
#define SLAB_KMALLOC		__SLAB_FLAG_BIT(_SLAB_KMALLOC)
/* Align objs on cache lines */
#define SLAB_HWCACHE_ALIGN	__SLAB_FLAG_BIT(_SLAB_HWCACHE_ALIGN)
/* Use GFP_DMA memory */
#define SLAB_CACHE_DMA		__SLAB_FLAG_BIT(_SLAB_CACHE_DMA)
/* Use GFP_DMA32 memory */
#define SLAB_CACHE_DMA32	__SLAB_FLAG_BIT(_SLAB_CACHE_DMA32)
/* DEBUG: Store the last owner for bug hunting */
#define SLAB_STORE_USER		__SLAB_FLAG_BIT(_SLAB_STORE_USER)
/* Panic if kmem_cache_create() fails */
#define SLAB_PANIC		__SLAB_FLAG_BIT(_SLAB_PANIC)
/*
 * SLAB_TYPESAFE_BY_RCU - **WARNING** READ THIS!
 *
 * This delays freeing the SLAB page by a grace period, it does _NOT_
 * delay object freeing. This means that if you do kmem_cache_free()
 * that memory location is free to be reused at any time. Thus it may
 * be possible to see another object there in the same RCU grace period.
 *
 * This feature only ensures the memory location backing the object
 * stays valid, the trick to using this is relying on an independent
 * object validation pass. Something like:
 *
 * begin:
 *  rcu_read_lock();
 *  obj = lockless_lookup(key);
 *  if (obj) {
 *    if (!try_get_ref(obj)) // might fail for free objects
 *      rcu_read_unlock();
 *      goto begin;
 *
 *    if (obj->key != key) { // not the object we expected
 *      put_ref(obj);
 *      rcu_read_unlock();
 *      goto begin;
 *    }
 *  }
 *  rcu_read_unlock();
 *
 * This is useful if we need to approach a kernel structure obliquely,
 * from its address obtained without the usual locking. We can lock
 * the structure to stabilize it and check it's still at the given address,
 * only if we can be sure that the memory has not been meanwhile reused
 * for some other kind of object (which our subsystem's lock might corrupt).
 *
 * rcu_read_lock before reading the address, then rcu_read_unlock after
 * taking the spinlock within the structure expected at that address.
 *
 * Note that it is not possible to acquire a lock within a structure
 * allocated with SLAB_TYPESAFE_BY_RCU without first acquiring a reference
 * as described above.  The reason is that SLAB_TYPESAFE_BY_RCU pages
 * are not zeroed before being given to the slab, which means that any
 * locks must be initialized after each and every kmem_struct_alloc().
 * Alternatively, make the ctor passed to kmem_cache_create() initialize
 * the locks at page-allocation time, as is done in __i915_request_ctor(),
 * sighand_ctor(), and anon_vma_ctor().  Such a ctor permits readers
 * to safely acquire those ctor-initialized locks under rcu_read_lock()
 * protection.
 *
 * Note that SLAB_TYPESAFE_BY_RCU was originally named SLAB_DESTROY_BY_RCU.
 */
/* Defer freeing slabs to RCU */
#define SLAB_TYPESAFE_BY_RCU	__SLAB_FLAG_BIT(_SLAB_TYPESAFE_BY_RCU)
/* Trace allocations and frees */
#define SLAB_TRACE		__SLAB_FLAG_BIT(_SLAB_TRACE)

/* Flag to prevent checks on free */
#ifdef CONFIG_DEBUG_OBJECTS
# define SLAB_DEBUG_OBJECTS	__SLAB_FLAG_BIT(_SLAB_DEBUG_OBJECTS)
#else
# define SLAB_DEBUG_OBJECTS	__SLAB_FLAG_UNUSED
#endif

/* Avoid kmemleak tracing */
#define SLAB_NOLEAKTRACE	__SLAB_FLAG_BIT(_SLAB_NOLEAKTRACE)

/*
 * Prevent merging with compatible kmem caches. This flag should be used
 * cautiously. Valid use cases:
 *
 * - caches created for self-tests (e.g. kunit)
 * - general caches created and used by a subsystem, only when a
 *   (subsystem-specific) debug option is enabled
 * - performance critical caches, should be very rare and consulted with slab
 *   maintainers, and not used together with CONFIG_SLUB_TINY
 */
#define SLAB_NO_MERGE		__SLAB_FLAG_BIT(_SLAB_NO_MERGE)

/* Fault injection mark */
#ifdef CONFIG_FAILSLAB
# define SLAB_FAILSLAB		__SLAB_FLAG_BIT(_SLAB_FAILSLAB)
#else
# define SLAB_FAILSLAB		__SLAB_FLAG_UNUSED
#endif
/* Account to memcg */
#ifdef CONFIG_MEMCG_KMEM
# define SLAB_ACCOUNT		__SLAB_FLAG_BIT(_SLAB_ACCOUNT)
#else
# define SLAB_ACCOUNT		__SLAB_FLAG_UNUSED
#endif

#ifdef CONFIG_KASAN_GENERIC
#define SLAB_KASAN		__SLAB_FLAG_BIT(_SLAB_KASAN)
#else
#define SLAB_KASAN		__SLAB_FLAG_UNUSED
#endif

/*
 * Ignore user specified debugging flags.
 * Intended for caches created for self-tests so they have only flags
 * specified in the code and other flags are ignored.
 */
#define SLAB_NO_USER_FLAGS	__SLAB_FLAG_BIT(_SLAB_NO_USER_FLAGS)

#ifdef CONFIG_KFENCE
#define SLAB_SKIP_KFENCE	__SLAB_FLAG_BIT(_SLAB_SKIP_KFENCE)
#else
#define SLAB_SKIP_KFENCE	__SLAB_FLAG_UNUSED
#endif

/* The following flags affect the page allocator grouping pages by mobility */
/* Objects are reclaimable */
#ifndef CONFIG_SLUB_TINY
#define SLAB_RECLAIM_ACCOUNT	__SLAB_FLAG_BIT(_SLAB_RECLAIM_ACCOUNT)
#else
#define SLAB_RECLAIM_ACCOUNT	__SLAB_FLAG_UNUSED
#endif
#define SLAB_TEMPORARY		SLAB_RECLAIM_ACCOUNT	/* Objects are short-lived */

/* Slab created using create_boot_cache */
#ifdef CONFIG_SLAB_OBJ_EXT
#define SLAB_NO_OBJ_EXT		__SLAB_FLAG_BIT(_SLAB_NO_OBJ_EXT)
#else
#define SLAB_NO_OBJ_EXT		__SLAB_FLAG_UNUSED
#endif

/*
 * ZERO_SIZE_PTR will be returned for zero sized kmalloc requests.
 *
 * Dereferencing ZERO_SIZE_PTR will lead to a distinct access fault.
 *
 * ZERO_SIZE_PTR can be passed to kfree though in the same way that NULL can.
 * Both make kfree a no-op.
 */
#define ZERO_SIZE_PTR ((void *)16)

#define ZERO_OR_NULL_PTR(x) ((unsigned long)(x) <= \
				(unsigned long)ZERO_SIZE_PTR)

#include <linux/kasan.h>

struct list_lru;
struct mem_cgroup;
/*
 * struct kmem_cache related prototypes
 */
bool slab_is_available(void);

struct kmem_cache *kmem_cache_create(const char *name, unsigned int size,
			unsigned int align, slab_flags_t flags,
			void (*ctor)(void *));
struct kmem_cache *kmem_cache_create_usercopy(const char *name,
			unsigned int size, unsigned int align,
			slab_flags_t flags,
			unsigned int useroffset, unsigned int usersize,
			void (*ctor)(void *));
void kmem_cache_destroy(struct kmem_cache *s);
int kmem_cache_shrink(struct kmem_cache *s);

/*
 * Please use this macro to create slab caches. Simply specify the
 * name of the structure and maybe some flags that are listed above.
 *
 * The alignment of the struct determines object alignment. If you
 * f.e. add ____cacheline_aligned_in_smp to the struct declaration
 * then the objects will be properly aligned in SMP configurations.
 */
#define KMEM_CACHE(__struct, __flags)					\
		kmem_cache_create(#__struct, sizeof(struct __struct),	\
			__alignof__(struct __struct), (__flags), NULL)

/*
 * To whitelist a single field for copying to/from usercopy, use this
 * macro instead for KMEM_CACHE() above.
 */
#define KMEM_CACHE_USERCOPY(__struct, __flags, __field)			\
		kmem_cache_create_usercopy(#__struct,			\
			sizeof(struct __struct),			\
			__alignof__(struct __struct), (__flags),	\
			offsetof(struct __struct, __field),		\
			sizeof_field(struct __struct, __field), NULL)

/*
 * Common kmalloc functions provided by all allocators
 */
void * __must_check krealloc_noprof(const void *objp, size_t new_size,
				    gfp_t flags) __realloc_size(2);
#define krealloc(...)				alloc_hooks(krealloc_noprof(__VA_ARGS__))

void kfree(const void *objp);
void kfree_sensitive(const void *objp);
size_t __ksize(const void *objp);

DEFINE_FREE(kfree, void *, if (!IS_ERR_OR_NULL(_T)) kfree(_T))

/**
 * ksize - Report actual allocation size of associated object
 *
 * @objp: Pointer returned from a prior kmalloc()-family allocation.
 *
 * This should not be used for writing beyond the originally requested
 * allocation size. Either use krealloc() or round up the allocation size
 * with kmalloc_size_roundup() prior to allocation. If this is used to
 * access beyond the originally requested allocation size, UBSAN_BOUNDS
 * and/or FORTIFY_SOURCE may trip, since they only know about the
 * originally allocated size via the __alloc_size attribute.
 */
size_t ksize(const void *objp);

#ifdef CONFIG_PRINTK
bool kmem_dump_obj(void *object);
#else
static inline bool kmem_dump_obj(void *object) { return false; }
#endif

/*
 * Some archs want to perform DMA into kmalloc caches and need a guaranteed
 * alignment larger than the alignment of a 64-bit integer.
 * Setting ARCH_DMA_MINALIGN in arch headers allows that.
 */
#ifdef ARCH_HAS_DMA_MINALIGN
#if ARCH_DMA_MINALIGN > 8 && !defined(ARCH_KMALLOC_MINALIGN)
#define ARCH_KMALLOC_MINALIGN ARCH_DMA_MINALIGN
#endif
#endif

#ifndef ARCH_KMALLOC_MINALIGN
#define ARCH_KMALLOC_MINALIGN __alignof__(unsigned long long)
#elif ARCH_KMALLOC_MINALIGN > 8
#define KMALLOC_MIN_SIZE ARCH_KMALLOC_MINALIGN
#define KMALLOC_SHIFT_LOW ilog2(KMALLOC_MIN_SIZE)
#endif

/*
 * Setting ARCH_SLAB_MINALIGN in arch headers allows a different alignment.
 * Intended for arches that get misalignment faults even for 64 bit integer
 * aligned buffers.
 */
#ifndef ARCH_SLAB_MINALIGN
#define ARCH_SLAB_MINALIGN __alignof__(unsigned long long)
#endif

/*
 * Arches can define this function if they want to decide the minimum slab
 * alignment at runtime. The value returned by the function must be a power
 * of two and >= ARCH_SLAB_MINALIGN.
 */
#ifndef arch_slab_minalign
static inline unsigned int arch_slab_minalign(void)
{
	return ARCH_SLAB_MINALIGN;
}
#endif

/*
 * kmem_cache_alloc and friends return pointers aligned to ARCH_SLAB_MINALIGN.
 * kmalloc and friends return pointers aligned to both ARCH_KMALLOC_MINALIGN
 * and ARCH_SLAB_MINALIGN, but here we only assume the former alignment.
 */
#define __assume_kmalloc_alignment __assume_aligned(ARCH_KMALLOC_MINALIGN)
#define __assume_slab_alignment __assume_aligned(ARCH_SLAB_MINALIGN)
#define __assume_page_alignment __assume_aligned(PAGE_SIZE)

/*
 * Kmalloc array related definitions
 */

/*
 * SLUB directly allocates requests fitting in to an order-1 page
 * (PAGE_SIZE*2).  Larger requests are passed to the page allocator.
 */
#define KMALLOC_SHIFT_HIGH	(PAGE_SHIFT + 1)
#define KMALLOC_SHIFT_MAX	(MAX_PAGE_ORDER + PAGE_SHIFT)
#ifndef KMALLOC_SHIFT_LOW
#define KMALLOC_SHIFT_LOW	3
#endif

/* Maximum allocatable size */
#define KMALLOC_MAX_SIZE	(1UL << KMALLOC_SHIFT_MAX)
/* Maximum size for which we actually use a slab cache */
#define KMALLOC_MAX_CACHE_SIZE	(1UL << KMALLOC_SHIFT_HIGH)
/* Maximum order allocatable via the slab allocator */
#define KMALLOC_MAX_ORDER	(KMALLOC_SHIFT_MAX - PAGE_SHIFT)

/*
 * Kmalloc subsystem.
 */
#ifndef KMALLOC_MIN_SIZE
#define KMALLOC_MIN_SIZE (1 << KMALLOC_SHIFT_LOW)
#endif

/*
 * This restriction comes from byte sized index implementation.
 * Page size is normally 2^12 bytes and, in this case, if we want to use
 * byte sized index which can represent 2^8 entries, the size of the object
 * should be equal or greater to 2^12 / 2^8 = 2^4 = 16.
 * If minimum size of kmalloc is less than 16, we use it as minimum object
 * size and give up to use byte sized index.
 */
#define SLAB_OBJ_MIN_SIZE      (KMALLOC_MIN_SIZE < 16 ? \
                               (KMALLOC_MIN_SIZE) : 16)

#ifdef CONFIG_RANDOM_KMALLOC_CACHES
#define RANDOM_KMALLOC_CACHES_NR	15 // # of cache copies
#else
#define RANDOM_KMALLOC_CACHES_NR	0
#endif

/*
 * Whenever changing this, take care of that kmalloc_type() and
 * create_kmalloc_caches() still work as intended.
 *
 * KMALLOC_NORMAL can contain only unaccounted objects whereas KMALLOC_CGROUP
 * is for accounted but unreclaimable and non-dma objects. All the other
 * kmem caches can have both accounted and unaccounted objects.
 */
enum kmalloc_cache_type {
	KMALLOC_NORMAL = 0,
#ifndef CONFIG_ZONE_DMA
	KMALLOC_DMA = KMALLOC_NORMAL,
#endif
#ifndef CONFIG_MEMCG_KMEM
	KMALLOC_CGROUP = KMALLOC_NORMAL,
#endif
	KMALLOC_RANDOM_START = KMALLOC_NORMAL,
	KMALLOC_RANDOM_END = KMALLOC_RANDOM_START + RANDOM_KMALLOC_CACHES_NR,
#ifdef CONFIG_SLUB_TINY
	KMALLOC_RECLAIM = KMALLOC_NORMAL,
#else
	KMALLOC_RECLAIM,
#endif
#ifdef CONFIG_ZONE_DMA
	KMALLOC_DMA,
#endif
#ifdef CONFIG_MEMCG_KMEM
	KMALLOC_CGROUP,
#endif
	NR_KMALLOC_TYPES
};

extern struct kmem_cache *
kmalloc_caches[NR_KMALLOC_TYPES][KMALLOC_SHIFT_HIGH + 1];

/*
 * Define gfp bits that should not be set for KMALLOC_NORMAL.
 */
#define KMALLOC_NOT_NORMAL_BITS					\
	(__GFP_RECLAIMABLE |					\
	(IS_ENABLED(CONFIG_ZONE_DMA)   ? __GFP_DMA : 0) |	\
	(IS_ENABLED(CONFIG_MEMCG_KMEM) ? __GFP_ACCOUNT : 0))

extern unsigned long random_kmalloc_seed;

static __always_inline enum kmalloc_cache_type kmalloc_type(gfp_t flags, unsigned long caller)
{
	/*
	 * The most common case is KMALLOC_NORMAL, so test for it
	 * with a single branch for all the relevant flags.
	 */
	if (likely((flags & KMALLOC_NOT_NORMAL_BITS) == 0))
#ifdef CONFIG_RANDOM_KMALLOC_CACHES
		/* RANDOM_KMALLOC_CACHES_NR (=15) copies + the KMALLOC_NORMAL */
		return KMALLOC_RANDOM_START + hash_64(caller ^ random_kmalloc_seed,
						      ilog2(RANDOM_KMALLOC_CACHES_NR + 1));
#else
		return KMALLOC_NORMAL;
#endif

	/*
	 * At least one of the flags has to be set. Their priorities in
	 * decreasing order are:
	 *  1) __GFP_DMA
	 *  2) __GFP_RECLAIMABLE
	 *  3) __GFP_ACCOUNT
	 */
	if (IS_ENABLED(CONFIG_ZONE_DMA) && (flags & __GFP_DMA))
		return KMALLOC_DMA;
	if (!IS_ENABLED(CONFIG_MEMCG_KMEM) || (flags & __GFP_RECLAIMABLE))
		return KMALLOC_RECLAIM;
	else
		return KMALLOC_CGROUP;
}

/*
 * Figure out which kmalloc slab an allocation of a certain size
 * belongs to.
 * 0 = zero alloc
 * 1 =  65 .. 96 bytes
 * 2 = 129 .. 192 bytes
 * n = 2^(n-1)+1 .. 2^n
 *
 * Note: __kmalloc_index() is compile-time optimized, and not runtime optimized;
 * typical usage is via kmalloc_index() and therefore evaluated at compile-time.
 * Callers where !size_is_constant should only be test modules, where runtime
 * overheads of __kmalloc_index() can be tolerated.  Also see kmalloc_slab().
 */
static __always_inline unsigned int __kmalloc_index(size_t size,
						    bool size_is_constant)
{
	if (!size)
		return 0;

	if (size <= KMALLOC_MIN_SIZE)
		return KMALLOC_SHIFT_LOW;

	if (KMALLOC_MIN_SIZE <= 32 && size > 64 && size <= 96)
		return 1;
	if (KMALLOC_MIN_SIZE <= 64 && size > 128 && size <= 192)
		return 2;
	if (size <=          8) return 3;
	if (size <=         16) return 4;
	if (size <=         32) return 5;
	if (size <=         64) return 6;
	if (size <=        128) return 7;
	if (size <=        256) return 8;
	if (size <=        512) return 9;
	if (size <=       1024) return 10;
	if (size <=   2 * 1024) return 11;
	if (size <=   4 * 1024) return 12;
	if (size <=   8 * 1024) return 13;
	if (size <=  16 * 1024) return 14;
	if (size <=  32 * 1024) return 15;
	if (size <=  64 * 1024) return 16;
	if (size <= 128 * 1024) return 17;
	if (size <= 256 * 1024) return 18;
	if (size <= 512 * 1024) return 19;
	if (size <= 1024 * 1024) return 20;
	if (size <=  2 * 1024 * 1024) return 21;

	if (!IS_ENABLED(CONFIG_PROFILE_ALL_BRANCHES) && size_is_constant)
		BUILD_BUG_ON_MSG(1, "unexpected size in kmalloc_index()");
	else
		BUG();

	/* Will never be reached. Needed because the compiler may complain */
	return -1;
}
static_assert(PAGE_SHIFT <= 20);
#define kmalloc_index(s) __kmalloc_index(s, true)

#include <linux/alloc_tag.h>

void *__kmalloc_noprof(size_t size, gfp_t flags) __assume_kmalloc_alignment __alloc_size(1);
#define __kmalloc(...)				alloc_hooks(__kmalloc_noprof(__VA_ARGS__))

/**
 * kmem_cache_alloc - Allocate an object
 * @cachep: The cache to allocate from.
 * @flags: See kmalloc().
 *
 * Allocate an object from this cache.
 * See kmem_cache_zalloc() for a shortcut of adding __GFP_ZERO to flags.
 *
 * Return: pointer to the new object or %NULL in case of error
 */
void *kmem_cache_alloc_noprof(struct kmem_cache *cachep,
			      gfp_t flags) __assume_slab_alignment __malloc;
#define kmem_cache_alloc(...)			alloc_hooks(kmem_cache_alloc_noprof(__VA_ARGS__))

void *kmem_cache_alloc_lru_noprof(struct kmem_cache *s, struct list_lru *lru,
			    gfp_t gfpflags) __assume_slab_alignment __malloc;
#define kmem_cache_alloc_lru(...)	alloc_hooks(kmem_cache_alloc_lru_noprof(__VA_ARGS__))

void kmem_cache_free(struct kmem_cache *s, void *objp);

/*
 * Bulk allocation and freeing operations. These are accelerated in an
 * allocator specific way to avoid taking locks repeatedly or building
 * metadata structures unnecessarily.
 *
 * Note that interrupts must be enabled when calling these functions.
 */
void kmem_cache_free_bulk(struct kmem_cache *s, size_t size, void **p);

int kmem_cache_alloc_bulk_noprof(struct kmem_cache *s, gfp_t flags, size_t size, void **p);
#define kmem_cache_alloc_bulk(...)	alloc_hooks(kmem_cache_alloc_bulk_noprof(__VA_ARGS__))

static __always_inline void kfree_bulk(size_t size, void **p)
{
	kmem_cache_free_bulk(NULL, size, p);
}

void *__kmalloc_node_noprof(size_t size, gfp_t flags, int node) __assume_kmalloc_alignment
							 __alloc_size(1);
#define __kmalloc_node(...)			alloc_hooks(__kmalloc_node_noprof(__VA_ARGS__))

void *kmem_cache_alloc_node_noprof(struct kmem_cache *s, gfp_t flags,
				   int node) __assume_slab_alignment __malloc;
#define kmem_cache_alloc_node(...)	alloc_hooks(kmem_cache_alloc_node_noprof(__VA_ARGS__))

void *kmalloc_trace_noprof(struct kmem_cache *s, gfp_t flags, size_t size)
		    __assume_kmalloc_alignment __alloc_size(3);

void *kmalloc_node_trace_noprof(struct kmem_cache *s, gfp_t gfpflags,
		int node, size_t size) __assume_kmalloc_alignment
						__alloc_size(4);
#define kmalloc_trace(...)			alloc_hooks(kmalloc_trace_noprof(__VA_ARGS__))

#define kmalloc_node_trace(...)			alloc_hooks(kmalloc_node_trace_noprof(__VA_ARGS__))

void *kmalloc_large_noprof(size_t size, gfp_t flags) __assume_page_alignment
					      __alloc_size(1);
#define kmalloc_large(...)			alloc_hooks(kmalloc_large_noprof(__VA_ARGS__))

void *kmalloc_large_node_noprof(size_t size, gfp_t flags, int node) __assume_page_alignment
							     __alloc_size(1);
#define kmalloc_large_node(...)			alloc_hooks(kmalloc_large_node_noprof(__VA_ARGS__))

/**
 * kmalloc - allocate kernel memory
 * @size: how many bytes of memory are required.
 * @flags: describe the allocation context
 *
 * kmalloc is the normal method of allocating memory
 * for objects smaller than page size in the kernel.
 *
 * The allocated object address is aligned to at least ARCH_KMALLOC_MINALIGN
 * bytes. For @size of power of two bytes, the alignment is also guaranteed
 * to be at least to the size.
 *
 * The @flags argument may be one of the GFP flags defined at
 * include/linux/gfp_types.h and described at
 * :ref:`Documentation/core-api/mm-api.rst <mm-api-gfp-flags>`
 *
 * The recommended usage of the @flags is described at
 * :ref:`Documentation/core-api/memory-allocation.rst <memory_allocation>`
 *
 * Below is a brief outline of the most useful GFP flags
 *
 * %GFP_KERNEL
 *	Allocate normal kernel ram. May sleep.
 *
 * %GFP_NOWAIT
 *	Allocation will not sleep.
 *
 * %GFP_ATOMIC
 *	Allocation will not sleep.  May use emergency pools.
 *
 * Also it is possible to set different flags by OR'ing
 * in one or more of the following additional @flags:
 *
 * %__GFP_ZERO
 *	Zero the allocated memory before returning. Also see kzalloc().
 *
 * %__GFP_HIGH
 *	This allocation has high priority and may use emergency pools.
 *
 * %__GFP_NOFAIL
 *	Indicate that this allocation is in no way allowed to fail
 *	(think twice before using).
 *
 * %__GFP_NORETRY
 *	If memory is not immediately available,
 *	then give up at once.
 *
 * %__GFP_NOWARN
 *	If allocation fails, don't issue any warnings.
 *
 * %__GFP_RETRY_MAYFAIL
 *	Try really hard to succeed the allocation but fail
 *	eventually.
 */
static __always_inline __alloc_size(1) void *kmalloc_noprof(size_t size, gfp_t flags)
{
	if (__builtin_constant_p(size) && size) {
		unsigned int index;

		if (size > KMALLOC_MAX_CACHE_SIZE)
			return kmalloc_large_noprof(size, flags);

		index = kmalloc_index(size);
		return kmalloc_trace_noprof(
				kmalloc_caches[kmalloc_type(flags, _RET_IP_)][index],
				flags, size);
	}
	return __kmalloc_noprof(size, flags);
}
#define kmalloc(...)				alloc_hooks(kmalloc_noprof(__VA_ARGS__))

static __always_inline __alloc_size(1) void *kmalloc_node_noprof(size_t size, gfp_t flags, int node)
{
	if (__builtin_constant_p(size) && size) {
		unsigned int index;

		if (size > KMALLOC_MAX_CACHE_SIZE)
			return kmalloc_large_node_noprof(size, flags, node);

		index = kmalloc_index(size);
		return kmalloc_node_trace_noprof(
				kmalloc_caches[kmalloc_type(flags, _RET_IP_)][index],
				flags, node, size);
	}
	return __kmalloc_node_noprof(size, flags, node);
}
#define kmalloc_node(...)			alloc_hooks(kmalloc_node_noprof(__VA_ARGS__))

/**
 * kmalloc_array - allocate memory for an array.
 * @n: number of elements.
 * @size: element size.
 * @flags: the type of memory to allocate (see kmalloc).
 */
static inline __alloc_size(1, 2) void *kmalloc_array_noprof(size_t n, size_t size, gfp_t flags)
{
	size_t bytes;

	if (unlikely(check_mul_overflow(n, size, &bytes)))
		return NULL;
	if (__builtin_constant_p(n) && __builtin_constant_p(size))
		return kmalloc_noprof(bytes, flags);
	return kmalloc_noprof(bytes, flags);
}
#define kmalloc_array(...)			alloc_hooks(kmalloc_array_noprof(__VA_ARGS__))

/**
 * krealloc_array - reallocate memory for an array.
 * @p: pointer to the memory chunk to reallocate
 * @new_n: new number of elements to alloc
 * @new_size: new size of a single member of the array
 * @flags: the type of memory to allocate (see kmalloc)
 */
static inline __realloc_size(2, 3) void * __must_check krealloc_array_noprof(void *p,
								       size_t new_n,
								       size_t new_size,
								       gfp_t flags)
{
	size_t bytes;

	if (unlikely(check_mul_overflow(new_n, new_size, &bytes)))
		return NULL;

	return krealloc_noprof(p, bytes, flags);
}
#define krealloc_array(...)			alloc_hooks(krealloc_array_noprof(__VA_ARGS__))

/**
 * kcalloc - allocate memory for an array. The memory is set to zero.
 * @n: number of elements.
 * @size: element size.
 * @flags: the type of memory to allocate (see kmalloc).
 */
#define kcalloc(n, size, flags)		kmalloc_array(n, size, (flags) | __GFP_ZERO)

void *kmalloc_node_track_caller_noprof(size_t size, gfp_t flags, int node,
				  unsigned long caller) __alloc_size(1);
#define kmalloc_node_track_caller(...)		\
	alloc_hooks(kmalloc_node_track_caller_noprof(__VA_ARGS__, _RET_IP_))

/*
 * kmalloc_track_caller is a special version of kmalloc that records the
 * calling function of the routine calling it for slab leak tracking instead
 * of just the calling function (confusing, eh?).
 * It's useful when the call to kmalloc comes from a widely-used standard
 * allocator where we care about the real place the memory allocation
 * request comes from.
 */
#define kmalloc_track_caller(...)		kmalloc_node_track_caller(__VA_ARGS__, NUMA_NO_NODE)

#define kmalloc_track_caller_noprof(...)	\
		kmalloc_node_track_caller_noprof(__VA_ARGS__, NUMA_NO_NODE, _RET_IP_)

static inline __alloc_size(1, 2) void *kmalloc_array_node_noprof(size_t n, size_t size, gfp_t flags,
							  int node)
{
	size_t bytes;

	if (unlikely(check_mul_overflow(n, size, &bytes)))
		return NULL;
	if (__builtin_constant_p(n) && __builtin_constant_p(size))
		return kmalloc_node_noprof(bytes, flags, node);
	return __kmalloc_node_noprof(bytes, flags, node);
}
#define kmalloc_array_node(...)			alloc_hooks(kmalloc_array_node_noprof(__VA_ARGS__))

#define kcalloc_node(_n, _size, _flags, _node)	\
	kmalloc_array_node(_n, _size, (_flags) | __GFP_ZERO, _node)

/*
 * Shortcuts
 */
#define kmem_cache_zalloc(_k, _flags)		kmem_cache_alloc(_k, (_flags)|__GFP_ZERO)

/**
 * kzalloc - allocate memory. The memory is set to zero.
 * @size: how many bytes of memory are required.
 * @flags: the type of memory to allocate (see kmalloc).
 */
static inline __alloc_size(1) void *kzalloc_noprof(size_t size, gfp_t flags)
{
	return kmalloc_noprof(size, flags | __GFP_ZERO);
}
#define kzalloc(...)				alloc_hooks(kzalloc_noprof(__VA_ARGS__))
#define kzalloc_node(_size, _flags, _node)	kmalloc_node(_size, (_flags)|__GFP_ZERO, _node)

extern void *kvmalloc_node_noprof(size_t size, gfp_t flags, int node) __alloc_size(1);
#define kvmalloc_node(...)			alloc_hooks(kvmalloc_node_noprof(__VA_ARGS__))

#define kvmalloc(_size, _flags)			kvmalloc_node(_size, _flags, NUMA_NO_NODE)
#define kvmalloc_noprof(_size, _flags)		kvmalloc_node_noprof(_size, _flags, NUMA_NO_NODE)
#define kvzalloc(_size, _flags)			kvmalloc(_size, _flags|__GFP_ZERO)

<<<<<<< HEAD
#define kvzalloc_node(_size, _flags, _node)	kvmalloc_node(_size, _flags|__GFP_ZERO, _node)

static inline __alloc_size(1, 2) void *kvmalloc_array_noprof(size_t n, size_t size, gfp_t flags)
=======
static inline __alloc_size(1, 2) void *
kvmalloc_array_node(size_t n, size_t size, gfp_t flags, int node)
>>>>>>> 8c4e4798
{
	size_t bytes;

	if (unlikely(check_mul_overflow(n, size, &bytes)))
		return NULL;

<<<<<<< HEAD
	return kvmalloc_node_noprof(bytes, flags, NUMA_NO_NODE);
=======
	return kvmalloc_node(bytes, flags, node);
}

static inline __alloc_size(1, 2) void *
kvmalloc_array(size_t n, size_t size, gfp_t flags)
{
	return kvmalloc_array_node(n, size, flags, NUMA_NO_NODE);
}

static inline __alloc_size(1, 2) void *
kvcalloc_node(size_t n, size_t size, gfp_t flags, int node)
{
	return kvmalloc_array_node(n, size, flags | __GFP_ZERO, node);
>>>>>>> 8c4e4798
}

#define kvmalloc_array(...)			alloc_hooks(kvmalloc_array_noprof(__VA_ARGS__))
#define kvcalloc(_n, _size, _flags)		kvmalloc_array(_n, _size, _flags|__GFP_ZERO)
#define kvcalloc_noprof(_n, _size, _flags)	kvmalloc_array_noprof(_n, _size, _flags|__GFP_ZERO)

extern void *kvrealloc_noprof(const void *p, size_t oldsize, size_t newsize, gfp_t flags)
		      __realloc_size(3);
#define kvrealloc(...)				alloc_hooks(kvrealloc_noprof(__VA_ARGS__))

extern void kvfree(const void *addr);
DEFINE_FREE(kvfree, void *, if (!IS_ERR_OR_NULL(_T)) kvfree(_T))

extern void kvfree_sensitive(const void *addr, size_t len);

unsigned int kmem_cache_size(struct kmem_cache *s);

/**
 * kmalloc_size_roundup - Report allocation bucket size for the given size
 *
 * @size: Number of bytes to round up from.
 *
 * This returns the number of bytes that would be available in a kmalloc()
 * allocation of @size bytes. For example, a 126 byte request would be
 * rounded up to the next sized kmalloc bucket, 128 bytes. (This is strictly
 * for the general-purpose kmalloc()-based allocations, and is not for the
 * pre-sized kmem_cache_alloc()-based allocations.)
 *
 * Use this to kmalloc() the full bucket size ahead of time instead of using
 * ksize() to query the size after an allocation.
 */
size_t kmalloc_size_roundup(size_t size);

void __init kmem_cache_init_late(void);

#endif	/* _LINUX_SLAB_H */<|MERGE_RESOLUTION|>--- conflicted
+++ resolved
@@ -787,42 +787,35 @@
 #define kvmalloc_noprof(_size, _flags)		kvmalloc_node_noprof(_size, _flags, NUMA_NO_NODE)
 #define kvzalloc(_size, _flags)			kvmalloc(_size, _flags|__GFP_ZERO)
 
-<<<<<<< HEAD
 #define kvzalloc_node(_size, _flags, _node)	kvmalloc_node(_size, _flags|__GFP_ZERO, _node)
 
-static inline __alloc_size(1, 2) void *kvmalloc_array_noprof(size_t n, size_t size, gfp_t flags)
-=======
-static inline __alloc_size(1, 2) void *
-kvmalloc_array_node(size_t n, size_t size, gfp_t flags, int node)
->>>>>>> 8c4e4798
+static inline __alloc_size(1, 2) void *kvmalloc_array_node_noprof(size_t n, size_t size, gfp_t flags, int node)
 {
 	size_t bytes;
 
 	if (unlikely(check_mul_overflow(n, size, &bytes)))
 		return NULL;
 
-<<<<<<< HEAD
-	return kvmalloc_node_noprof(bytes, flags, NUMA_NO_NODE);
-=======
-	return kvmalloc_node(bytes, flags, node);
-}
+	return kvmalloc_node_noprof(bytes, flags, node);
+}
+
+#define kvmalloc_array_node(...)	alloc_hooks(kvmalloc_array_node_noprof(__VA_ARGS__))
 
 static inline __alloc_size(1, 2) void *
 kvmalloc_array(size_t n, size_t size, gfp_t flags)
 {
 	return kvmalloc_array_node(n, size, flags, NUMA_NO_NODE);
 }
+#define kvmalloc_array_noprof(_n, _size, _flags)	kvmalloc_array(_n, _size, _flags)
 
 static inline __alloc_size(1, 2) void *
 kvcalloc_node(size_t n, size_t size, gfp_t flags, int node)
 {
-	return kvmalloc_array_node(n, size, flags | __GFP_ZERO, node);
->>>>>>> 8c4e4798
-}
-
-#define kvmalloc_array(...)			alloc_hooks(kvmalloc_array_noprof(__VA_ARGS__))
+	return kvmalloc_array_node_noprof(n, size, flags | __GFP_ZERO, node);
+}
+
 #define kvcalloc(_n, _size, _flags)		kvmalloc_array(_n, _size, _flags|__GFP_ZERO)
-#define kvcalloc_noprof(_n, _size, _flags)	kvmalloc_array_noprof(_n, _size, _flags|__GFP_ZERO)
+#define kvcalloc_noprof(_n, _size, _flags)	kvmalloc_array_node_noprof(_n, _size, _flags|__GFP_ZERO)
 
 extern void *kvrealloc_noprof(const void *p, size_t oldsize, size_t newsize, gfp_t flags)
 		      __realloc_size(3);
