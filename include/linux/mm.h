--- conflicted
+++ resolved
@@ -3087,11 +3087,8 @@
 #define FOLL_SPLIT_PMD	0x20000	/* split huge pmd before returning */
 #define FOLL_PIN	0x40000	/* pages must be released via unpin_user_page */
 #define FOLL_FAST_ONLY	0x80000	/* gup_fast: prevent fall-back to slow gup */
-<<<<<<< HEAD
 #define FOLL_PCI_P2PDMA	0x100000 /* allow returning PCI P2PDMA pages */
-=======
-#define FOLL_INTERRUPTIBLE  0x100000 /* allow interrupts from generic signals */
->>>>>>> 549a715b
+#define FOLL_INTERRUPTIBLE  0x200000 /* allow interrupts from generic signals */
 
 /*
  * FOLL_PIN and FOLL_LONGTERM may be used in various combinations with each
