// SPDX-License-Identifier: GPL-2.0
/*
 * Copyright (C) 2007 Oracle.  All rights reserved.
 */

#include <linux/fs.h>
#include <linux/blkdev.h>
#include <linux/radix-tree.h>
#include <linux/writeback.h>
#include <linux/workqueue.h>
#include <linux/kthread.h>
#include <linux/slab.h>
#include <linux/migrate.h>
#include <linux/ratelimit.h>
#include <linux/uuid.h>
#include <linux/semaphore.h>
#include <linux/error-injection.h>
#include <linux/crc32c.h>
#include <linux/sched/mm.h>
#include <asm/unaligned.h>
#include <crypto/hash.h>
#include "ctree.h"
#include "disk-io.h"
#include "transaction.h"
#include "btrfs_inode.h"
#include "bio.h"
#include "print-tree.h"
#include "locking.h"
#include "tree-log.h"
#include "free-space-cache.h"
#include "free-space-tree.h"
#include "dev-replace.h"
#include "raid56.h"
#include "sysfs.h"
#include "qgroup.h"
#include "compression.h"
#include "tree-checker.h"
#include "ref-verify.h"
#include "block-group.h"
#include "discard.h"
#include "space-info.h"
#include "zoned.h"
#include "subpage.h"
#include "fs.h"
#include "accessors.h"
#include "extent-tree.h"
#include "root-tree.h"
#include "defrag.h"
#include "uuid-tree.h"
#include "relocation.h"
#include "scrub.h"
#include "super.h"

#define BTRFS_SUPER_FLAG_SUPP	(BTRFS_HEADER_FLAG_WRITTEN |\
				 BTRFS_HEADER_FLAG_RELOC |\
				 BTRFS_SUPER_FLAG_ERROR |\
				 BTRFS_SUPER_FLAG_SEEDING |\
				 BTRFS_SUPER_FLAG_METADUMP |\
				 BTRFS_SUPER_FLAG_METADUMP_V2)

static int btrfs_cleanup_transaction(struct btrfs_fs_info *fs_info);
static void btrfs_error_commit_super(struct btrfs_fs_info *fs_info);

static void btrfs_free_csum_hash(struct btrfs_fs_info *fs_info)
{
	if (fs_info->csum_shash)
		crypto_free_shash(fs_info->csum_shash);
}

/*
 * Compute the csum of a btree block and store the result to provided buffer.
 */
static void csum_tree_block(struct extent_buffer *buf, u8 *result)
{
	struct btrfs_fs_info *fs_info = buf->fs_info;
	int num_pages;
	u32 first_page_part;
	SHASH_DESC_ON_STACK(shash, fs_info->csum_shash);
	char *kaddr;
	int i;

	shash->tfm = fs_info->csum_shash;
	crypto_shash_init(shash);

	if (buf->addr) {
		/* Pages are contiguous, handle them as a big one. */
		kaddr = buf->addr;
		first_page_part = fs_info->nodesize;
		num_pages = 1;
	} else {
		kaddr = folio_address(buf->folios[0]);
		first_page_part = min_t(u32, PAGE_SIZE, fs_info->nodesize);
		num_pages = num_extent_pages(buf);
	}

	crypto_shash_update(shash, kaddr + BTRFS_CSUM_SIZE,
			    first_page_part - BTRFS_CSUM_SIZE);

	/*
	 * Multiple single-page folios case would reach here.
	 *
	 * nodesize <= PAGE_SIZE and large folio all handled by above
	 * crypto_shash_update() already.
	 */
	for (i = 1; i < num_pages && INLINE_EXTENT_BUFFER_PAGES > 1; i++) {
		kaddr = folio_address(buf->folios[i]);
		crypto_shash_update(shash, kaddr, PAGE_SIZE);
	}
	memset(result, 0, BTRFS_CSUM_SIZE);
	crypto_shash_final(shash, result);
}

/*
 * we can't consider a given block up to date unless the transid of the
 * block matches the transid in the parent node's pointer.  This is how we
 * detect blocks that either didn't get written at all or got written
 * in the wrong place.
 */
int btrfs_buffer_uptodate(struct extent_buffer *eb, u64 parent_transid, int atomic)
{
	if (!extent_buffer_uptodate(eb))
		return 0;

	if (!parent_transid || btrfs_header_generation(eb) == parent_transid)
		return 1;

	if (atomic)
		return -EAGAIN;

	if (!extent_buffer_uptodate(eb) ||
	    btrfs_header_generation(eb) != parent_transid) {
		btrfs_err_rl(eb->fs_info,
"parent transid verify failed on logical %llu mirror %u wanted %llu found %llu",
			eb->start, eb->read_mirror,
			parent_transid, btrfs_header_generation(eb));
		clear_extent_buffer_uptodate(eb);
		return 0;
	}
	return 1;
}

static bool btrfs_supported_super_csum(u16 csum_type)
{
	switch (csum_type) {
	case BTRFS_CSUM_TYPE_CRC32:
	case BTRFS_CSUM_TYPE_XXHASH:
	case BTRFS_CSUM_TYPE_SHA256:
	case BTRFS_CSUM_TYPE_BLAKE2:
		return true;
	default:
		return false;
	}
}

/*
 * Return 0 if the superblock checksum type matches the checksum value of that
 * algorithm. Pass the raw disk superblock data.
 */
int btrfs_check_super_csum(struct btrfs_fs_info *fs_info,
			   const struct btrfs_super_block *disk_sb)
{
	char result[BTRFS_CSUM_SIZE];
	SHASH_DESC_ON_STACK(shash, fs_info->csum_shash);

	shash->tfm = fs_info->csum_shash;

	/*
	 * The super_block structure does not span the whole
	 * BTRFS_SUPER_INFO_SIZE range, we expect that the unused space is
	 * filled with zeros and is included in the checksum.
	 */
	crypto_shash_digest(shash, (const u8 *)disk_sb + BTRFS_CSUM_SIZE,
			    BTRFS_SUPER_INFO_SIZE - BTRFS_CSUM_SIZE, result);

	if (memcmp(disk_sb->csum, result, fs_info->csum_size))
		return 1;

	return 0;
}

static int btrfs_repair_eb_io_failure(const struct extent_buffer *eb,
				      int mirror_num)
{
	struct btrfs_fs_info *fs_info = eb->fs_info;
	int num_folios = num_extent_folios(eb);
	int ret = 0;

	if (sb_rdonly(fs_info->sb))
		return -EROFS;

	for (int i = 0; i < num_folios; i++) {
		struct folio *folio = eb->folios[i];
		u64 start = max_t(u64, eb->start, folio_pos(folio));
		u64 end = min_t(u64, eb->start + eb->len,
				folio_pos(folio) + eb->folio_size);
		u32 len = end - start;

		ret = btrfs_repair_io_failure(fs_info, 0, start, len,
					      start, folio, offset_in_folio(folio, start),
					      mirror_num);
		if (ret)
			break;
	}

	return ret;
}

/*
 * helper to read a given tree block, doing retries as required when
 * the checksums don't match and we have alternate mirrors to try.
 *
 * @check:		expected tree parentness check, see the comments of the
 *			structure for details.
 */
int btrfs_read_extent_buffer(struct extent_buffer *eb,
			     struct btrfs_tree_parent_check *check)
{
	struct btrfs_fs_info *fs_info = eb->fs_info;
	int failed = 0;
	int ret;
	int num_copies = 0;
	int mirror_num = 0;
	int failed_mirror = 0;

	ASSERT(check);

	while (1) {
		clear_bit(EXTENT_BUFFER_CORRUPT, &eb->bflags);
		ret = read_extent_buffer_pages(eb, WAIT_COMPLETE, mirror_num, check);
		if (!ret)
			break;

		num_copies = btrfs_num_copies(fs_info,
					      eb->start, eb->len);
		if (num_copies == 1)
			break;

		if (!failed_mirror) {
			failed = 1;
			failed_mirror = eb->read_mirror;
		}

		mirror_num++;
		if (mirror_num == failed_mirror)
			mirror_num++;

		if (mirror_num > num_copies)
			break;
	}

	if (failed && !ret && failed_mirror)
		btrfs_repair_eb_io_failure(eb, failed_mirror);

	return ret;
}

/*
 * Checksum a dirty tree block before IO.
 */
blk_status_t btree_csum_one_bio(struct btrfs_bio *bbio)
{
	struct extent_buffer *eb = bbio->private;
	struct btrfs_fs_info *fs_info = eb->fs_info;
	u64 found_start = btrfs_header_bytenr(eb);
	u64 last_trans;
	u8 result[BTRFS_CSUM_SIZE];
	int ret;

	/* Btree blocks are always contiguous on disk. */
	if (WARN_ON_ONCE(bbio->file_offset != eb->start))
		return BLK_STS_IOERR;
	if (WARN_ON_ONCE(bbio->bio.bi_iter.bi_size != eb->len))
		return BLK_STS_IOERR;

	/*
	 * If an extent_buffer is marked as EXTENT_BUFFER_ZONED_ZEROOUT, don't
	 * checksum it but zero-out its content. This is done to preserve
	 * ordering of I/O without unnecessarily writing out data.
	 */
	if (test_bit(EXTENT_BUFFER_ZONED_ZEROOUT, &eb->bflags)) {
		memzero_extent_buffer(eb, 0, eb->len);
		return BLK_STS_OK;
	}

	if (WARN_ON_ONCE(found_start != eb->start))
		return BLK_STS_IOERR;
	if (WARN_ON(!btrfs_folio_test_uptodate(fs_info, eb->folios[0],
					       eb->start, eb->len)))
		return BLK_STS_IOERR;

	ASSERT(memcmp_extent_buffer(eb, fs_info->fs_devices->metadata_uuid,
				    offsetof(struct btrfs_header, fsid),
				    BTRFS_FSID_SIZE) == 0);
	csum_tree_block(eb, result);

	if (btrfs_header_level(eb))
		ret = btrfs_check_node(eb);
	else
		ret = btrfs_check_leaf(eb);

	if (ret < 0)
		goto error;

	/*
	 * Also check the generation, the eb reached here must be newer than
	 * last committed. Or something seriously wrong happened.
	 */
	last_trans = btrfs_get_last_trans_committed(fs_info);
	if (unlikely(btrfs_header_generation(eb) <= last_trans)) {
		ret = -EUCLEAN;
		btrfs_err(fs_info,
			"block=%llu bad generation, have %llu expect > %llu",
			  eb->start, btrfs_header_generation(eb), last_trans);
		goto error;
	}
	write_extent_buffer(eb, result, 0, fs_info->csum_size);
	return BLK_STS_OK;

error:
	btrfs_print_tree(eb, 0);
	btrfs_err(fs_info, "block=%llu write time tree block corruption detected",
		  eb->start);
	/*
	 * Be noisy if this is an extent buffer from a log tree. We don't abort
	 * a transaction in case there's a bad log tree extent buffer, we just
	 * fallback to a transaction commit. Still we want to know when there is
	 * a bad log tree extent buffer, as that may signal a bug somewhere.
	 */
	WARN_ON(IS_ENABLED(CONFIG_BTRFS_DEBUG) ||
		btrfs_header_owner(eb) == BTRFS_TREE_LOG_OBJECTID);
	return errno_to_blk_status(ret);
}

static bool check_tree_block_fsid(struct extent_buffer *eb)
{
	struct btrfs_fs_info *fs_info = eb->fs_info;
	struct btrfs_fs_devices *fs_devices = fs_info->fs_devices, *seed_devs;
	u8 fsid[BTRFS_FSID_SIZE];

	read_extent_buffer(eb, fsid, offsetof(struct btrfs_header, fsid),
			   BTRFS_FSID_SIZE);

	/*
	 * alloc_fsid_devices() copies the fsid into fs_devices::metadata_uuid.
	 * This is then overwritten by metadata_uuid if it is present in the
	 * device_list_add(). The same true for a seed device as well. So use of
	 * fs_devices::metadata_uuid is appropriate here.
	 */
	if (memcmp(fsid, fs_info->fs_devices->metadata_uuid, BTRFS_FSID_SIZE) == 0)
		return false;

	list_for_each_entry(seed_devs, &fs_devices->seed_list, seed_list)
		if (!memcmp(fsid, seed_devs->fsid, BTRFS_FSID_SIZE))
			return false;

	return true;
}

/* Do basic extent buffer checks at read time */
int btrfs_validate_extent_buffer(struct extent_buffer *eb,
				 struct btrfs_tree_parent_check *check)
{
	struct btrfs_fs_info *fs_info = eb->fs_info;
	u64 found_start;
	const u32 csum_size = fs_info->csum_size;
	u8 found_level;
	u8 result[BTRFS_CSUM_SIZE];
	const u8 *header_csum;
	int ret = 0;

	ASSERT(check);

	found_start = btrfs_header_bytenr(eb);
	if (found_start != eb->start) {
		btrfs_err_rl(fs_info,
			"bad tree block start, mirror %u want %llu have %llu",
			     eb->read_mirror, eb->start, found_start);
		ret = -EIO;
		goto out;
	}
	if (check_tree_block_fsid(eb)) {
		btrfs_err_rl(fs_info, "bad fsid on logical %llu mirror %u",
			     eb->start, eb->read_mirror);
		ret = -EIO;
		goto out;
	}
	found_level = btrfs_header_level(eb);
	if (found_level >= BTRFS_MAX_LEVEL) {
		btrfs_err(fs_info,
			"bad tree block level, mirror %u level %d on logical %llu",
			eb->read_mirror, btrfs_header_level(eb), eb->start);
		ret = -EIO;
		goto out;
	}

	csum_tree_block(eb, result);
	header_csum = folio_address(eb->folios[0]) +
		get_eb_offset_in_folio(eb, offsetof(struct btrfs_header, csum));

	if (memcmp(result, header_csum, csum_size) != 0) {
		btrfs_warn_rl(fs_info,
"checksum verify failed on logical %llu mirror %u wanted " CSUM_FMT " found " CSUM_FMT " level %d",
			      eb->start, eb->read_mirror,
			      CSUM_FMT_VALUE(csum_size, header_csum),
			      CSUM_FMT_VALUE(csum_size, result),
			      btrfs_header_level(eb));
		ret = -EUCLEAN;
		goto out;
	}

	if (found_level != check->level) {
		btrfs_err(fs_info,
		"level verify failed on logical %llu mirror %u wanted %u found %u",
			  eb->start, eb->read_mirror, check->level, found_level);
		ret = -EIO;
		goto out;
	}
	if (unlikely(check->transid &&
		     btrfs_header_generation(eb) != check->transid)) {
		btrfs_err_rl(eb->fs_info,
"parent transid verify failed on logical %llu mirror %u wanted %llu found %llu",
				eb->start, eb->read_mirror, check->transid,
				btrfs_header_generation(eb));
		ret = -EIO;
		goto out;
	}
	if (check->has_first_key) {
		struct btrfs_key *expect_key = &check->first_key;
		struct btrfs_key found_key;

		if (found_level)
			btrfs_node_key_to_cpu(eb, &found_key, 0);
		else
			btrfs_item_key_to_cpu(eb, &found_key, 0);
		if (unlikely(btrfs_comp_cpu_keys(expect_key, &found_key))) {
			btrfs_err(fs_info,
"tree first key mismatch detected, bytenr=%llu parent_transid=%llu key expected=(%llu,%u,%llu) has=(%llu,%u,%llu)",
				  eb->start, check->transid,
				  expect_key->objectid,
				  expect_key->type, expect_key->offset,
				  found_key.objectid, found_key.type,
				  found_key.offset);
			ret = -EUCLEAN;
			goto out;
		}
	}
	if (check->owner_root) {
		ret = btrfs_check_eb_owner(eb, check->owner_root);
		if (ret < 0)
			goto out;
	}

	/*
	 * If this is a leaf block and it is corrupt, set the corrupt bit so
	 * that we don't try and read the other copies of this block, just
	 * return -EIO.
	 */
	if (found_level == 0 && btrfs_check_leaf(eb)) {
		set_bit(EXTENT_BUFFER_CORRUPT, &eb->bflags);
		ret = -EIO;
	}

	if (found_level > 0 && btrfs_check_node(eb))
		ret = -EIO;

	if (ret)
		btrfs_err(fs_info,
		"read time tree block corruption detected on logical %llu mirror %u",
			  eb->start, eb->read_mirror);
out:
	return ret;
}

#ifdef CONFIG_MIGRATION
static int btree_migrate_folio(struct address_space *mapping,
		struct folio *dst, struct folio *src, enum migrate_mode mode)
{
	/*
	 * we can't safely write a btree page from here,
	 * we haven't done the locking hook
	 */
	if (folio_test_dirty(src))
		return -EAGAIN;
	/*
	 * Buffers may be managed in a filesystem specific way.
	 * We must have no buffers or drop them.
	 */
	if (folio_get_private(src) &&
	    !filemap_release_folio(src, GFP_KERNEL))
		return -EAGAIN;
	return migrate_folio(mapping, dst, src, mode);
}
#else
#define btree_migrate_folio NULL
#endif

static int btree_writepages(struct address_space *mapping,
			    struct writeback_control *wbc)
{
	int ret;

	if (wbc->sync_mode == WB_SYNC_NONE) {
		struct btrfs_fs_info *fs_info;

		if (wbc->for_kupdate)
			return 0;

		fs_info = inode_to_fs_info(mapping->host);
		/* this is a bit racy, but that's ok */
		ret = __percpu_counter_compare(&fs_info->dirty_metadata_bytes,
					     BTRFS_DIRTY_METADATA_THRESH,
					     fs_info->dirty_metadata_batch);
		if (ret < 0)
			return 0;
	}
	return btree_write_cache_pages(mapping, wbc);
}

static bool btree_release_folio(struct folio *folio, gfp_t gfp_flags)
{
	if (folio_test_writeback(folio) || folio_test_dirty(folio))
		return false;

	return try_release_extent_buffer(&folio->page);
}

static void btree_invalidate_folio(struct folio *folio, size_t offset,
				 size_t length)
{
	struct extent_io_tree *tree;

	tree = &folio_to_inode(folio)->io_tree;
	extent_invalidate_folio(tree, folio, offset);
	btree_release_folio(folio, GFP_NOFS);
	if (folio_get_private(folio)) {
		btrfs_warn(folio_to_fs_info(folio),
			   "folio private not zero on folio %llu",
			   (unsigned long long)folio_pos(folio));
		folio_detach_private(folio);
	}
}

#ifdef DEBUG
static bool btree_dirty_folio(struct address_space *mapping,
		struct folio *folio)
{
	struct btrfs_fs_info *fs_info = inode_to_fs_info(mapping->host);
	struct btrfs_subpage_info *spi = fs_info->subpage_info;
	struct btrfs_subpage *subpage;
	struct extent_buffer *eb;
	int cur_bit = 0;
	u64 page_start = folio_pos(folio);

	if (fs_info->sectorsize == PAGE_SIZE) {
		eb = folio_get_private(folio);
		BUG_ON(!eb);
		BUG_ON(!test_bit(EXTENT_BUFFER_DIRTY, &eb->bflags));
		BUG_ON(!atomic_read(&eb->refs));
		btrfs_assert_tree_write_locked(eb);
		return filemap_dirty_folio(mapping, folio);
	}

	ASSERT(spi);
	subpage = folio_get_private(folio);

	for (cur_bit = spi->dirty_offset;
	     cur_bit < spi->dirty_offset + spi->bitmap_nr_bits;
	     cur_bit++) {
		unsigned long flags;
		u64 cur;

		spin_lock_irqsave(&subpage->lock, flags);
		if (!test_bit(cur_bit, subpage->bitmaps)) {
			spin_unlock_irqrestore(&subpage->lock, flags);
			continue;
		}
		spin_unlock_irqrestore(&subpage->lock, flags);
		cur = page_start + cur_bit * fs_info->sectorsize;

		eb = find_extent_buffer(fs_info, cur);
		ASSERT(eb);
		ASSERT(test_bit(EXTENT_BUFFER_DIRTY, &eb->bflags));
		ASSERT(atomic_read(&eb->refs));
		btrfs_assert_tree_write_locked(eb);
		free_extent_buffer(eb);

		cur_bit += (fs_info->nodesize >> fs_info->sectorsize_bits) - 1;
	}
	return filemap_dirty_folio(mapping, folio);
}
#else
#define btree_dirty_folio filemap_dirty_folio
#endif

static const struct address_space_operations btree_aops = {
	.writepages	= btree_writepages,
	.release_folio	= btree_release_folio,
	.invalidate_folio = btree_invalidate_folio,
	.migrate_folio	= btree_migrate_folio,
	.dirty_folio	= btree_dirty_folio,
};

struct extent_buffer *btrfs_find_create_tree_block(
						struct btrfs_fs_info *fs_info,
						u64 bytenr, u64 owner_root,
						int level)
{
	if (btrfs_is_testing(fs_info))
		return alloc_test_extent_buffer(fs_info, bytenr);
	return alloc_extent_buffer(fs_info, bytenr, owner_root, level);
}

/*
 * Read tree block at logical address @bytenr and do variant basic but critical
 * verification.
 *
 * @check:		expected tree parentness check, see comments of the
 *			structure for details.
 */
struct extent_buffer *read_tree_block(struct btrfs_fs_info *fs_info, u64 bytenr,
				      struct btrfs_tree_parent_check *check)
{
	struct extent_buffer *buf = NULL;
	int ret;

	ASSERT(check);

	buf = btrfs_find_create_tree_block(fs_info, bytenr, check->owner_root,
					   check->level);
	if (IS_ERR(buf))
		return buf;

	ret = btrfs_read_extent_buffer(buf, check);
	if (ret) {
		free_extent_buffer_stale(buf);
		return ERR_PTR(ret);
	}
	return buf;

}

static void __setup_root(struct btrfs_root *root, struct btrfs_fs_info *fs_info,
			 u64 objectid)
{
	bool dummy = btrfs_is_testing(fs_info);

	memset(&root->root_key, 0, sizeof(root->root_key));
	memset(&root->root_item, 0, sizeof(root->root_item));
	memset(&root->defrag_progress, 0, sizeof(root->defrag_progress));
	root->fs_info = fs_info;
	root->root_key.objectid = objectid;
	root->node = NULL;
	root->commit_root = NULL;
	root->state = 0;
	RB_CLEAR_NODE(&root->rb_node);

	root->last_trans = 0;
	root->free_objectid = 0;
	root->nr_delalloc_inodes = 0;
	root->nr_ordered_extents = 0;
	root->inode_tree = RB_ROOT;
	xa_init(&root->delayed_nodes);

	btrfs_init_root_block_rsv(root);

	INIT_LIST_HEAD(&root->dirty_list);
	INIT_LIST_HEAD(&root->root_list);
	INIT_LIST_HEAD(&root->delalloc_inodes);
	INIT_LIST_HEAD(&root->delalloc_root);
	INIT_LIST_HEAD(&root->ordered_extents);
	INIT_LIST_HEAD(&root->ordered_root);
	INIT_LIST_HEAD(&root->reloc_dirty_list);
	spin_lock_init(&root->inode_lock);
	spin_lock_init(&root->delalloc_lock);
	spin_lock_init(&root->ordered_extent_lock);
	spin_lock_init(&root->accounting_lock);
	spin_lock_init(&root->qgroup_meta_rsv_lock);
	mutex_init(&root->objectid_mutex);
	mutex_init(&root->log_mutex);
	mutex_init(&root->ordered_extent_mutex);
	mutex_init(&root->delalloc_mutex);
	init_waitqueue_head(&root->qgroup_flush_wait);
	init_waitqueue_head(&root->log_writer_wait);
	init_waitqueue_head(&root->log_commit_wait[0]);
	init_waitqueue_head(&root->log_commit_wait[1]);
	INIT_LIST_HEAD(&root->log_ctxs[0]);
	INIT_LIST_HEAD(&root->log_ctxs[1]);
	atomic_set(&root->log_commit[0], 0);
	atomic_set(&root->log_commit[1], 0);
	atomic_set(&root->log_writers, 0);
	atomic_set(&root->log_batch, 0);
	refcount_set(&root->refs, 1);
	atomic_set(&root->snapshot_force_cow, 0);
	atomic_set(&root->nr_swapfiles, 0);
	btrfs_set_root_log_transid(root, 0);
	root->log_transid_committed = -1;
	btrfs_set_root_last_log_commit(root, 0);
	root->anon_dev = 0;
	if (!dummy) {
		extent_io_tree_init(fs_info, &root->dirty_log_pages,
				    IO_TREE_ROOT_DIRTY_LOG_PAGES);
		extent_io_tree_init(fs_info, &root->log_csum_range,
				    IO_TREE_LOG_CSUM_RANGE);
	}

	spin_lock_init(&root->root_item_lock);
	btrfs_qgroup_init_swapped_blocks(&root->swapped_blocks);
#ifdef CONFIG_BTRFS_DEBUG
	INIT_LIST_HEAD(&root->leak_list);
	spin_lock(&fs_info->fs_roots_radix_lock);
	list_add_tail(&root->leak_list, &fs_info->allocated_roots);
	spin_unlock(&fs_info->fs_roots_radix_lock);
#endif
}

static struct btrfs_root *btrfs_alloc_root(struct btrfs_fs_info *fs_info,
					   u64 objectid, gfp_t flags)
{
	struct btrfs_root *root = kzalloc(sizeof(*root), flags);
	if (root)
		__setup_root(root, fs_info, objectid);
	return root;
}

#ifdef CONFIG_BTRFS_FS_RUN_SANITY_TESTS
/* Should only be used by the testing infrastructure */
struct btrfs_root *btrfs_alloc_dummy_root(struct btrfs_fs_info *fs_info)
{
	struct btrfs_root *root;

	if (!fs_info)
		return ERR_PTR(-EINVAL);

	root = btrfs_alloc_root(fs_info, BTRFS_ROOT_TREE_OBJECTID, GFP_KERNEL);
	if (!root)
		return ERR_PTR(-ENOMEM);

	/* We don't use the stripesize in selftest, set it as sectorsize */
	root->alloc_bytenr = 0;

	return root;
}
#endif

static int global_root_cmp(struct rb_node *a_node, const struct rb_node *b_node)
{
	const struct btrfs_root *a = rb_entry(a_node, struct btrfs_root, rb_node);
	const struct btrfs_root *b = rb_entry(b_node, struct btrfs_root, rb_node);

	return btrfs_comp_cpu_keys(&a->root_key, &b->root_key);
}

static int global_root_key_cmp(const void *k, const struct rb_node *node)
{
	const struct btrfs_key *key = k;
	const struct btrfs_root *root = rb_entry(node, struct btrfs_root, rb_node);

	return btrfs_comp_cpu_keys(key, &root->root_key);
}

int btrfs_global_root_insert(struct btrfs_root *root)
{
	struct btrfs_fs_info *fs_info = root->fs_info;
	struct rb_node *tmp;
	int ret = 0;

	write_lock(&fs_info->global_root_lock);
	tmp = rb_find_add(&root->rb_node, &fs_info->global_root_tree, global_root_cmp);
	write_unlock(&fs_info->global_root_lock);

	if (tmp) {
		ret = -EEXIST;
		btrfs_warn(fs_info, "global root %llu %llu already exists",
			   btrfs_root_id(root), root->root_key.offset);
	}
	return ret;
}

void btrfs_global_root_delete(struct btrfs_root *root)
{
	struct btrfs_fs_info *fs_info = root->fs_info;

	write_lock(&fs_info->global_root_lock);
	rb_erase(&root->rb_node, &fs_info->global_root_tree);
	write_unlock(&fs_info->global_root_lock);
}

struct btrfs_root *btrfs_global_root(struct btrfs_fs_info *fs_info,
				     struct btrfs_key *key)
{
	struct rb_node *node;
	struct btrfs_root *root = NULL;

	read_lock(&fs_info->global_root_lock);
	node = rb_find(key, &fs_info->global_root_tree, global_root_key_cmp);
	if (node)
		root = container_of(node, struct btrfs_root, rb_node);
	read_unlock(&fs_info->global_root_lock);

	return root;
}

static u64 btrfs_global_root_id(struct btrfs_fs_info *fs_info, u64 bytenr)
{
	struct btrfs_block_group *block_group;
	u64 ret;

	if (!btrfs_fs_incompat(fs_info, EXTENT_TREE_V2))
		return 0;

	if (bytenr)
		block_group = btrfs_lookup_block_group(fs_info, bytenr);
	else
		block_group = btrfs_lookup_first_block_group(fs_info, bytenr);
	ASSERT(block_group);
	if (!block_group)
		return 0;
	ret = block_group->global_root_id;
	btrfs_put_block_group(block_group);

	return ret;
}

struct btrfs_root *btrfs_csum_root(struct btrfs_fs_info *fs_info, u64 bytenr)
{
	struct btrfs_key key = {
		.objectid = BTRFS_CSUM_TREE_OBJECTID,
		.type = BTRFS_ROOT_ITEM_KEY,
		.offset = btrfs_global_root_id(fs_info, bytenr),
	};

	return btrfs_global_root(fs_info, &key);
}

struct btrfs_root *btrfs_extent_root(struct btrfs_fs_info *fs_info, u64 bytenr)
{
	struct btrfs_key key = {
		.objectid = BTRFS_EXTENT_TREE_OBJECTID,
		.type = BTRFS_ROOT_ITEM_KEY,
		.offset = btrfs_global_root_id(fs_info, bytenr),
	};

	return btrfs_global_root(fs_info, &key);
}

struct btrfs_root *btrfs_block_group_root(struct btrfs_fs_info *fs_info)
{
	if (btrfs_fs_compat_ro(fs_info, BLOCK_GROUP_TREE))
		return fs_info->block_group_root;
	return btrfs_extent_root(fs_info, 0);
}

struct btrfs_root *btrfs_create_tree(struct btrfs_trans_handle *trans,
				     u64 objectid)
{
	struct btrfs_fs_info *fs_info = trans->fs_info;
	struct extent_buffer *leaf;
	struct btrfs_root *tree_root = fs_info->tree_root;
	struct btrfs_root *root;
	struct btrfs_key key;
	unsigned int nofs_flag;
	int ret = 0;

	/*
	 * We're holding a transaction handle, so use a NOFS memory allocation
	 * context to avoid deadlock if reclaim happens.
	 */
	nofs_flag = memalloc_nofs_save();
	root = btrfs_alloc_root(fs_info, objectid, GFP_KERNEL);
	memalloc_nofs_restore(nofs_flag);
	if (!root)
		return ERR_PTR(-ENOMEM);

	root->root_key.objectid = objectid;
	root->root_key.type = BTRFS_ROOT_ITEM_KEY;
	root->root_key.offset = 0;

	leaf = btrfs_alloc_tree_block(trans, root, 0, objectid, NULL, 0, 0, 0,
				      0, BTRFS_NESTING_NORMAL);
	if (IS_ERR(leaf)) {
		ret = PTR_ERR(leaf);
		leaf = NULL;
		goto fail;
	}

	root->node = leaf;
	btrfs_mark_buffer_dirty(trans, leaf);

	root->commit_root = btrfs_root_node(root);
	set_bit(BTRFS_ROOT_TRACK_DIRTY, &root->state);

	btrfs_set_root_flags(&root->root_item, 0);
	btrfs_set_root_limit(&root->root_item, 0);
	btrfs_set_root_bytenr(&root->root_item, leaf->start);
	btrfs_set_root_generation(&root->root_item, trans->transid);
	btrfs_set_root_level(&root->root_item, 0);
	btrfs_set_root_refs(&root->root_item, 1);
	btrfs_set_root_used(&root->root_item, leaf->len);
	btrfs_set_root_last_snapshot(&root->root_item, 0);
	btrfs_set_root_dirid(&root->root_item, 0);
	if (is_fstree(objectid))
		generate_random_guid(root->root_item.uuid);
	else
		export_guid(root->root_item.uuid, &guid_null);
	btrfs_set_root_drop_level(&root->root_item, 0);

	btrfs_tree_unlock(leaf);

	key.objectid = objectid;
	key.type = BTRFS_ROOT_ITEM_KEY;
	key.offset = 0;
	ret = btrfs_insert_root(trans, tree_root, &key, &root->root_item);
	if (ret)
		goto fail;

	return root;

fail:
	btrfs_put_root(root);

	return ERR_PTR(ret);
}

static struct btrfs_root *alloc_log_tree(struct btrfs_trans_handle *trans,
					 struct btrfs_fs_info *fs_info)
{
	struct btrfs_root *root;

	root = btrfs_alloc_root(fs_info, BTRFS_TREE_LOG_OBJECTID, GFP_NOFS);
	if (!root)
		return ERR_PTR(-ENOMEM);

	root->root_key.objectid = BTRFS_TREE_LOG_OBJECTID;
	root->root_key.type = BTRFS_ROOT_ITEM_KEY;
	root->root_key.offset = BTRFS_TREE_LOG_OBJECTID;

	return root;
}

int btrfs_alloc_log_tree_node(struct btrfs_trans_handle *trans,
			      struct btrfs_root *root)
{
	struct extent_buffer *leaf;

	/*
	 * DON'T set SHAREABLE bit for log trees.
	 *
	 * Log trees are not exposed to user space thus can't be snapshotted,
	 * and they go away before a real commit is actually done.
	 *
	 * They do store pointers to file data extents, and those reference
	 * counts still get updated (along with back refs to the log tree).
	 */

	leaf = btrfs_alloc_tree_block(trans, root, 0, BTRFS_TREE_LOG_OBJECTID,
			NULL, 0, 0, 0, 0, BTRFS_NESTING_NORMAL);
	if (IS_ERR(leaf))
		return PTR_ERR(leaf);

	root->node = leaf;

	btrfs_mark_buffer_dirty(trans, root->node);
	btrfs_tree_unlock(root->node);

	return 0;
}

int btrfs_init_log_root_tree(struct btrfs_trans_handle *trans,
			     struct btrfs_fs_info *fs_info)
{
	struct btrfs_root *log_root;

	log_root = alloc_log_tree(trans, fs_info);
	if (IS_ERR(log_root))
		return PTR_ERR(log_root);

	if (!btrfs_is_zoned(fs_info)) {
		int ret = btrfs_alloc_log_tree_node(trans, log_root);

		if (ret) {
			btrfs_put_root(log_root);
			return ret;
		}
	}

	WARN_ON(fs_info->log_root_tree);
	fs_info->log_root_tree = log_root;
	return 0;
}

int btrfs_add_log_tree(struct btrfs_trans_handle *trans,
		       struct btrfs_root *root)
{
	struct btrfs_fs_info *fs_info = root->fs_info;
	struct btrfs_root *log_root;
	struct btrfs_inode_item *inode_item;
	int ret;

	log_root = alloc_log_tree(trans, fs_info);
	if (IS_ERR(log_root))
		return PTR_ERR(log_root);

	ret = btrfs_alloc_log_tree_node(trans, log_root);
	if (ret) {
		btrfs_put_root(log_root);
		return ret;
	}

	log_root->last_trans = trans->transid;
	log_root->root_key.offset = btrfs_root_id(root);

	inode_item = &log_root->root_item.inode;
	btrfs_set_stack_inode_generation(inode_item, 1);
	btrfs_set_stack_inode_size(inode_item, 3);
	btrfs_set_stack_inode_nlink(inode_item, 1);
	btrfs_set_stack_inode_nbytes(inode_item,
				     fs_info->nodesize);
	btrfs_set_stack_inode_mode(inode_item, S_IFDIR | 0755);

	btrfs_set_root_node(&log_root->root_item, log_root->node);

	WARN_ON(root->log_root);
	root->log_root = log_root;
	btrfs_set_root_log_transid(root, 0);
	root->log_transid_committed = -1;
	btrfs_set_root_last_log_commit(root, 0);
	return 0;
}

static struct btrfs_root *read_tree_root_path(struct btrfs_root *tree_root,
					      struct btrfs_path *path,
					      struct btrfs_key *key)
{
	struct btrfs_root *root;
	struct btrfs_tree_parent_check check = { 0 };
	struct btrfs_fs_info *fs_info = tree_root->fs_info;
	u64 generation;
	int ret;
	int level;

	root = btrfs_alloc_root(fs_info, key->objectid, GFP_NOFS);
	if (!root)
		return ERR_PTR(-ENOMEM);

	ret = btrfs_find_root(tree_root, key, path,
			      &root->root_item, &root->root_key);
	if (ret) {
		if (ret > 0)
			ret = -ENOENT;
		goto fail;
	}

	generation = btrfs_root_generation(&root->root_item);
	level = btrfs_root_level(&root->root_item);
	check.level = level;
	check.transid = generation;
	check.owner_root = key->objectid;
	root->node = read_tree_block(fs_info, btrfs_root_bytenr(&root->root_item),
				     &check);
	if (IS_ERR(root->node)) {
		ret = PTR_ERR(root->node);
		root->node = NULL;
		goto fail;
	}
	if (!btrfs_buffer_uptodate(root->node, generation, 0)) {
		ret = -EIO;
		goto fail;
	}

	/*
	 * For real fs, and not log/reloc trees, root owner must
	 * match its root node owner
	 */
	if (!btrfs_is_testing(fs_info) &&
	    btrfs_root_id(root) != BTRFS_TREE_LOG_OBJECTID &&
	    btrfs_root_id(root) != BTRFS_TREE_RELOC_OBJECTID &&
	    btrfs_root_id(root) != btrfs_header_owner(root->node)) {
		btrfs_crit(fs_info,
"root=%llu block=%llu, tree root owner mismatch, have %llu expect %llu",
			   btrfs_root_id(root), root->node->start,
			   btrfs_header_owner(root->node),
			   btrfs_root_id(root));
		ret = -EUCLEAN;
		goto fail;
	}
	root->commit_root = btrfs_root_node(root);
	return root;
fail:
	btrfs_put_root(root);
	return ERR_PTR(ret);
}

struct btrfs_root *btrfs_read_tree_root(struct btrfs_root *tree_root,
					struct btrfs_key *key)
{
	struct btrfs_root *root;
	struct btrfs_path *path;

	path = btrfs_alloc_path();
	if (!path)
		return ERR_PTR(-ENOMEM);
	root = read_tree_root_path(tree_root, path, key);
	btrfs_free_path(path);

	return root;
}

/*
 * Initialize subvolume root in-memory structure
 *
 * @anon_dev:	anonymous device to attach to the root, if zero, allocate new
 */
static int btrfs_init_fs_root(struct btrfs_root *root, dev_t anon_dev)
{
	int ret;

	btrfs_drew_lock_init(&root->snapshot_lock);

	if (btrfs_root_id(root) != BTRFS_TREE_LOG_OBJECTID &&
	    !btrfs_is_data_reloc_root(root) &&
	    is_fstree(btrfs_root_id(root))) {
		set_bit(BTRFS_ROOT_SHAREABLE, &root->state);
		btrfs_check_and_init_root_item(&root->root_item);
	}

	/*
	 * Don't assign anonymous block device to roots that are not exposed to
	 * userspace, the id pool is limited to 1M
	 */
	if (is_fstree(btrfs_root_id(root)) &&
	    btrfs_root_refs(&root->root_item) > 0) {
		if (!anon_dev) {
			ret = get_anon_bdev(&root->anon_dev);
			if (ret)
				goto fail;
		} else {
			root->anon_dev = anon_dev;
		}
	}

	mutex_lock(&root->objectid_mutex);
	ret = btrfs_init_root_free_objectid(root);
	if (ret) {
		mutex_unlock(&root->objectid_mutex);
		goto fail;
	}

	ASSERT(root->free_objectid <= BTRFS_LAST_FREE_OBJECTID);

	mutex_unlock(&root->objectid_mutex);

	return 0;
fail:
	/* The caller is responsible to call btrfs_free_fs_root */
	return ret;
}

static struct btrfs_root *btrfs_lookup_fs_root(struct btrfs_fs_info *fs_info,
					       u64 root_id)
{
	struct btrfs_root *root;

	spin_lock(&fs_info->fs_roots_radix_lock);
	root = radix_tree_lookup(&fs_info->fs_roots_radix,
				 (unsigned long)root_id);
	root = btrfs_grab_root(root);
	spin_unlock(&fs_info->fs_roots_radix_lock);
	return root;
}

static struct btrfs_root *btrfs_get_global_root(struct btrfs_fs_info *fs_info,
						u64 objectid)
{
	struct btrfs_key key = {
		.objectid = objectid,
		.type = BTRFS_ROOT_ITEM_KEY,
		.offset = 0,
	};

	switch (objectid) {
	case BTRFS_ROOT_TREE_OBJECTID:
		return btrfs_grab_root(fs_info->tree_root);
	case BTRFS_EXTENT_TREE_OBJECTID:
		return btrfs_grab_root(btrfs_global_root(fs_info, &key));
	case BTRFS_CHUNK_TREE_OBJECTID:
		return btrfs_grab_root(fs_info->chunk_root);
	case BTRFS_DEV_TREE_OBJECTID:
		return btrfs_grab_root(fs_info->dev_root);
	case BTRFS_CSUM_TREE_OBJECTID:
		return btrfs_grab_root(btrfs_global_root(fs_info, &key));
	case BTRFS_QUOTA_TREE_OBJECTID:
		return btrfs_grab_root(fs_info->quota_root);
	case BTRFS_UUID_TREE_OBJECTID:
		return btrfs_grab_root(fs_info->uuid_root);
	case BTRFS_BLOCK_GROUP_TREE_OBJECTID:
		return btrfs_grab_root(fs_info->block_group_root);
	case BTRFS_FREE_SPACE_TREE_OBJECTID:
		return btrfs_grab_root(btrfs_global_root(fs_info, &key));
	case BTRFS_RAID_STRIPE_TREE_OBJECTID:
		return btrfs_grab_root(fs_info->stripe_root);
	default:
		return NULL;
	}
}

int btrfs_insert_fs_root(struct btrfs_fs_info *fs_info,
			 struct btrfs_root *root)
{
	int ret;

	ret = radix_tree_preload(GFP_NOFS);
	if (ret)
		return ret;

	spin_lock(&fs_info->fs_roots_radix_lock);
	ret = radix_tree_insert(&fs_info->fs_roots_radix,
				(unsigned long)btrfs_root_id(root),
				root);
	if (ret == 0) {
		btrfs_grab_root(root);
		set_bit(BTRFS_ROOT_IN_RADIX, &root->state);
	}
	spin_unlock(&fs_info->fs_roots_radix_lock);
	radix_tree_preload_end();

	return ret;
}

void btrfs_check_leaked_roots(struct btrfs_fs_info *fs_info)
{
#ifdef CONFIG_BTRFS_DEBUG
	struct btrfs_root *root;

	while (!list_empty(&fs_info->allocated_roots)) {
		char buf[BTRFS_ROOT_NAME_BUF_LEN];

		root = list_first_entry(&fs_info->allocated_roots,
					struct btrfs_root, leak_list);
		btrfs_err(fs_info, "leaked root %s refcount %d",
			  btrfs_root_name(&root->root_key, buf),
			  refcount_read(&root->refs));
		WARN_ON_ONCE(1);
		while (refcount_read(&root->refs) > 1)
			btrfs_put_root(root);
		btrfs_put_root(root);
	}
#endif
}

static void free_global_roots(struct btrfs_fs_info *fs_info)
{
	struct btrfs_root *root;
	struct rb_node *node;

	while ((node = rb_first_postorder(&fs_info->global_root_tree)) != NULL) {
		root = rb_entry(node, struct btrfs_root, rb_node);
		rb_erase(&root->rb_node, &fs_info->global_root_tree);
		btrfs_put_root(root);
	}
}

void btrfs_free_fs_info(struct btrfs_fs_info *fs_info)
{
	struct percpu_counter *em_counter = &fs_info->evictable_extent_maps;

	percpu_counter_destroy(&fs_info->dirty_metadata_bytes);
	percpu_counter_destroy(&fs_info->delalloc_bytes);
	percpu_counter_destroy(&fs_info->ordered_bytes);
	if (percpu_counter_initialized(em_counter))
		ASSERT(percpu_counter_sum_positive(em_counter) == 0);
	percpu_counter_destroy(em_counter);
	percpu_counter_destroy(&fs_info->dev_replace.bio_counter);
	btrfs_free_csum_hash(fs_info);
	btrfs_free_stripe_hash_table(fs_info);
	btrfs_free_ref_cache(fs_info);
	kfree(fs_info->balance_ctl);
	kfree(fs_info->delayed_root);
	free_global_roots(fs_info);
	btrfs_put_root(fs_info->tree_root);
	btrfs_put_root(fs_info->chunk_root);
	btrfs_put_root(fs_info->dev_root);
	btrfs_put_root(fs_info->quota_root);
	btrfs_put_root(fs_info->uuid_root);
	btrfs_put_root(fs_info->fs_root);
	btrfs_put_root(fs_info->data_reloc_root);
	btrfs_put_root(fs_info->block_group_root);
	btrfs_put_root(fs_info->stripe_root);
	btrfs_check_leaked_roots(fs_info);
	btrfs_extent_buffer_leak_debug_check(fs_info);
	kfree(fs_info->super_copy);
	kfree(fs_info->super_for_commit);
	kfree(fs_info->subpage_info);
	kvfree(fs_info);
}


/*
 * Get an in-memory reference of a root structure.
 *
 * For essential trees like root/extent tree, we grab it from fs_info directly.
 * For subvolume trees, we check the cached filesystem roots first. If not
 * found, then read it from disk and add it to cached fs roots.
 *
 * Caller should release the root by calling btrfs_put_root() after the usage.
 *
 * NOTE: Reloc and log trees can't be read by this function as they share the
 *	 same root objectid.
 *
 * @objectid:	root id
 * @anon_dev:	preallocated anonymous block device number for new roots,
 *		pass NULL for a new allocation.
 * @check_ref:	whether to check root item references, If true, return -ENOENT
 *		for orphan roots
 */
static struct btrfs_root *btrfs_get_root_ref(struct btrfs_fs_info *fs_info,
					     u64 objectid, dev_t *anon_dev,
					     bool check_ref)
{
	struct btrfs_root *root;
	struct btrfs_path *path;
	struct btrfs_key key;
	int ret;

	root = btrfs_get_global_root(fs_info, objectid);
	if (root)
		return root;

	/*
	 * If we're called for non-subvolume trees, and above function didn't
	 * find one, do not try to read it from disk.
	 *
	 * This is namely for free-space-tree and quota tree, which can change
	 * at runtime and should only be grabbed from fs_info.
	 */
	if (!is_fstree(objectid) && objectid != BTRFS_DATA_RELOC_TREE_OBJECTID)
		return ERR_PTR(-ENOENT);
again:
	root = btrfs_lookup_fs_root(fs_info, objectid);
	if (root) {
		/*
		 * Some other caller may have read out the newly inserted
		 * subvolume already (for things like backref walk etc).  Not
		 * that common but still possible.  In that case, we just need
		 * to free the anon_dev.
		 */
		if (unlikely(anon_dev && *anon_dev)) {
			free_anon_bdev(*anon_dev);
			*anon_dev = 0;
		}

		if (check_ref && btrfs_root_refs(&root->root_item) == 0) {
			btrfs_put_root(root);
			return ERR_PTR(-ENOENT);
		}
		return root;
	}

	key.objectid = objectid;
	key.type = BTRFS_ROOT_ITEM_KEY;
	key.offset = (u64)-1;
	root = btrfs_read_tree_root(fs_info->tree_root, &key);
	if (IS_ERR(root))
		return root;

	if (check_ref && btrfs_root_refs(&root->root_item) == 0) {
		ret = -ENOENT;
		goto fail;
	}

	ret = btrfs_init_fs_root(root, anon_dev ? *anon_dev : 0);
	if (ret)
		goto fail;

	path = btrfs_alloc_path();
	if (!path) {
		ret = -ENOMEM;
		goto fail;
	}
	key.objectid = BTRFS_ORPHAN_OBJECTID;
	key.type = BTRFS_ORPHAN_ITEM_KEY;
	key.offset = objectid;

	ret = btrfs_search_slot(NULL, fs_info->tree_root, &key, path, 0, 0);
	btrfs_free_path(path);
	if (ret < 0)
		goto fail;
	if (ret == 0)
		set_bit(BTRFS_ROOT_ORPHAN_ITEM_INSERTED, &root->state);

	ret = btrfs_insert_fs_root(fs_info, root);
	if (ret) {
		if (ret == -EEXIST) {
			btrfs_put_root(root);
			goto again;
		}
		goto fail;
	}
	return root;
fail:
	/*
	 * If our caller provided us an anonymous device, then it's his
	 * responsibility to free it in case we fail. So we have to set our
	 * root's anon_dev to 0 to avoid a double free, once by btrfs_put_root()
	 * and once again by our caller.
	 */
	if (anon_dev && *anon_dev)
		root->anon_dev = 0;
	btrfs_put_root(root);
	return ERR_PTR(ret);
}

/*
 * Get in-memory reference of a root structure
 *
 * @objectid:	tree objectid
 * @check_ref:	if set, verify that the tree exists and the item has at least
 *		one reference
 */
struct btrfs_root *btrfs_get_fs_root(struct btrfs_fs_info *fs_info,
				     u64 objectid, bool check_ref)
{
	return btrfs_get_root_ref(fs_info, objectid, NULL, check_ref);
}

/*
 * Get in-memory reference of a root structure, created as new, optionally pass
 * the anonymous block device id
 *
 * @objectid:	tree objectid
 * @anon_dev:	if NULL, allocate a new anonymous block device or use the
 *		parameter value if not NULL
 */
struct btrfs_root *btrfs_get_new_fs_root(struct btrfs_fs_info *fs_info,
					 u64 objectid, dev_t *anon_dev)
{
	return btrfs_get_root_ref(fs_info, objectid, anon_dev, true);
}

/*
 * Return a root for the given objectid.
 *
 * @fs_info:	the fs_info
 * @objectid:	the objectid we need to lookup
 *
 * This is exclusively used for backref walking, and exists specifically because
 * of how qgroups does lookups.  Qgroups will do a backref lookup at delayed ref
 * creation time, which means we may have to read the tree_root in order to look
 * up a fs root that is not in memory.  If the root is not in memory we will
 * read the tree root commit root and look up the fs root from there.  This is a
 * temporary root, it will not be inserted into the radix tree as it doesn't
 * have the most uptodate information, it'll simply be discarded once the
 * backref code is finished using the root.
 */
struct btrfs_root *btrfs_get_fs_root_commit_root(struct btrfs_fs_info *fs_info,
						 struct btrfs_path *path,
						 u64 objectid)
{
	struct btrfs_root *root;
	struct btrfs_key key;

	ASSERT(path->search_commit_root && path->skip_locking);

	/*
	 * This can return -ENOENT if we ask for a root that doesn't exist, but
	 * since this is called via the backref walking code we won't be looking
	 * up a root that doesn't exist, unless there's corruption.  So if root
	 * != NULL just return it.
	 */
	root = btrfs_get_global_root(fs_info, objectid);
	if (root)
		return root;

	root = btrfs_lookup_fs_root(fs_info, objectid);
	if (root)
		return root;

	key.objectid = objectid;
	key.type = BTRFS_ROOT_ITEM_KEY;
	key.offset = (u64)-1;
	root = read_tree_root_path(fs_info->tree_root, path, &key);
	btrfs_release_path(path);

	return root;
}

static int cleaner_kthread(void *arg)
{
	struct btrfs_fs_info *fs_info = arg;
	int again;

	while (1) {
		again = 0;

		set_bit(BTRFS_FS_CLEANER_RUNNING, &fs_info->flags);

		/* Make the cleaner go to sleep early. */
		if (btrfs_need_cleaner_sleep(fs_info))
			goto sleep;

		/*
		 * Do not do anything if we might cause open_ctree() to block
		 * before we have finished mounting the filesystem.
		 */
		if (!test_bit(BTRFS_FS_OPEN, &fs_info->flags))
			goto sleep;

		if (!mutex_trylock(&fs_info->cleaner_mutex))
			goto sleep;

		/*
		 * Avoid the problem that we change the status of the fs
		 * during the above check and trylock.
		 */
		if (btrfs_need_cleaner_sleep(fs_info)) {
			mutex_unlock(&fs_info->cleaner_mutex);
			goto sleep;
		}

		if (test_and_clear_bit(BTRFS_FS_FEATURE_CHANGED, &fs_info->flags))
			btrfs_sysfs_feature_update(fs_info);

		btrfs_run_delayed_iputs(fs_info);

		again = btrfs_clean_one_deleted_snapshot(fs_info);
		mutex_unlock(&fs_info->cleaner_mutex);

		/*
		 * The defragger has dealt with the R/O remount and umount,
		 * needn't do anything special here.
		 */
		btrfs_run_defrag_inodes(fs_info);

		/*
		 * Acquires fs_info->reclaim_bgs_lock to avoid racing
		 * with relocation (btrfs_relocate_chunk) and relocation
		 * acquires fs_info->cleaner_mutex (btrfs_relocate_block_group)
		 * after acquiring fs_info->reclaim_bgs_lock. So we
		 * can't hold, nor need to, fs_info->cleaner_mutex when deleting
		 * unused block groups.
		 */
		btrfs_delete_unused_bgs(fs_info);

		/*
		 * Reclaim block groups in the reclaim_bgs list after we deleted
		 * all unused block_groups. This possibly gives us some more free
		 * space.
		 */
		btrfs_reclaim_bgs(fs_info);
sleep:
		clear_and_wake_up_bit(BTRFS_FS_CLEANER_RUNNING, &fs_info->flags);
		if (kthread_should_park())
			kthread_parkme();
		if (kthread_should_stop())
			return 0;
		if (!again) {
			set_current_state(TASK_INTERRUPTIBLE);
			schedule();
			__set_current_state(TASK_RUNNING);
		}
	}
}

static int transaction_kthread(void *arg)
{
	struct btrfs_root *root = arg;
	struct btrfs_fs_info *fs_info = root->fs_info;
	struct btrfs_trans_handle *trans;
	struct btrfs_transaction *cur;
	u64 transid;
	time64_t delta;
	unsigned long delay;
	bool cannot_commit;

	do {
		cannot_commit = false;
		delay = msecs_to_jiffies(fs_info->commit_interval * 1000);
		mutex_lock(&fs_info->transaction_kthread_mutex);

		spin_lock(&fs_info->trans_lock);
		cur = fs_info->running_transaction;
		if (!cur) {
			spin_unlock(&fs_info->trans_lock);
			goto sleep;
		}

		delta = ktime_get_seconds() - cur->start_time;
		if (!test_and_clear_bit(BTRFS_FS_COMMIT_TRANS, &fs_info->flags) &&
		    cur->state < TRANS_STATE_COMMIT_PREP &&
		    delta < fs_info->commit_interval) {
			spin_unlock(&fs_info->trans_lock);
			delay -= msecs_to_jiffies((delta - 1) * 1000);
			delay = min(delay,
				    msecs_to_jiffies(fs_info->commit_interval * 1000));
			goto sleep;
		}
		transid = cur->transid;
		spin_unlock(&fs_info->trans_lock);

		/* If the file system is aborted, this will always fail. */
		trans = btrfs_attach_transaction(root);
		if (IS_ERR(trans)) {
			if (PTR_ERR(trans) != -ENOENT)
				cannot_commit = true;
			goto sleep;
		}
		if (transid == trans->transid) {
			btrfs_commit_transaction(trans);
		} else {
			btrfs_end_transaction(trans);
		}
sleep:
		wake_up_process(fs_info->cleaner_kthread);
		mutex_unlock(&fs_info->transaction_kthread_mutex);

		if (BTRFS_FS_ERROR(fs_info))
			btrfs_cleanup_transaction(fs_info);
		if (!kthread_should_stop() &&
				(!btrfs_transaction_blocked(fs_info) ||
				 cannot_commit))
			schedule_timeout_interruptible(delay);
	} while (!kthread_should_stop());
	return 0;
}

/*
 * This will find the highest generation in the array of root backups.  The
 * index of the highest array is returned, or -EINVAL if we can't find
 * anything.
 *
 * We check to make sure the array is valid by comparing the
 * generation of the latest  root in the array with the generation
 * in the super block.  If they don't match we pitch it.
 */
static int find_newest_super_backup(struct btrfs_fs_info *info)
{
	const u64 newest_gen = btrfs_super_generation(info->super_copy);
	u64 cur;
	struct btrfs_root_backup *root_backup;
	int i;

	for (i = 0; i < BTRFS_NUM_BACKUP_ROOTS; i++) {
		root_backup = info->super_copy->super_roots + i;
		cur = btrfs_backup_tree_root_gen(root_backup);
		if (cur == newest_gen)
			return i;
	}

	return -EINVAL;
}

/*
 * copy all the root pointers into the super backup array.
 * this will bump the backup pointer by one when it is
 * done
 */
static void backup_super_roots(struct btrfs_fs_info *info)
{
	const int next_backup = info->backup_root_index;
	struct btrfs_root_backup *root_backup;

	root_backup = info->super_for_commit->super_roots + next_backup;

	/*
	 * make sure all of our padding and empty slots get zero filled
	 * regardless of which ones we use today
	 */
	memset(root_backup, 0, sizeof(*root_backup));

	info->backup_root_index = (next_backup + 1) % BTRFS_NUM_BACKUP_ROOTS;

	btrfs_set_backup_tree_root(root_backup, info->tree_root->node->start);
	btrfs_set_backup_tree_root_gen(root_backup,
			       btrfs_header_generation(info->tree_root->node));

	btrfs_set_backup_tree_root_level(root_backup,
			       btrfs_header_level(info->tree_root->node));

	btrfs_set_backup_chunk_root(root_backup, info->chunk_root->node->start);
	btrfs_set_backup_chunk_root_gen(root_backup,
			       btrfs_header_generation(info->chunk_root->node));
	btrfs_set_backup_chunk_root_level(root_backup,
			       btrfs_header_level(info->chunk_root->node));

	if (!btrfs_fs_compat_ro(info, BLOCK_GROUP_TREE)) {
		struct btrfs_root *extent_root = btrfs_extent_root(info, 0);
		struct btrfs_root *csum_root = btrfs_csum_root(info, 0);

		btrfs_set_backup_extent_root(root_backup,
					     extent_root->node->start);
		btrfs_set_backup_extent_root_gen(root_backup,
				btrfs_header_generation(extent_root->node));
		btrfs_set_backup_extent_root_level(root_backup,
					btrfs_header_level(extent_root->node));

		btrfs_set_backup_csum_root(root_backup, csum_root->node->start);
		btrfs_set_backup_csum_root_gen(root_backup,
					       btrfs_header_generation(csum_root->node));
		btrfs_set_backup_csum_root_level(root_backup,
						 btrfs_header_level(csum_root->node));
	}

	/*
	 * we might commit during log recovery, which happens before we set
	 * the fs_root.  Make sure it is valid before we fill it in.
	 */
	if (info->fs_root && info->fs_root->node) {
		btrfs_set_backup_fs_root(root_backup,
					 info->fs_root->node->start);
		btrfs_set_backup_fs_root_gen(root_backup,
			       btrfs_header_generation(info->fs_root->node));
		btrfs_set_backup_fs_root_level(root_backup,
			       btrfs_header_level(info->fs_root->node));
	}

	btrfs_set_backup_dev_root(root_backup, info->dev_root->node->start);
	btrfs_set_backup_dev_root_gen(root_backup,
			       btrfs_header_generation(info->dev_root->node));
	btrfs_set_backup_dev_root_level(root_backup,
				       btrfs_header_level(info->dev_root->node));

	btrfs_set_backup_total_bytes(root_backup,
			     btrfs_super_total_bytes(info->super_copy));
	btrfs_set_backup_bytes_used(root_backup,
			     btrfs_super_bytes_used(info->super_copy));
	btrfs_set_backup_num_devices(root_backup,
			     btrfs_super_num_devices(info->super_copy));

	/*
	 * if we don't copy this out to the super_copy, it won't get remembered
	 * for the next commit
	 */
	memcpy(&info->super_copy->super_roots,
	       &info->super_for_commit->super_roots,
	       sizeof(*root_backup) * BTRFS_NUM_BACKUP_ROOTS);
}

/*
 * Reads a backup root based on the passed priority. Prio 0 is the newest, prio
 * 1/2/3 are 2nd newest/3rd newest/4th (oldest) backup roots
 *
 * @fs_info:  filesystem whose backup roots need to be read
 * @priority: priority of backup root required
 *
 * Returns backup root index on success and -EINVAL otherwise.
 */
static int read_backup_root(struct btrfs_fs_info *fs_info, u8 priority)
{
	int backup_index = find_newest_super_backup(fs_info);
	struct btrfs_super_block *super = fs_info->super_copy;
	struct btrfs_root_backup *root_backup;

	if (priority < BTRFS_NUM_BACKUP_ROOTS && backup_index >= 0) {
		if (priority == 0)
			return backup_index;

		backup_index = backup_index + BTRFS_NUM_BACKUP_ROOTS - priority;
		backup_index %= BTRFS_NUM_BACKUP_ROOTS;
	} else {
		return -EINVAL;
	}

	root_backup = super->super_roots + backup_index;

	btrfs_set_super_generation(super,
				   btrfs_backup_tree_root_gen(root_backup));
	btrfs_set_super_root(super, btrfs_backup_tree_root(root_backup));
	btrfs_set_super_root_level(super,
				   btrfs_backup_tree_root_level(root_backup));
	btrfs_set_super_bytes_used(super, btrfs_backup_bytes_used(root_backup));

	/*
	 * Fixme: the total bytes and num_devices need to match or we should
	 * need a fsck
	 */
	btrfs_set_super_total_bytes(super, btrfs_backup_total_bytes(root_backup));
	btrfs_set_super_num_devices(super, btrfs_backup_num_devices(root_backup));

	return backup_index;
}

/* helper to cleanup workers */
static void btrfs_stop_all_workers(struct btrfs_fs_info *fs_info)
{
	btrfs_destroy_workqueue(fs_info->fixup_workers);
	btrfs_destroy_workqueue(fs_info->delalloc_workers);
	btrfs_destroy_workqueue(fs_info->workers);
	if (fs_info->endio_workers)
		destroy_workqueue(fs_info->endio_workers);
	if (fs_info->rmw_workers)
		destroy_workqueue(fs_info->rmw_workers);
	if (fs_info->compressed_write_workers)
		destroy_workqueue(fs_info->compressed_write_workers);
	btrfs_destroy_workqueue(fs_info->endio_write_workers);
	btrfs_destroy_workqueue(fs_info->endio_freespace_worker);
	btrfs_destroy_workqueue(fs_info->delayed_workers);
	btrfs_destroy_workqueue(fs_info->caching_workers);
	btrfs_destroy_workqueue(fs_info->flush_workers);
	btrfs_destroy_workqueue(fs_info->qgroup_rescan_workers);
	if (fs_info->discard_ctl.discard_workers)
		destroy_workqueue(fs_info->discard_ctl.discard_workers);
	/*
	 * Now that all other work queues are destroyed, we can safely destroy
	 * the queues used for metadata I/O, since tasks from those other work
	 * queues can do metadata I/O operations.
	 */
	if (fs_info->endio_meta_workers)
		destroy_workqueue(fs_info->endio_meta_workers);
}

static void free_root_extent_buffers(struct btrfs_root *root)
{
	if (root) {
		free_extent_buffer(root->node);
		free_extent_buffer(root->commit_root);
		root->node = NULL;
		root->commit_root = NULL;
	}
}

static void free_global_root_pointers(struct btrfs_fs_info *fs_info)
{
	struct btrfs_root *root, *tmp;

	rbtree_postorder_for_each_entry_safe(root, tmp,
					     &fs_info->global_root_tree,
					     rb_node)
		free_root_extent_buffers(root);
}

/* helper to cleanup tree roots */
static void free_root_pointers(struct btrfs_fs_info *info, bool free_chunk_root)
{
	free_root_extent_buffers(info->tree_root);

	free_global_root_pointers(info);
	free_root_extent_buffers(info->dev_root);
	free_root_extent_buffers(info->quota_root);
	free_root_extent_buffers(info->uuid_root);
	free_root_extent_buffers(info->fs_root);
	free_root_extent_buffers(info->data_reloc_root);
	free_root_extent_buffers(info->block_group_root);
	free_root_extent_buffers(info->stripe_root);
	if (free_chunk_root)
		free_root_extent_buffers(info->chunk_root);
}

void btrfs_put_root(struct btrfs_root *root)
{
	if (!root)
		return;

	if (refcount_dec_and_test(&root->refs)) {
		WARN_ON(!RB_EMPTY_ROOT(&root->inode_tree));
		WARN_ON(test_bit(BTRFS_ROOT_DEAD_RELOC_TREE, &root->state));
		if (root->anon_dev)
			free_anon_bdev(root->anon_dev);
		free_root_extent_buffers(root);
#ifdef CONFIG_BTRFS_DEBUG
		spin_lock(&root->fs_info->fs_roots_radix_lock);
		list_del_init(&root->leak_list);
		spin_unlock(&root->fs_info->fs_roots_radix_lock);
#endif
		kfree(root);
	}
}

void btrfs_free_fs_roots(struct btrfs_fs_info *fs_info)
{
	int ret;
	struct btrfs_root *gang[8];
	int i;

	while (!list_empty(&fs_info->dead_roots)) {
		gang[0] = list_entry(fs_info->dead_roots.next,
				     struct btrfs_root, root_list);
		list_del(&gang[0]->root_list);

		if (test_bit(BTRFS_ROOT_IN_RADIX, &gang[0]->state))
			btrfs_drop_and_free_fs_root(fs_info, gang[0]);
		btrfs_put_root(gang[0]);
	}

	while (1) {
		ret = radix_tree_gang_lookup(&fs_info->fs_roots_radix,
					     (void **)gang, 0,
					     ARRAY_SIZE(gang));
		if (!ret)
			break;
		for (i = 0; i < ret; i++)
			btrfs_drop_and_free_fs_root(fs_info, gang[i]);
	}
}

static void btrfs_init_scrub(struct btrfs_fs_info *fs_info)
{
	mutex_init(&fs_info->scrub_lock);
	atomic_set(&fs_info->scrubs_running, 0);
	atomic_set(&fs_info->scrub_pause_req, 0);
	atomic_set(&fs_info->scrubs_paused, 0);
	atomic_set(&fs_info->scrub_cancel_req, 0);
	init_waitqueue_head(&fs_info->scrub_pause_wait);
	refcount_set(&fs_info->scrub_workers_refcnt, 0);
}

static void btrfs_init_balance(struct btrfs_fs_info *fs_info)
{
	spin_lock_init(&fs_info->balance_lock);
	mutex_init(&fs_info->balance_mutex);
	atomic_set(&fs_info->balance_pause_req, 0);
	atomic_set(&fs_info->balance_cancel_req, 0);
	fs_info->balance_ctl = NULL;
	init_waitqueue_head(&fs_info->balance_wait_q);
	atomic_set(&fs_info->reloc_cancel_req, 0);
}

static int btrfs_init_btree_inode(struct super_block *sb)
{
	struct btrfs_fs_info *fs_info = btrfs_sb(sb);
	unsigned long hash = btrfs_inode_hash(BTRFS_BTREE_INODE_OBJECTID,
					      fs_info->tree_root);
	struct inode *inode;

	inode = new_inode(sb);
	if (!inode)
		return -ENOMEM;

	inode->i_ino = BTRFS_BTREE_INODE_OBJECTID;
	set_nlink(inode, 1);
	/*
	 * we set the i_size on the btree inode to the max possible int.
	 * the real end of the address space is determined by all of
	 * the devices in the system
	 */
	inode->i_size = OFFSET_MAX;
	inode->i_mapping->a_ops = &btree_aops;
	mapping_set_gfp_mask(inode->i_mapping, GFP_NOFS);

	RB_CLEAR_NODE(&BTRFS_I(inode)->rb_node);
	extent_io_tree_init(fs_info, &BTRFS_I(inode)->io_tree,
			    IO_TREE_BTREE_INODE_IO);
	extent_map_tree_init(&BTRFS_I(inode)->extent_tree);

	BTRFS_I(inode)->root = btrfs_grab_root(fs_info->tree_root);
	BTRFS_I(inode)->location.objectid = BTRFS_BTREE_INODE_OBJECTID;
	BTRFS_I(inode)->location.type = 0;
	BTRFS_I(inode)->location.offset = 0;
	set_bit(BTRFS_INODE_DUMMY, &BTRFS_I(inode)->runtime_flags);
	__insert_inode_hash(inode, hash);
	fs_info->btree_inode = inode;

	return 0;
}

static void btrfs_init_dev_replace_locks(struct btrfs_fs_info *fs_info)
{
	mutex_init(&fs_info->dev_replace.lock_finishing_cancel_unmount);
	init_rwsem(&fs_info->dev_replace.rwsem);
	init_waitqueue_head(&fs_info->dev_replace.replace_wait);
}

static void btrfs_init_qgroup(struct btrfs_fs_info *fs_info)
{
	spin_lock_init(&fs_info->qgroup_lock);
	mutex_init(&fs_info->qgroup_ioctl_lock);
	fs_info->qgroup_tree = RB_ROOT;
	INIT_LIST_HEAD(&fs_info->dirty_qgroups);
	fs_info->qgroup_seq = 1;
	fs_info->qgroup_ulist = NULL;
	fs_info->qgroup_rescan_running = false;
	fs_info->qgroup_drop_subtree_thres = BTRFS_MAX_LEVEL;
	mutex_init(&fs_info->qgroup_rescan_lock);
}

static int btrfs_init_workqueues(struct btrfs_fs_info *fs_info)
{
	u32 max_active = fs_info->thread_pool_size;
	unsigned int flags = WQ_MEM_RECLAIM | WQ_FREEZABLE | WQ_UNBOUND;
	unsigned int ordered_flags = WQ_MEM_RECLAIM | WQ_FREEZABLE;

	fs_info->workers =
		btrfs_alloc_workqueue(fs_info, "worker", flags, max_active, 16);

	fs_info->delalloc_workers =
		btrfs_alloc_workqueue(fs_info, "delalloc",
				      flags, max_active, 2);

	fs_info->flush_workers =
		btrfs_alloc_workqueue(fs_info, "flush_delalloc",
				      flags, max_active, 0);

	fs_info->caching_workers =
		btrfs_alloc_workqueue(fs_info, "cache", flags, max_active, 0);

	fs_info->fixup_workers =
		btrfs_alloc_ordered_workqueue(fs_info, "fixup", ordered_flags);

	fs_info->endio_workers =
		alloc_workqueue("btrfs-endio", flags, max_active);
	fs_info->endio_meta_workers =
		alloc_workqueue("btrfs-endio-meta", flags, max_active);
	fs_info->rmw_workers = alloc_workqueue("btrfs-rmw", flags, max_active);
	fs_info->endio_write_workers =
		btrfs_alloc_workqueue(fs_info, "endio-write", flags,
				      max_active, 2);
	fs_info->compressed_write_workers =
		alloc_workqueue("btrfs-compressed-write", flags, max_active);
	fs_info->endio_freespace_worker =
		btrfs_alloc_workqueue(fs_info, "freespace-write", flags,
				      max_active, 0);
	fs_info->delayed_workers =
		btrfs_alloc_workqueue(fs_info, "delayed-meta", flags,
				      max_active, 0);
	fs_info->qgroup_rescan_workers =
		btrfs_alloc_ordered_workqueue(fs_info, "qgroup-rescan",
					      ordered_flags);
	fs_info->discard_ctl.discard_workers =
		alloc_ordered_workqueue("btrfs_discard", WQ_FREEZABLE);

	if (!(fs_info->workers &&
	      fs_info->delalloc_workers && fs_info->flush_workers &&
	      fs_info->endio_workers && fs_info->endio_meta_workers &&
	      fs_info->compressed_write_workers &&
	      fs_info->endio_write_workers &&
	      fs_info->endio_freespace_worker && fs_info->rmw_workers &&
	      fs_info->caching_workers && fs_info->fixup_workers &&
	      fs_info->delayed_workers && fs_info->qgroup_rescan_workers &&
	      fs_info->discard_ctl.discard_workers)) {
		return -ENOMEM;
	}

	return 0;
}

static int btrfs_init_csum_hash(struct btrfs_fs_info *fs_info, u16 csum_type)
{
	struct crypto_shash *csum_shash;
	const char *csum_driver = btrfs_super_csum_driver(csum_type);

	csum_shash = crypto_alloc_shash(csum_driver, 0, 0);

	if (IS_ERR(csum_shash)) {
		btrfs_err(fs_info, "error allocating %s hash for checksum",
			  csum_driver);
		return PTR_ERR(csum_shash);
	}

	fs_info->csum_shash = csum_shash;

	/*
	 * Check if the checksum implementation is a fast accelerated one.
	 * As-is this is a bit of a hack and should be replaced once the csum
	 * implementations provide that information themselves.
	 */
	switch (csum_type) {
	case BTRFS_CSUM_TYPE_CRC32:
		if (!strstr(crypto_shash_driver_name(csum_shash), "generic"))
			set_bit(BTRFS_FS_CSUM_IMPL_FAST, &fs_info->flags);
		break;
	case BTRFS_CSUM_TYPE_XXHASH:
		set_bit(BTRFS_FS_CSUM_IMPL_FAST, &fs_info->flags);
		break;
	default:
		break;
	}

	btrfs_info(fs_info, "using %s (%s) checksum algorithm",
			btrfs_super_csum_name(csum_type),
			crypto_shash_driver_name(csum_shash));
	return 0;
}

static int btrfs_replay_log(struct btrfs_fs_info *fs_info,
			    struct btrfs_fs_devices *fs_devices)
{
	int ret;
	struct btrfs_tree_parent_check check = { 0 };
	struct btrfs_root *log_tree_root;
	struct btrfs_super_block *disk_super = fs_info->super_copy;
	u64 bytenr = btrfs_super_log_root(disk_super);
	int level = btrfs_super_log_root_level(disk_super);

	if (fs_devices->rw_devices == 0) {
		btrfs_warn(fs_info, "log replay required on RO media");
		return -EIO;
	}

	log_tree_root = btrfs_alloc_root(fs_info, BTRFS_TREE_LOG_OBJECTID,
					 GFP_KERNEL);
	if (!log_tree_root)
		return -ENOMEM;

	check.level = level;
	check.transid = fs_info->generation + 1;
	check.owner_root = BTRFS_TREE_LOG_OBJECTID;
	log_tree_root->node = read_tree_block(fs_info, bytenr, &check);
	if (IS_ERR(log_tree_root->node)) {
		btrfs_warn(fs_info, "failed to read log tree");
		ret = PTR_ERR(log_tree_root->node);
		log_tree_root->node = NULL;
		btrfs_put_root(log_tree_root);
		return ret;
	}
	if (!extent_buffer_uptodate(log_tree_root->node)) {
		btrfs_err(fs_info, "failed to read log tree");
		btrfs_put_root(log_tree_root);
		return -EIO;
	}

	/* returns with log_tree_root freed on success */
	ret = btrfs_recover_log_trees(log_tree_root);
	if (ret) {
		btrfs_handle_fs_error(fs_info, ret,
				      "Failed to recover log tree");
		btrfs_put_root(log_tree_root);
		return ret;
	}

	if (sb_rdonly(fs_info->sb)) {
		ret = btrfs_commit_super(fs_info);
		if (ret)
			return ret;
	}

	return 0;
}

static int load_global_roots_objectid(struct btrfs_root *tree_root,
				      struct btrfs_path *path, u64 objectid,
				      const char *name)
{
	struct btrfs_fs_info *fs_info = tree_root->fs_info;
	struct btrfs_root *root;
	u64 max_global_id = 0;
	int ret;
	struct btrfs_key key = {
		.objectid = objectid,
		.type = BTRFS_ROOT_ITEM_KEY,
		.offset = 0,
	};
	bool found = false;

	/* If we have IGNOREDATACSUMS skip loading these roots. */
	if (objectid == BTRFS_CSUM_TREE_OBJECTID &&
	    btrfs_test_opt(fs_info, IGNOREDATACSUMS)) {
		set_bit(BTRFS_FS_STATE_NO_CSUMS, &fs_info->fs_state);
		return 0;
	}

	while (1) {
		ret = btrfs_search_slot(NULL, tree_root, &key, path, 0, 0);
		if (ret < 0)
			break;

		if (path->slots[0] >= btrfs_header_nritems(path->nodes[0])) {
			ret = btrfs_next_leaf(tree_root, path);
			if (ret) {
				if (ret > 0)
					ret = 0;
				break;
			}
		}
		ret = 0;

		btrfs_item_key_to_cpu(path->nodes[0], &key, path->slots[0]);
		if (key.objectid != objectid)
			break;
		btrfs_release_path(path);

		/*
		 * Just worry about this for extent tree, it'll be the same for
		 * everybody.
		 */
		if (objectid == BTRFS_EXTENT_TREE_OBJECTID)
			max_global_id = max(max_global_id, key.offset);

		found = true;
		root = read_tree_root_path(tree_root, path, &key);
		if (IS_ERR(root)) {
			if (!btrfs_test_opt(fs_info, IGNOREBADROOTS))
				ret = PTR_ERR(root);
			break;
		}
		set_bit(BTRFS_ROOT_TRACK_DIRTY, &root->state);
		ret = btrfs_global_root_insert(root);
		if (ret) {
			btrfs_put_root(root);
			break;
		}
		key.offset++;
	}
	btrfs_release_path(path);

	if (objectid == BTRFS_EXTENT_TREE_OBJECTID)
		fs_info->nr_global_roots = max_global_id + 1;

	if (!found || ret) {
		if (objectid == BTRFS_CSUM_TREE_OBJECTID)
			set_bit(BTRFS_FS_STATE_NO_CSUMS, &fs_info->fs_state);

		if (!btrfs_test_opt(fs_info, IGNOREBADROOTS))
			ret = ret ? ret : -ENOENT;
		else
			ret = 0;
		btrfs_err(fs_info, "failed to load root %s", name);
	}
	return ret;
}

static int load_global_roots(struct btrfs_root *tree_root)
{
	struct btrfs_path *path;
	int ret = 0;

	path = btrfs_alloc_path();
	if (!path)
		return -ENOMEM;

	ret = load_global_roots_objectid(tree_root, path,
					 BTRFS_EXTENT_TREE_OBJECTID, "extent");
	if (ret)
		goto out;
	ret = load_global_roots_objectid(tree_root, path,
					 BTRFS_CSUM_TREE_OBJECTID, "csum");
	if (ret)
		goto out;
	if (!btrfs_fs_compat_ro(tree_root->fs_info, FREE_SPACE_TREE))
		goto out;
	ret = load_global_roots_objectid(tree_root, path,
					 BTRFS_FREE_SPACE_TREE_OBJECTID,
					 "free space");
out:
	btrfs_free_path(path);
	return ret;
}

static int btrfs_read_roots(struct btrfs_fs_info *fs_info)
{
	struct btrfs_root *tree_root = fs_info->tree_root;
	struct btrfs_root *root;
	struct btrfs_key location;
	int ret;

	ASSERT(fs_info->tree_root);

	ret = load_global_roots(tree_root);
	if (ret)
		return ret;

	location.type = BTRFS_ROOT_ITEM_KEY;
	location.offset = 0;

	if (btrfs_fs_compat_ro(fs_info, BLOCK_GROUP_TREE)) {
		location.objectid = BTRFS_BLOCK_GROUP_TREE_OBJECTID;
		root = btrfs_read_tree_root(tree_root, &location);
		if (IS_ERR(root)) {
			if (!btrfs_test_opt(fs_info, IGNOREBADROOTS)) {
				ret = PTR_ERR(root);
				goto out;
			}
		} else {
			set_bit(BTRFS_ROOT_TRACK_DIRTY, &root->state);
			fs_info->block_group_root = root;
		}
	}

	location.objectid = BTRFS_DEV_TREE_OBJECTID;
	root = btrfs_read_tree_root(tree_root, &location);
	if (IS_ERR(root)) {
		if (!btrfs_test_opt(fs_info, IGNOREBADROOTS)) {
			ret = PTR_ERR(root);
			goto out;
		}
	} else {
		set_bit(BTRFS_ROOT_TRACK_DIRTY, &root->state);
		fs_info->dev_root = root;
	}
	/* Initialize fs_info for all devices in any case */
	ret = btrfs_init_devices_late(fs_info);
	if (ret)
		goto out;

	/*
	 * This tree can share blocks with some other fs tree during relocation
	 * and we need a proper setup by btrfs_get_fs_root
	 */
	root = btrfs_get_fs_root(tree_root->fs_info,
				 BTRFS_DATA_RELOC_TREE_OBJECTID, true);
	if (IS_ERR(root)) {
		if (!btrfs_test_opt(fs_info, IGNOREBADROOTS)) {
			ret = PTR_ERR(root);
			goto out;
		}
	} else {
		set_bit(BTRFS_ROOT_TRACK_DIRTY, &root->state);
		fs_info->data_reloc_root = root;
	}

	location.objectid = BTRFS_QUOTA_TREE_OBJECTID;
	root = btrfs_read_tree_root(tree_root, &location);
	if (!IS_ERR(root)) {
		set_bit(BTRFS_ROOT_TRACK_DIRTY, &root->state);
		fs_info->quota_root = root;
	}

	location.objectid = BTRFS_UUID_TREE_OBJECTID;
	root = btrfs_read_tree_root(tree_root, &location);
	if (IS_ERR(root)) {
		if (!btrfs_test_opt(fs_info, IGNOREBADROOTS)) {
			ret = PTR_ERR(root);
			if (ret != -ENOENT)
				goto out;
		}
	} else {
		set_bit(BTRFS_ROOT_TRACK_DIRTY, &root->state);
		fs_info->uuid_root = root;
	}

	if (btrfs_fs_incompat(fs_info, RAID_STRIPE_TREE)) {
		location.objectid = BTRFS_RAID_STRIPE_TREE_OBJECTID;
		root = btrfs_read_tree_root(tree_root, &location);
		if (IS_ERR(root)) {
			if (!btrfs_test_opt(fs_info, IGNOREBADROOTS)) {
				ret = PTR_ERR(root);
				goto out;
			}
		} else {
			set_bit(BTRFS_ROOT_TRACK_DIRTY, &root->state);
			fs_info->stripe_root = root;
		}
	}

	return 0;
out:
	btrfs_warn(fs_info, "failed to read root (objectid=%llu): %d",
		   location.objectid, ret);
	return ret;
}

/*
 * Real super block validation
 * NOTE: super csum type and incompat features will not be checked here.
 *
 * @sb:		super block to check
 * @mirror_num:	the super block number to check its bytenr:
 * 		0	the primary (1st) sb
 * 		1, 2	2nd and 3rd backup copy
 * 	       -1	skip bytenr check
 */
int btrfs_validate_super(struct btrfs_fs_info *fs_info,
			 struct btrfs_super_block *sb, int mirror_num)
{
	u64 nodesize = btrfs_super_nodesize(sb);
	u64 sectorsize = btrfs_super_sectorsize(sb);
	int ret = 0;

	if (btrfs_super_magic(sb) != BTRFS_MAGIC) {
		btrfs_err(fs_info, "no valid FS found");
		ret = -EINVAL;
	}
	if (btrfs_super_flags(sb) & ~BTRFS_SUPER_FLAG_SUPP) {
		btrfs_err(fs_info, "unrecognized or unsupported super flag: %llu",
				btrfs_super_flags(sb) & ~BTRFS_SUPER_FLAG_SUPP);
		ret = -EINVAL;
	}
	if (btrfs_super_root_level(sb) >= BTRFS_MAX_LEVEL) {
		btrfs_err(fs_info, "tree_root level too big: %d >= %d",
				btrfs_super_root_level(sb), BTRFS_MAX_LEVEL);
		ret = -EINVAL;
	}
	if (btrfs_super_chunk_root_level(sb) >= BTRFS_MAX_LEVEL) {
		btrfs_err(fs_info, "chunk_root level too big: %d >= %d",
				btrfs_super_chunk_root_level(sb), BTRFS_MAX_LEVEL);
		ret = -EINVAL;
	}
	if (btrfs_super_log_root_level(sb) >= BTRFS_MAX_LEVEL) {
		btrfs_err(fs_info, "log_root level too big: %d >= %d",
				btrfs_super_log_root_level(sb), BTRFS_MAX_LEVEL);
		ret = -EINVAL;
	}

	/*
	 * Check sectorsize and nodesize first, other check will need it.
	 * Check all possible sectorsize(4K, 8K, 16K, 32K, 64K) here.
	 */
	if (!is_power_of_2(sectorsize) || sectorsize < 4096 ||
	    sectorsize > BTRFS_MAX_METADATA_BLOCKSIZE) {
		btrfs_err(fs_info, "invalid sectorsize %llu", sectorsize);
		ret = -EINVAL;
	}

	/*
	 * We only support at most two sectorsizes: 4K and PAGE_SIZE.
	 *
	 * We can support 16K sectorsize with 64K page size without problem,
	 * but such sectorsize/pagesize combination doesn't make much sense.
	 * 4K will be our future standard, PAGE_SIZE is supported from the very
	 * beginning.
	 */
	if (sectorsize > PAGE_SIZE || (sectorsize != SZ_4K && sectorsize != PAGE_SIZE)) {
		btrfs_err(fs_info,
			"sectorsize %llu not yet supported for page size %lu",
			sectorsize, PAGE_SIZE);
		ret = -EINVAL;
	}

	if (!is_power_of_2(nodesize) || nodesize < sectorsize ||
	    nodesize > BTRFS_MAX_METADATA_BLOCKSIZE) {
		btrfs_err(fs_info, "invalid nodesize %llu", nodesize);
		ret = -EINVAL;
	}
	if (nodesize != le32_to_cpu(sb->__unused_leafsize)) {
		btrfs_err(fs_info, "invalid leafsize %u, should be %llu",
			  le32_to_cpu(sb->__unused_leafsize), nodesize);
		ret = -EINVAL;
	}

	/* Root alignment check */
	if (!IS_ALIGNED(btrfs_super_root(sb), sectorsize)) {
		btrfs_warn(fs_info, "tree_root block unaligned: %llu",
			   btrfs_super_root(sb));
		ret = -EINVAL;
	}
	if (!IS_ALIGNED(btrfs_super_chunk_root(sb), sectorsize)) {
		btrfs_warn(fs_info, "chunk_root block unaligned: %llu",
			   btrfs_super_chunk_root(sb));
		ret = -EINVAL;
	}
	if (!IS_ALIGNED(btrfs_super_log_root(sb), sectorsize)) {
		btrfs_warn(fs_info, "log_root block unaligned: %llu",
			   btrfs_super_log_root(sb));
		ret = -EINVAL;
	}

	if (!fs_info->fs_devices->temp_fsid &&
	    memcmp(fs_info->fs_devices->fsid, sb->fsid, BTRFS_FSID_SIZE) != 0) {
		btrfs_err(fs_info,
		"superblock fsid doesn't match fsid of fs_devices: %pU != %pU",
			  sb->fsid, fs_info->fs_devices->fsid);
		ret = -EINVAL;
	}

	if (memcmp(fs_info->fs_devices->metadata_uuid, btrfs_sb_fsid_ptr(sb),
		   BTRFS_FSID_SIZE) != 0) {
		btrfs_err(fs_info,
"superblock metadata_uuid doesn't match metadata uuid of fs_devices: %pU != %pU",
			  btrfs_sb_fsid_ptr(sb), fs_info->fs_devices->metadata_uuid);
		ret = -EINVAL;
	}

	if (memcmp(fs_info->fs_devices->metadata_uuid, sb->dev_item.fsid,
		   BTRFS_FSID_SIZE) != 0) {
		btrfs_err(fs_info,
			"dev_item UUID does not match metadata fsid: %pU != %pU",
			fs_info->fs_devices->metadata_uuid, sb->dev_item.fsid);
		ret = -EINVAL;
	}

	/*
	 * Artificial requirement for block-group-tree to force newer features
	 * (free-space-tree, no-holes) so the test matrix is smaller.
	 */
	if (btrfs_fs_compat_ro(fs_info, BLOCK_GROUP_TREE) &&
	    (!btrfs_fs_compat_ro(fs_info, FREE_SPACE_TREE_VALID) ||
	     !btrfs_fs_incompat(fs_info, NO_HOLES))) {
		btrfs_err(fs_info,
		"block-group-tree feature requires fres-space-tree and no-holes");
		ret = -EINVAL;
	}

	/*
	 * Hint to catch really bogus numbers, bitflips or so, more exact checks are
	 * done later
	 */
	if (btrfs_super_bytes_used(sb) < 6 * btrfs_super_nodesize(sb)) {
		btrfs_err(fs_info, "bytes_used is too small %llu",
			  btrfs_super_bytes_used(sb));
		ret = -EINVAL;
	}
	if (!is_power_of_2(btrfs_super_stripesize(sb))) {
		btrfs_err(fs_info, "invalid stripesize %u",
			  btrfs_super_stripesize(sb));
		ret = -EINVAL;
	}
	if (btrfs_super_num_devices(sb) > (1UL << 31))
		btrfs_warn(fs_info, "suspicious number of devices: %llu",
			   btrfs_super_num_devices(sb));
	if (btrfs_super_num_devices(sb) == 0) {
		btrfs_err(fs_info, "number of devices is 0");
		ret = -EINVAL;
	}

	if (mirror_num >= 0 &&
	    btrfs_super_bytenr(sb) != btrfs_sb_offset(mirror_num)) {
		btrfs_err(fs_info, "super offset mismatch %llu != %u",
			  btrfs_super_bytenr(sb), BTRFS_SUPER_INFO_OFFSET);
		ret = -EINVAL;
	}

	/*
	 * Obvious sys_chunk_array corruptions, it must hold at least one key
	 * and one chunk
	 */
	if (btrfs_super_sys_array_size(sb) > BTRFS_SYSTEM_CHUNK_ARRAY_SIZE) {
		btrfs_err(fs_info, "system chunk array too big %u > %u",
			  btrfs_super_sys_array_size(sb),
			  BTRFS_SYSTEM_CHUNK_ARRAY_SIZE);
		ret = -EINVAL;
	}
	if (btrfs_super_sys_array_size(sb) < sizeof(struct btrfs_disk_key)
			+ sizeof(struct btrfs_chunk)) {
		btrfs_err(fs_info, "system chunk array too small %u < %zu",
			  btrfs_super_sys_array_size(sb),
			  sizeof(struct btrfs_disk_key)
			  + sizeof(struct btrfs_chunk));
		ret = -EINVAL;
	}

	/*
	 * The generation is a global counter, we'll trust it more than the others
	 * but it's still possible that it's the one that's wrong.
	 */
	if (btrfs_super_generation(sb) < btrfs_super_chunk_root_generation(sb))
		btrfs_warn(fs_info,
			"suspicious: generation < chunk_root_generation: %llu < %llu",
			btrfs_super_generation(sb),
			btrfs_super_chunk_root_generation(sb));
	if (btrfs_super_generation(sb) < btrfs_super_cache_generation(sb)
	    && btrfs_super_cache_generation(sb) != (u64)-1)
		btrfs_warn(fs_info,
			"suspicious: generation < cache_generation: %llu < %llu",
			btrfs_super_generation(sb),
			btrfs_super_cache_generation(sb));

	return ret;
}

/*
 * Validation of super block at mount time.
 * Some checks already done early at mount time, like csum type and incompat
 * flags will be skipped.
 */
static int btrfs_validate_mount_super(struct btrfs_fs_info *fs_info)
{
	return btrfs_validate_super(fs_info, fs_info->super_copy, 0);
}

/*
 * Validation of super block at write time.
 * Some checks like bytenr check will be skipped as their values will be
 * overwritten soon.
 * Extra checks like csum type and incompat flags will be done here.
 */
static int btrfs_validate_write_super(struct btrfs_fs_info *fs_info,
				      struct btrfs_super_block *sb)
{
	int ret;

	ret = btrfs_validate_super(fs_info, sb, -1);
	if (ret < 0)
		goto out;
	if (!btrfs_supported_super_csum(btrfs_super_csum_type(sb))) {
		ret = -EUCLEAN;
		btrfs_err(fs_info, "invalid csum type, has %u want %u",
			  btrfs_super_csum_type(sb), BTRFS_CSUM_TYPE_CRC32);
		goto out;
	}
	if (btrfs_super_incompat_flags(sb) & ~BTRFS_FEATURE_INCOMPAT_SUPP) {
		ret = -EUCLEAN;
		btrfs_err(fs_info,
		"invalid incompat flags, has 0x%llx valid mask 0x%llx",
			  btrfs_super_incompat_flags(sb),
			  (unsigned long long)BTRFS_FEATURE_INCOMPAT_SUPP);
		goto out;
	}
out:
	if (ret < 0)
		btrfs_err(fs_info,
		"super block corruption detected before writing it to disk");
	return ret;
}

static int load_super_root(struct btrfs_root *root, u64 bytenr, u64 gen, int level)
{
	struct btrfs_tree_parent_check check = {
		.level = level,
		.transid = gen,
		.owner_root = btrfs_root_id(root)
	};
	int ret = 0;

	root->node = read_tree_block(root->fs_info, bytenr, &check);
	if (IS_ERR(root->node)) {
		ret = PTR_ERR(root->node);
		root->node = NULL;
		return ret;
	}
	if (!extent_buffer_uptodate(root->node)) {
		free_extent_buffer(root->node);
		root->node = NULL;
		return -EIO;
	}

	btrfs_set_root_node(&root->root_item, root->node);
	root->commit_root = btrfs_root_node(root);
	btrfs_set_root_refs(&root->root_item, 1);
	return ret;
}

static int load_important_roots(struct btrfs_fs_info *fs_info)
{
	struct btrfs_super_block *sb = fs_info->super_copy;
	u64 gen, bytenr;
	int level, ret;

	bytenr = btrfs_super_root(sb);
	gen = btrfs_super_generation(sb);
	level = btrfs_super_root_level(sb);
	ret = load_super_root(fs_info->tree_root, bytenr, gen, level);
	if (ret) {
		btrfs_warn(fs_info, "couldn't read tree root");
		return ret;
	}
	return 0;
}

static int __cold init_tree_roots(struct btrfs_fs_info *fs_info)
{
	int backup_index = find_newest_super_backup(fs_info);
	struct btrfs_super_block *sb = fs_info->super_copy;
	struct btrfs_root *tree_root = fs_info->tree_root;
	bool handle_error = false;
	int ret = 0;
	int i;

	for (i = 0; i < BTRFS_NUM_BACKUP_ROOTS; i++) {
		if (handle_error) {
			if (!IS_ERR(tree_root->node))
				free_extent_buffer(tree_root->node);
			tree_root->node = NULL;

			if (!btrfs_test_opt(fs_info, USEBACKUPROOT))
				break;

			free_root_pointers(fs_info, 0);

			/*
			 * Don't use the log in recovery mode, it won't be
			 * valid
			 */
			btrfs_set_super_log_root(sb, 0);

			btrfs_warn(fs_info, "try to load backup roots slot %d", i);
			ret = read_backup_root(fs_info, i);
			backup_index = ret;
			if (ret < 0)
				return ret;
		}

		ret = load_important_roots(fs_info);
		if (ret) {
			handle_error = true;
			continue;
		}

		/*
		 * No need to hold btrfs_root::objectid_mutex since the fs
		 * hasn't been fully initialised and we are the only user
		 */
		ret = btrfs_init_root_free_objectid(tree_root);
		if (ret < 0) {
			handle_error = true;
			continue;
		}

		ASSERT(tree_root->free_objectid <= BTRFS_LAST_FREE_OBJECTID);

		ret = btrfs_read_roots(fs_info);
		if (ret < 0) {
			handle_error = true;
			continue;
		}

		/* All successful */
		fs_info->generation = btrfs_header_generation(tree_root->node);
		btrfs_set_last_trans_committed(fs_info, fs_info->generation);
		fs_info->last_reloc_trans = 0;

		/* Always begin writing backup roots after the one being used */
		if (backup_index < 0) {
			fs_info->backup_root_index = 0;
		} else {
			fs_info->backup_root_index = backup_index + 1;
			fs_info->backup_root_index %= BTRFS_NUM_BACKUP_ROOTS;
		}
		break;
	}

	return ret;
}

void btrfs_init_fs_info(struct btrfs_fs_info *fs_info)
{
	INIT_RADIX_TREE(&fs_info->fs_roots_radix, GFP_ATOMIC);
	INIT_RADIX_TREE(&fs_info->buffer_radix, GFP_ATOMIC);
	INIT_LIST_HEAD(&fs_info->trans_list);
	INIT_LIST_HEAD(&fs_info->dead_roots);
	INIT_LIST_HEAD(&fs_info->delayed_iputs);
	INIT_LIST_HEAD(&fs_info->delalloc_roots);
	INIT_LIST_HEAD(&fs_info->caching_block_groups);
	spin_lock_init(&fs_info->delalloc_root_lock);
	spin_lock_init(&fs_info->trans_lock);
	spin_lock_init(&fs_info->fs_roots_radix_lock);
	spin_lock_init(&fs_info->delayed_iput_lock);
	spin_lock_init(&fs_info->defrag_inodes_lock);
	spin_lock_init(&fs_info->super_lock);
	spin_lock_init(&fs_info->buffer_lock);
	spin_lock_init(&fs_info->unused_bgs_lock);
	spin_lock_init(&fs_info->treelog_bg_lock);
	spin_lock_init(&fs_info->zone_active_bgs_lock);
	spin_lock_init(&fs_info->relocation_bg_lock);
	rwlock_init(&fs_info->tree_mod_log_lock);
	rwlock_init(&fs_info->global_root_lock);
	mutex_init(&fs_info->unused_bg_unpin_mutex);
	mutex_init(&fs_info->reclaim_bgs_lock);
	mutex_init(&fs_info->reloc_mutex);
	mutex_init(&fs_info->delalloc_root_mutex);
	mutex_init(&fs_info->zoned_meta_io_lock);
	mutex_init(&fs_info->zoned_data_reloc_io_lock);
	seqlock_init(&fs_info->profiles_lock);

	btrfs_lockdep_init_map(fs_info, btrfs_trans_num_writers);
	btrfs_lockdep_init_map(fs_info, btrfs_trans_num_extwriters);
	btrfs_lockdep_init_map(fs_info, btrfs_trans_pending_ordered);
	btrfs_lockdep_init_map(fs_info, btrfs_ordered_extent);
	btrfs_state_lockdep_init_map(fs_info, btrfs_trans_commit_prep,
				     BTRFS_LOCKDEP_TRANS_COMMIT_PREP);
	btrfs_state_lockdep_init_map(fs_info, btrfs_trans_unblocked,
				     BTRFS_LOCKDEP_TRANS_UNBLOCKED);
	btrfs_state_lockdep_init_map(fs_info, btrfs_trans_super_committed,
				     BTRFS_LOCKDEP_TRANS_SUPER_COMMITTED);
	btrfs_state_lockdep_init_map(fs_info, btrfs_trans_completed,
				     BTRFS_LOCKDEP_TRANS_COMPLETED);

	INIT_LIST_HEAD(&fs_info->dirty_cowonly_roots);
	INIT_LIST_HEAD(&fs_info->space_info);
	INIT_LIST_HEAD(&fs_info->tree_mod_seq_list);
	INIT_LIST_HEAD(&fs_info->unused_bgs);
	INIT_LIST_HEAD(&fs_info->reclaim_bgs);
	INIT_LIST_HEAD(&fs_info->zone_active_bgs);
#ifdef CONFIG_BTRFS_DEBUG
	INIT_LIST_HEAD(&fs_info->allocated_roots);
	INIT_LIST_HEAD(&fs_info->allocated_ebs);
	spin_lock_init(&fs_info->eb_leak_lock);
#endif
	fs_info->mapping_tree = RB_ROOT_CACHED;
	rwlock_init(&fs_info->mapping_tree_lock);
	btrfs_init_block_rsv(&fs_info->global_block_rsv,
			     BTRFS_BLOCK_RSV_GLOBAL);
	btrfs_init_block_rsv(&fs_info->trans_block_rsv, BTRFS_BLOCK_RSV_TRANS);
	btrfs_init_block_rsv(&fs_info->chunk_block_rsv, BTRFS_BLOCK_RSV_CHUNK);
	btrfs_init_block_rsv(&fs_info->empty_block_rsv, BTRFS_BLOCK_RSV_EMPTY);
	btrfs_init_block_rsv(&fs_info->delayed_block_rsv,
			     BTRFS_BLOCK_RSV_DELOPS);
	btrfs_init_block_rsv(&fs_info->delayed_refs_rsv,
			     BTRFS_BLOCK_RSV_DELREFS);

	atomic_set(&fs_info->async_delalloc_pages, 0);
	atomic_set(&fs_info->defrag_running, 0);
	atomic_set(&fs_info->nr_delayed_iputs, 0);
	atomic64_set(&fs_info->tree_mod_seq, 0);
	fs_info->global_root_tree = RB_ROOT;
	fs_info->max_inline = BTRFS_DEFAULT_MAX_INLINE;
	fs_info->metadata_ratio = 0;
	fs_info->defrag_inodes = RB_ROOT;
	atomic64_set(&fs_info->free_chunk_space, 0);
	fs_info->tree_mod_log = RB_ROOT;
	fs_info->commit_interval = BTRFS_DEFAULT_COMMIT_INTERVAL;
	btrfs_init_ref_verify(fs_info);

	fs_info->thread_pool_size = min_t(unsigned long,
					  num_online_cpus() + 2, 8);

	INIT_LIST_HEAD(&fs_info->ordered_roots);
	spin_lock_init(&fs_info->ordered_root_lock);

	btrfs_init_scrub(fs_info);
	btrfs_init_balance(fs_info);
	btrfs_init_async_reclaim_work(fs_info);

	rwlock_init(&fs_info->block_group_cache_lock);
	fs_info->block_group_cache_tree = RB_ROOT_CACHED;

	extent_io_tree_init(fs_info, &fs_info->excluded_extents,
			    IO_TREE_FS_EXCLUDED_EXTENTS);

	mutex_init(&fs_info->ordered_operations_mutex);
	mutex_init(&fs_info->tree_log_mutex);
	mutex_init(&fs_info->chunk_mutex);
	mutex_init(&fs_info->transaction_kthread_mutex);
	mutex_init(&fs_info->cleaner_mutex);
	mutex_init(&fs_info->ro_block_group_mutex);
	init_rwsem(&fs_info->commit_root_sem);
	init_rwsem(&fs_info->cleanup_work_sem);
	init_rwsem(&fs_info->subvol_sem);
	sema_init(&fs_info->uuid_tree_rescan_sem, 1);

	btrfs_init_dev_replace_locks(fs_info);
	btrfs_init_qgroup(fs_info);
	btrfs_discard_init(fs_info);

	btrfs_init_free_cluster(&fs_info->meta_alloc_cluster);
	btrfs_init_free_cluster(&fs_info->data_alloc_cluster);

	init_waitqueue_head(&fs_info->transaction_throttle);
	init_waitqueue_head(&fs_info->transaction_wait);
	init_waitqueue_head(&fs_info->transaction_blocked_wait);
	init_waitqueue_head(&fs_info->async_submit_wait);
	init_waitqueue_head(&fs_info->delayed_iputs_wait);

	/* Usable values until the real ones are cached from the superblock */
	fs_info->nodesize = 4096;
	fs_info->sectorsize = 4096;
	fs_info->sectorsize_bits = ilog2(4096);
	fs_info->stripesize = 4096;

	/* Default compress algorithm when user does -o compress */
	fs_info->compress_type = BTRFS_COMPRESS_ZLIB;

	fs_info->max_extent_size = BTRFS_MAX_EXTENT_SIZE;

	spin_lock_init(&fs_info->swapfile_pins_lock);
	fs_info->swapfile_pins = RB_ROOT;

	fs_info->bg_reclaim_threshold = BTRFS_DEFAULT_RECLAIM_THRESH;
	INIT_WORK(&fs_info->reclaim_bgs_work, btrfs_reclaim_bgs_work);
}

static int init_mount_fs_info(struct btrfs_fs_info *fs_info, struct super_block *sb)
{
	int ret;

	fs_info->sb = sb;
	/* Temporary fixed values for block size until we read the superblock. */
	sb->s_blocksize = BTRFS_BDEV_BLOCKSIZE;
	sb->s_blocksize_bits = blksize_bits(BTRFS_BDEV_BLOCKSIZE);

	ret = percpu_counter_init(&fs_info->ordered_bytes, 0, GFP_KERNEL);
	if (ret)
		return ret;

	ret = percpu_counter_init(&fs_info->evictable_extent_maps, 0, GFP_KERNEL);
	if (ret)
		return ret;

	ret = percpu_counter_init(&fs_info->dirty_metadata_bytes, 0, GFP_KERNEL);
	if (ret)
		return ret;

	fs_info->dirty_metadata_batch = PAGE_SIZE *
					(1 + ilog2(nr_cpu_ids));

	ret = percpu_counter_init(&fs_info->delalloc_bytes, 0, GFP_KERNEL);
	if (ret)
		return ret;

	ret = percpu_counter_init(&fs_info->dev_replace.bio_counter, 0,
			GFP_KERNEL);
	if (ret)
		return ret;

	fs_info->delayed_root = kmalloc(sizeof(struct btrfs_delayed_root),
					GFP_KERNEL);
	if (!fs_info->delayed_root)
		return -ENOMEM;
	btrfs_init_delayed_root(fs_info->delayed_root);

	if (sb_rdonly(sb))
		set_bit(BTRFS_FS_STATE_RO, &fs_info->fs_state);

	return btrfs_alloc_stripe_hash_table(fs_info);
}

static int btrfs_uuid_rescan_kthread(void *data)
{
	struct btrfs_fs_info *fs_info = data;
	int ret;

	/*
	 * 1st step is to iterate through the existing UUID tree and
	 * to delete all entries that contain outdated data.
	 * 2nd step is to add all missing entries to the UUID tree.
	 */
	ret = btrfs_uuid_tree_iterate(fs_info);
	if (ret < 0) {
		if (ret != -EINTR)
			btrfs_warn(fs_info, "iterating uuid_tree failed %d",
				   ret);
		up(&fs_info->uuid_tree_rescan_sem);
		return ret;
	}
	return btrfs_uuid_scan_kthread(data);
}

static int btrfs_check_uuid_tree(struct btrfs_fs_info *fs_info)
{
	struct task_struct *task;

	down(&fs_info->uuid_tree_rescan_sem);
	task = kthread_run(btrfs_uuid_rescan_kthread, fs_info, "btrfs-uuid");
	if (IS_ERR(task)) {
		/* fs_info->update_uuid_tree_gen remains 0 in all error case */
		btrfs_warn(fs_info, "failed to start uuid_rescan task");
		up(&fs_info->uuid_tree_rescan_sem);
		return PTR_ERR(task);
	}

	return 0;
}

static int btrfs_cleanup_fs_roots(struct btrfs_fs_info *fs_info)
{
	u64 root_objectid = 0;
	struct btrfs_root *gang[8];
	int i = 0;
	int err = 0;
	unsigned int ret = 0;

	while (1) {
		spin_lock(&fs_info->fs_roots_radix_lock);
		ret = radix_tree_gang_lookup(&fs_info->fs_roots_radix,
					     (void **)gang, root_objectid,
					     ARRAY_SIZE(gang));
		if (!ret) {
			spin_unlock(&fs_info->fs_roots_radix_lock);
			break;
		}
		root_objectid = btrfs_root_id(gang[ret - 1]) + 1;

		for (i = 0; i < ret; i++) {
			/* Avoid to grab roots in dead_roots. */
			if (btrfs_root_refs(&gang[i]->root_item) == 0) {
				gang[i] = NULL;
				continue;
			}
			/* Grab all the search result for later use. */
			gang[i] = btrfs_grab_root(gang[i]);
		}
		spin_unlock(&fs_info->fs_roots_radix_lock);

		for (i = 0; i < ret; i++) {
			if (!gang[i])
				continue;
			root_objectid = btrfs_root_id(gang[i]);
			err = btrfs_orphan_cleanup(gang[i]);
			if (err)
				goto out;
			btrfs_put_root(gang[i]);
		}
		root_objectid++;
	}
out:
	/* Release the uncleaned roots due to error. */
	for (; i < ret; i++) {
		if (gang[i])
			btrfs_put_root(gang[i]);
	}
	return err;
}

/*
 * Mounting logic specific to read-write file systems. Shared by open_ctree
 * and btrfs_remount when remounting from read-only to read-write.
 */
int btrfs_start_pre_rw_mount(struct btrfs_fs_info *fs_info)
{
	int ret;
	const bool cache_opt = btrfs_test_opt(fs_info, SPACE_CACHE);
	bool rebuild_free_space_tree = false;

	if (btrfs_test_opt(fs_info, CLEAR_CACHE) &&
	    btrfs_fs_compat_ro(fs_info, FREE_SPACE_TREE)) {
		if (btrfs_fs_incompat(fs_info, EXTENT_TREE_V2))
			btrfs_warn(fs_info,
				   "'clear_cache' option is ignored with extent tree v2");
		else
			rebuild_free_space_tree = true;
	} else if (btrfs_fs_compat_ro(fs_info, FREE_SPACE_TREE) &&
		   !btrfs_fs_compat_ro(fs_info, FREE_SPACE_TREE_VALID)) {
		btrfs_warn(fs_info, "free space tree is invalid");
		rebuild_free_space_tree = true;
	}

	if (rebuild_free_space_tree) {
		btrfs_info(fs_info, "rebuilding free space tree");
		ret = btrfs_rebuild_free_space_tree(fs_info);
		if (ret) {
			btrfs_warn(fs_info,
				   "failed to rebuild free space tree: %d", ret);
			goto out;
		}
	}

	if (btrfs_fs_compat_ro(fs_info, FREE_SPACE_TREE) &&
	    !btrfs_test_opt(fs_info, FREE_SPACE_TREE)) {
		btrfs_info(fs_info, "disabling free space tree");
		ret = btrfs_delete_free_space_tree(fs_info);
		if (ret) {
			btrfs_warn(fs_info,
				   "failed to disable free space tree: %d", ret);
			goto out;
		}
	}

	/*
	 * btrfs_find_orphan_roots() is responsible for finding all the dead
	 * roots (with 0 refs), flag them with BTRFS_ROOT_DEAD_TREE and load
	 * them into the fs_info->fs_roots_radix tree. This must be done before
	 * calling btrfs_orphan_cleanup() on the tree root. If we don't do it
	 * first, then btrfs_orphan_cleanup() will delete a dead root's orphan
	 * item before the root's tree is deleted - this means that if we unmount
	 * or crash before the deletion completes, on the next mount we will not
	 * delete what remains of the tree because the orphan item does not
	 * exists anymore, which is what tells us we have a pending deletion.
	 */
	ret = btrfs_find_orphan_roots(fs_info);
	if (ret)
		goto out;

	ret = btrfs_cleanup_fs_roots(fs_info);
	if (ret)
		goto out;

	down_read(&fs_info->cleanup_work_sem);
	if ((ret = btrfs_orphan_cleanup(fs_info->fs_root)) ||
	    (ret = btrfs_orphan_cleanup(fs_info->tree_root))) {
		up_read(&fs_info->cleanup_work_sem);
		goto out;
	}
	up_read(&fs_info->cleanup_work_sem);

	mutex_lock(&fs_info->cleaner_mutex);
	ret = btrfs_recover_relocation(fs_info);
	mutex_unlock(&fs_info->cleaner_mutex);
	if (ret < 0) {
		btrfs_warn(fs_info, "failed to recover relocation: %d", ret);
		goto out;
	}

	if (btrfs_test_opt(fs_info, FREE_SPACE_TREE) &&
	    !btrfs_fs_compat_ro(fs_info, FREE_SPACE_TREE)) {
		btrfs_info(fs_info, "creating free space tree");
		ret = btrfs_create_free_space_tree(fs_info);
		if (ret) {
			btrfs_warn(fs_info,
				"failed to create free space tree: %d", ret);
			goto out;
		}
	}

	if (cache_opt != btrfs_free_space_cache_v1_active(fs_info)) {
		ret = btrfs_set_free_space_cache_v1_active(fs_info, cache_opt);
		if (ret)
			goto out;
	}

	ret = btrfs_resume_balance_async(fs_info);
	if (ret)
		goto out;

	ret = btrfs_resume_dev_replace_async(fs_info);
	if (ret) {
		btrfs_warn(fs_info, "failed to resume dev_replace");
		goto out;
	}

	btrfs_qgroup_rescan_resume(fs_info);

	if (!fs_info->uuid_root) {
		btrfs_info(fs_info, "creating UUID tree");
		ret = btrfs_create_uuid_tree(fs_info);
		if (ret) {
			btrfs_warn(fs_info,
				   "failed to create the UUID tree %d", ret);
			goto out;
		}
	}

out:
	return ret;
}

/*
 * Do various sanity and dependency checks of different features.
 *
 * @is_rw_mount:	If the mount is read-write.
 *
 * This is the place for less strict checks (like for subpage or artificial
 * feature dependencies).
 *
 * For strict checks or possible corruption detection, see
 * btrfs_validate_super().
 *
 * This should be called after btrfs_parse_options(), as some mount options
 * (space cache related) can modify on-disk format like free space tree and
 * screw up certain feature dependencies.
 */
int btrfs_check_features(struct btrfs_fs_info *fs_info, bool is_rw_mount)
{
	struct btrfs_super_block *disk_super = fs_info->super_copy;
	u64 incompat = btrfs_super_incompat_flags(disk_super);
	const u64 compat_ro = btrfs_super_compat_ro_flags(disk_super);
	const u64 compat_ro_unsupp = (compat_ro & ~BTRFS_FEATURE_COMPAT_RO_SUPP);

	if (incompat & ~BTRFS_FEATURE_INCOMPAT_SUPP) {
		btrfs_err(fs_info,
		"cannot mount because of unknown incompat features (0x%llx)",
		    incompat);
		return -EINVAL;
	}

	/* Runtime limitation for mixed block groups. */
	if ((incompat & BTRFS_FEATURE_INCOMPAT_MIXED_GROUPS) &&
	    (fs_info->sectorsize != fs_info->nodesize)) {
		btrfs_err(fs_info,
"unequal nodesize/sectorsize (%u != %u) are not allowed for mixed block groups",
			fs_info->nodesize, fs_info->sectorsize);
		return -EINVAL;
	}

	/* Mixed backref is an always-enabled feature. */
	incompat |= BTRFS_FEATURE_INCOMPAT_MIXED_BACKREF;

	/* Set compression related flags just in case. */
	if (fs_info->compress_type == BTRFS_COMPRESS_LZO)
		incompat |= BTRFS_FEATURE_INCOMPAT_COMPRESS_LZO;
	else if (fs_info->compress_type == BTRFS_COMPRESS_ZSTD)
		incompat |= BTRFS_FEATURE_INCOMPAT_COMPRESS_ZSTD;

	/*
	 * An ancient flag, which should really be marked deprecated.
	 * Such runtime limitation doesn't really need a incompat flag.
	 */
	if (btrfs_super_nodesize(disk_super) > PAGE_SIZE)
		incompat |= BTRFS_FEATURE_INCOMPAT_BIG_METADATA;

	if (compat_ro_unsupp && is_rw_mount) {
		btrfs_err(fs_info,
	"cannot mount read-write because of unknown compat_ro features (0x%llx)",
		       compat_ro);
		return -EINVAL;
	}

	/*
	 * We have unsupported RO compat features, although RO mounted, we
	 * should not cause any metadata writes, including log replay.
	 * Or we could screw up whatever the new feature requires.
	 */
	if (compat_ro_unsupp && btrfs_super_log_root(disk_super) &&
	    !btrfs_test_opt(fs_info, NOLOGREPLAY)) {
		btrfs_err(fs_info,
"cannot replay dirty log with unsupported compat_ro features (0x%llx), try rescue=nologreplay",
			  compat_ro);
		return -EINVAL;
	}

	/*
	 * Artificial limitations for block group tree, to force
	 * block-group-tree to rely on no-holes and free-space-tree.
	 */
	if (btrfs_fs_compat_ro(fs_info, BLOCK_GROUP_TREE) &&
	    (!btrfs_fs_incompat(fs_info, NO_HOLES) ||
	     !btrfs_test_opt(fs_info, FREE_SPACE_TREE))) {
		btrfs_err(fs_info,
"block-group-tree feature requires no-holes and free-space-tree features");
		return -EINVAL;
	}

	/*
	 * Subpage runtime limitation on v1 cache.
	 *
	 * V1 space cache still has some hard codeed PAGE_SIZE usage, while
	 * we're already defaulting to v2 cache, no need to bother v1 as it's
	 * going to be deprecated anyway.
	 */
	if (fs_info->sectorsize < PAGE_SIZE && btrfs_test_opt(fs_info, SPACE_CACHE)) {
		btrfs_warn(fs_info,
	"v1 space cache is not supported for page size %lu with sectorsize %u",
			   PAGE_SIZE, fs_info->sectorsize);
		return -EINVAL;
	}

	/* This can be called by remount, we need to protect the super block. */
	spin_lock(&fs_info->super_lock);
	btrfs_set_super_incompat_flags(disk_super, incompat);
	spin_unlock(&fs_info->super_lock);

	return 0;
}

int __cold open_ctree(struct super_block *sb, struct btrfs_fs_devices *fs_devices,
		      char *options)
{
	u32 sectorsize;
	u32 nodesize;
	u32 stripesize;
	u64 generation;
	u16 csum_type;
	struct btrfs_super_block *disk_super;
	struct btrfs_fs_info *fs_info = btrfs_sb(sb);
	struct btrfs_root *tree_root;
	struct btrfs_root *chunk_root;
	int ret;
	int level;

	ret = init_mount_fs_info(fs_info, sb);
	if (ret)
		goto fail;

	/* These need to be init'ed before we start creating inodes and such. */
	tree_root = btrfs_alloc_root(fs_info, BTRFS_ROOT_TREE_OBJECTID,
				     GFP_KERNEL);
	fs_info->tree_root = tree_root;
	chunk_root = btrfs_alloc_root(fs_info, BTRFS_CHUNK_TREE_OBJECTID,
				      GFP_KERNEL);
	fs_info->chunk_root = chunk_root;
	if (!tree_root || !chunk_root) {
		ret = -ENOMEM;
		goto fail;
	}

	ret = btrfs_init_btree_inode(sb);
	if (ret)
		goto fail;

	invalidate_bdev(fs_devices->latest_dev->bdev);

	/*
	 * Read super block and check the signature bytes only
	 */
	disk_super = btrfs_read_dev_super(fs_devices->latest_dev->bdev);
	if (IS_ERR(disk_super)) {
		ret = PTR_ERR(disk_super);
		goto fail_alloc;
	}

	btrfs_info(fs_info, "first mount of filesystem %pU", disk_super->fsid);
	/*
	 * Verify the type first, if that or the checksum value are
	 * corrupted, we'll find out
	 */
	csum_type = btrfs_super_csum_type(disk_super);
	if (!btrfs_supported_super_csum(csum_type)) {
		btrfs_err(fs_info, "unsupported checksum algorithm: %u",
			  csum_type);
		ret = -EINVAL;
		btrfs_release_disk_super(disk_super);
		goto fail_alloc;
	}

	fs_info->csum_size = btrfs_super_csum_size(disk_super);

	ret = btrfs_init_csum_hash(fs_info, csum_type);
	if (ret) {
		btrfs_release_disk_super(disk_super);
		goto fail_alloc;
	}

	/*
	 * We want to check superblock checksum, the type is stored inside.
	 * Pass the whole disk block of size BTRFS_SUPER_INFO_SIZE (4k).
	 */
	if (btrfs_check_super_csum(fs_info, disk_super)) {
		btrfs_err(fs_info, "superblock checksum mismatch");
		ret = -EINVAL;
		btrfs_release_disk_super(disk_super);
		goto fail_alloc;
	}

	/*
	 * super_copy is zeroed at allocation time and we never touch the
	 * following bytes up to INFO_SIZE, the checksum is calculated from
	 * the whole block of INFO_SIZE
	 */
	memcpy(fs_info->super_copy, disk_super, sizeof(*fs_info->super_copy));
	btrfs_release_disk_super(disk_super);

	disk_super = fs_info->super_copy;

	memcpy(fs_info->super_for_commit, fs_info->super_copy,
	       sizeof(*fs_info->super_for_commit));

	ret = btrfs_validate_mount_super(fs_info);
	if (ret) {
		btrfs_err(fs_info, "superblock contains fatal errors");
		ret = -EINVAL;
		goto fail_alloc;
	}

	if (!btrfs_super_root(disk_super)) {
		btrfs_err(fs_info, "invalid superblock tree root bytenr");
		ret = -EINVAL;
		goto fail_alloc;
	}

	/* check FS state, whether FS is broken. */
	if (btrfs_super_flags(disk_super) & BTRFS_SUPER_FLAG_ERROR)
		WRITE_ONCE(fs_info->fs_error, -EUCLEAN);

	/* Set up fs_info before parsing mount options */
	nodesize = btrfs_super_nodesize(disk_super);
	sectorsize = btrfs_super_sectorsize(disk_super);
	stripesize = sectorsize;
	fs_info->dirty_metadata_batch = nodesize * (1 + ilog2(nr_cpu_ids));
	fs_info->delalloc_batch = sectorsize * 512 * (1 + ilog2(nr_cpu_ids));

	fs_info->nodesize = nodesize;
	fs_info->sectorsize = sectorsize;
	fs_info->sectorsize_bits = ilog2(sectorsize);
	fs_info->csums_per_leaf = BTRFS_MAX_ITEM_SIZE(fs_info) / fs_info->csum_size;
	fs_info->stripesize = stripesize;

	/*
	 * Handle the space caching options appropriately now that we have the
	 * super block loaded and validated.
	 */
	btrfs_set_free_space_cache_settings(fs_info);

	if (!btrfs_check_options(fs_info, &fs_info->mount_opt, sb->s_flags)) {
		ret = -EINVAL;
		goto fail_alloc;
	}

	ret = btrfs_check_features(fs_info, !sb_rdonly(sb));
	if (ret < 0)
		goto fail_alloc;

	/*
	 * At this point our mount options are validated, if we set ->max_inline
	 * to something non-standard make sure we truncate it to sectorsize.
	 */
	fs_info->max_inline = min_t(u64, fs_info->max_inline, fs_info->sectorsize);

	if (sectorsize < PAGE_SIZE) {
		struct btrfs_subpage_info *subpage_info;

		btrfs_warn(fs_info,
		"read-write for sector size %u with page size %lu is experimental",
			   sectorsize, PAGE_SIZE);
		subpage_info = kzalloc(sizeof(*subpage_info), GFP_KERNEL);
		if (!subpage_info) {
			ret = -ENOMEM;
			goto fail_alloc;
		}
		btrfs_init_subpage_info(subpage_info, sectorsize);
		fs_info->subpage_info = subpage_info;
	}

	ret = btrfs_init_workqueues(fs_info);
	if (ret)
		goto fail_sb_buffer;

	sb->s_bdi->ra_pages *= btrfs_super_num_devices(disk_super);
	sb->s_bdi->ra_pages = max(sb->s_bdi->ra_pages, SZ_4M / PAGE_SIZE);

	/* Update the values for the current filesystem. */
	sb->s_blocksize = sectorsize;
	sb->s_blocksize_bits = blksize_bits(sectorsize);
	memcpy(&sb->s_uuid, fs_info->fs_devices->fsid, BTRFS_FSID_SIZE);

	mutex_lock(&fs_info->chunk_mutex);
	ret = btrfs_read_sys_array(fs_info);
	mutex_unlock(&fs_info->chunk_mutex);
	if (ret) {
		btrfs_err(fs_info, "failed to read the system array: %d", ret);
		goto fail_sb_buffer;
	}

	generation = btrfs_super_chunk_root_generation(disk_super);
	level = btrfs_super_chunk_root_level(disk_super);
	ret = load_super_root(chunk_root, btrfs_super_chunk_root(disk_super),
			      generation, level);
	if (ret) {
		btrfs_err(fs_info, "failed to read chunk root");
		goto fail_tree_roots;
	}

	read_extent_buffer(chunk_root->node, fs_info->chunk_tree_uuid,
			   offsetof(struct btrfs_header, chunk_tree_uuid),
			   BTRFS_UUID_SIZE);

	ret = btrfs_read_chunk_tree(fs_info);
	if (ret) {
		btrfs_err(fs_info, "failed to read chunk tree: %d", ret);
		goto fail_tree_roots;
	}

	/*
	 * At this point we know all the devices that make this filesystem,
	 * including the seed devices but we don't know yet if the replace
	 * target is required. So free devices that are not part of this
	 * filesystem but skip the replace target device which is checked
	 * below in btrfs_init_dev_replace().
	 */
	btrfs_free_extra_devids(fs_devices);
	if (!fs_devices->latest_dev->bdev) {
		btrfs_err(fs_info, "failed to read devices");
		ret = -EIO;
		goto fail_tree_roots;
	}

	ret = init_tree_roots(fs_info);
	if (ret)
		goto fail_tree_roots;

	/*
	 * Get zone type information of zoned block devices. This will also
	 * handle emulation of a zoned filesystem if a regular device has the
	 * zoned incompat feature flag set.
	 */
	ret = btrfs_get_dev_zone_info_all_devices(fs_info);
	if (ret) {
		btrfs_err(fs_info,
			  "zoned: failed to read device zone info: %d", ret);
		goto fail_block_groups;
	}

	/*
	 * If we have a uuid root and we're not being told to rescan we need to
	 * check the generation here so we can set the
	 * BTRFS_FS_UPDATE_UUID_TREE_GEN bit.  Otherwise we could commit the
	 * transaction during a balance or the log replay without updating the
	 * uuid generation, and then if we crash we would rescan the uuid tree,
	 * even though it was perfectly fine.
	 */
	if (fs_info->uuid_root && !btrfs_test_opt(fs_info, RESCAN_UUID_TREE) &&
	    fs_info->generation == btrfs_super_uuid_tree_generation(disk_super))
		set_bit(BTRFS_FS_UPDATE_UUID_TREE_GEN, &fs_info->flags);

	ret = btrfs_verify_dev_extents(fs_info);
	if (ret) {
		btrfs_err(fs_info,
			  "failed to verify dev extents against chunks: %d",
			  ret);
		goto fail_block_groups;
	}
	ret = btrfs_recover_balance(fs_info);
	if (ret) {
		btrfs_err(fs_info, "failed to recover balance: %d", ret);
		goto fail_block_groups;
	}

	ret = btrfs_init_dev_stats(fs_info);
	if (ret) {
		btrfs_err(fs_info, "failed to init dev_stats: %d", ret);
		goto fail_block_groups;
	}

	ret = btrfs_init_dev_replace(fs_info);
	if (ret) {
		btrfs_err(fs_info, "failed to init dev_replace: %d", ret);
		goto fail_block_groups;
	}

	ret = btrfs_check_zoned_mode(fs_info);
	if (ret) {
		btrfs_err(fs_info, "failed to initialize zoned mode: %d",
			  ret);
		goto fail_block_groups;
	}

	ret = btrfs_sysfs_add_fsid(fs_devices);
	if (ret) {
		btrfs_err(fs_info, "failed to init sysfs fsid interface: %d",
				ret);
		goto fail_block_groups;
	}

	ret = btrfs_sysfs_add_mounted(fs_info);
	if (ret) {
		btrfs_err(fs_info, "failed to init sysfs interface: %d", ret);
		goto fail_fsdev_sysfs;
	}

	ret = btrfs_init_space_info(fs_info);
	if (ret) {
		btrfs_err(fs_info, "failed to initialize space info: %d", ret);
		goto fail_sysfs;
	}

	ret = btrfs_read_block_groups(fs_info);
	if (ret) {
		btrfs_err(fs_info, "failed to read block groups: %d", ret);
		goto fail_sysfs;
	}

	btrfs_free_zone_cache(fs_info);

	btrfs_check_active_zone_reservation(fs_info);

	if (!sb_rdonly(sb) && fs_info->fs_devices->missing_devices &&
	    !btrfs_check_rw_degradable(fs_info, NULL)) {
		btrfs_warn(fs_info,
		"writable mount is not allowed due to too many missing devices");
		ret = -EINVAL;
		goto fail_sysfs;
	}

	fs_info->cleaner_kthread = kthread_run(cleaner_kthread, fs_info,
					       "btrfs-cleaner");
	if (IS_ERR(fs_info->cleaner_kthread)) {
		ret = PTR_ERR(fs_info->cleaner_kthread);
		goto fail_sysfs;
	}

	fs_info->transaction_kthread = kthread_run(transaction_kthread,
						   tree_root,
						   "btrfs-transaction");
	if (IS_ERR(fs_info->transaction_kthread)) {
		ret = PTR_ERR(fs_info->transaction_kthread);
		goto fail_cleaner;
	}

	ret = btrfs_read_qgroup_config(fs_info);
	if (ret)
		goto fail_trans_kthread;

	if (btrfs_build_ref_tree(fs_info))
		btrfs_err(fs_info, "couldn't build ref tree");

	/* do not make disk changes in broken FS or nologreplay is given */
	if (btrfs_super_log_root(disk_super) != 0 &&
	    !btrfs_test_opt(fs_info, NOLOGREPLAY)) {
		btrfs_info(fs_info, "start tree-log replay");
		ret = btrfs_replay_log(fs_info, fs_devices);
		if (ret)
			goto fail_qgroup;
	}

	fs_info->fs_root = btrfs_get_fs_root(fs_info, BTRFS_FS_TREE_OBJECTID, true);
	if (IS_ERR(fs_info->fs_root)) {
		ret = PTR_ERR(fs_info->fs_root);
		btrfs_warn(fs_info, "failed to read fs tree: %d", ret);
		fs_info->fs_root = NULL;
		goto fail_qgroup;
	}

	if (sb_rdonly(sb))
		return 0;

	ret = btrfs_start_pre_rw_mount(fs_info);
	if (ret) {
		close_ctree(fs_info);
		return ret;
	}
	btrfs_discard_resume(fs_info);

	if (fs_info->uuid_root &&
	    (btrfs_test_opt(fs_info, RESCAN_UUID_TREE) ||
	     fs_info->generation != btrfs_super_uuid_tree_generation(disk_super))) {
		btrfs_info(fs_info, "checking UUID tree");
		ret = btrfs_check_uuid_tree(fs_info);
		if (ret) {
			btrfs_warn(fs_info,
				"failed to check the UUID tree: %d", ret);
			close_ctree(fs_info);
			return ret;
		}
	}

	set_bit(BTRFS_FS_OPEN, &fs_info->flags);

	/* Kick the cleaner thread so it'll start deleting snapshots. */
	if (test_bit(BTRFS_FS_UNFINISHED_DROPS, &fs_info->flags))
		wake_up_process(fs_info->cleaner_kthread);

	return 0;

fail_qgroup:
	btrfs_free_qgroup_config(fs_info);
fail_trans_kthread:
	kthread_stop(fs_info->transaction_kthread);
	btrfs_cleanup_transaction(fs_info);
	btrfs_free_fs_roots(fs_info);
fail_cleaner:
	kthread_stop(fs_info->cleaner_kthread);

	/*
	 * make sure we're done with the btree inode before we stop our
	 * kthreads
	 */
	filemap_write_and_wait(fs_info->btree_inode->i_mapping);

fail_sysfs:
	btrfs_sysfs_remove_mounted(fs_info);

fail_fsdev_sysfs:
	btrfs_sysfs_remove_fsid(fs_info->fs_devices);

fail_block_groups:
	btrfs_put_block_group_cache(fs_info);

fail_tree_roots:
	if (fs_info->data_reloc_root)
		btrfs_drop_and_free_fs_root(fs_info, fs_info->data_reloc_root);
	free_root_pointers(fs_info, true);
	invalidate_inode_pages2(fs_info->btree_inode->i_mapping);

fail_sb_buffer:
	btrfs_stop_all_workers(fs_info);
	btrfs_free_block_groups(fs_info);
fail_alloc:
	btrfs_mapping_tree_free(fs_info);

	iput(fs_info->btree_inode);
fail:
	btrfs_close_devices(fs_info->fs_devices);
	ASSERT(ret < 0);
	return ret;
}
ALLOW_ERROR_INJECTION(open_ctree, ERRNO);

static void btrfs_end_super_write(struct bio *bio)
{
	struct btrfs_device *device = bio->bi_private;
	struct folio_iter fi;

	bio_for_each_folio_all(fi, bio) {
		if (bio->bi_status) {
			btrfs_warn_rl_in_rcu(device->fs_info,
				"lost super block write due to IO error on %s (%d)",
				btrfs_dev_name(device),
				blk_status_to_errno(bio->bi_status));
			btrfs_dev_stat_inc_and_print(device,
						     BTRFS_DEV_STAT_WRITE_ERRS);
			/* Ensure failure if the primary sb fails. */
			if (bio->bi_opf & REQ_FUA)
				atomic_add(BTRFS_SUPER_PRIMARY_WRITE_ERROR,
					   &device->sb_write_errors);
			else
				atomic_inc(&device->sb_write_errors);
		}
		folio_unlock(fi.folio);
		folio_put(fi.folio);
	}

	bio_put(bio);
}

struct btrfs_super_block *btrfs_read_dev_one_super(struct block_device *bdev,
						   int copy_num, bool drop_cache)
{
	struct btrfs_super_block *super;
	struct page *page;
	u64 bytenr, bytenr_orig;
	struct address_space *mapping = bdev->bd_mapping;
	int ret;

	bytenr_orig = btrfs_sb_offset(copy_num);
	ret = btrfs_sb_log_location_bdev(bdev, copy_num, READ, &bytenr);
	if (ret == -ENOENT)
		return ERR_PTR(-EINVAL);
	else if (ret)
		return ERR_PTR(ret);

	if (bytenr + BTRFS_SUPER_INFO_SIZE >= bdev_nr_bytes(bdev))
		return ERR_PTR(-EINVAL);

	if (drop_cache) {
		/* This should only be called with the primary sb. */
		ASSERT(copy_num == 0);

		/*
		 * Drop the page of the primary superblock, so later read will
		 * always read from the device.
		 */
		invalidate_inode_pages2_range(mapping,
				bytenr >> PAGE_SHIFT,
				(bytenr + BTRFS_SUPER_INFO_SIZE) >> PAGE_SHIFT);
	}

	page = read_cache_page_gfp(mapping, bytenr >> PAGE_SHIFT, GFP_NOFS);
	if (IS_ERR(page))
		return ERR_CAST(page);

	super = page_address(page);
	if (btrfs_super_magic(super) != BTRFS_MAGIC) {
		btrfs_release_disk_super(super);
		return ERR_PTR(-ENODATA);
	}

	if (btrfs_super_bytenr(super) != bytenr_orig) {
		btrfs_release_disk_super(super);
		return ERR_PTR(-EINVAL);
	}

	return super;
}


struct btrfs_super_block *btrfs_read_dev_super(struct block_device *bdev)
{
	struct btrfs_super_block *super, *latest = NULL;
	int i;
	u64 transid = 0;

	/* we would like to check all the supers, but that would make
	 * a btrfs mount succeed after a mkfs from a different FS.
	 * So, we need to add a special mount option to scan for
	 * later supers, using BTRFS_SUPER_MIRROR_MAX instead
	 */
	for (i = 0; i < 1; i++) {
		super = btrfs_read_dev_one_super(bdev, i, false);
		if (IS_ERR(super))
			continue;

		if (!latest || btrfs_super_generation(super) > transid) {
			if (latest)
				btrfs_release_disk_super(super);

			latest = super;
			transid = btrfs_super_generation(super);
		}
	}

	return super;
}

/*
 * Write superblock @sb to the @device. Do not wait for completion, all the
 * folios we use for writing are locked.
 *
 * Write @max_mirrors copies of the superblock, where 0 means default that fit
 * the expected device size at commit time. Note that max_mirrors must be
 * same for write and wait phases.
 *
 * Return number of errors when folio is not found or submission fails.
 */
static int write_dev_supers(struct btrfs_device *device,
			    struct btrfs_super_block *sb, int max_mirrors)
{
	struct btrfs_fs_info *fs_info = device->fs_info;
	struct address_space *mapping = device->bdev->bd_mapping;
	SHASH_DESC_ON_STACK(shash, fs_info->csum_shash);
	int i;
	int ret;
	u64 bytenr, bytenr_orig;

	atomic_set(&device->sb_write_errors, 0);

	if (max_mirrors == 0)
		max_mirrors = BTRFS_SUPER_MIRROR_MAX;

	shash->tfm = fs_info->csum_shash;

	for (i = 0; i < max_mirrors; i++) {
		struct folio *folio;
		struct bio *bio;
		struct btrfs_super_block *disk_super;
		size_t offset;

		bytenr_orig = btrfs_sb_offset(i);
		ret = btrfs_sb_log_location(device, i, WRITE, &bytenr);
		if (ret == -ENOENT) {
			continue;
		} else if (ret < 0) {
			btrfs_err(device->fs_info,
				"couldn't get super block location for mirror %d",
				i);
			atomic_inc(&device->sb_write_errors);
			continue;
		}
		if (bytenr + BTRFS_SUPER_INFO_SIZE >=
		    device->commit_total_bytes)
			break;

		btrfs_set_super_bytenr(sb, bytenr_orig);

		crypto_shash_digest(shash, (const char *)sb + BTRFS_CSUM_SIZE,
				    BTRFS_SUPER_INFO_SIZE - BTRFS_CSUM_SIZE,
				    sb->csum);

		folio = __filemap_get_folio(mapping, bytenr >> PAGE_SHIFT,
					    FGP_LOCK | FGP_ACCESSED | FGP_CREAT,
					    GFP_NOFS);
		if (IS_ERR(folio)) {
			btrfs_err(device->fs_info,
			    "couldn't get super block page for bytenr %llu",
			    bytenr);
			atomic_inc(&device->sb_write_errors);
			continue;
		}
		ASSERT(folio_order(folio) == 0);

		offset = offset_in_folio(folio, bytenr);
		disk_super = folio_address(folio) + offset;
		memcpy(disk_super, sb, BTRFS_SUPER_INFO_SIZE);

		/*
		 * Directly use bios here instead of relying on the page cache
		 * to do I/O, so we don't lose the ability to do integrity
		 * checking.
		 */
		bio = bio_alloc(device->bdev, 1,
				REQ_OP_WRITE | REQ_SYNC | REQ_META | REQ_PRIO,
				GFP_NOFS);
		bio->bi_iter.bi_sector = bytenr >> SECTOR_SHIFT;
		bio->bi_private = device;
		bio->bi_end_io = btrfs_end_super_write;
		bio_add_folio_nofail(bio, folio, BTRFS_SUPER_INFO_SIZE, offset);

		/*
		 * We FUA only the first super block.  The others we allow to
		 * go down lazy and there's a short window where the on-disk
		 * copies might still contain the older version.
		 */
		if (i == 0 && !btrfs_test_opt(device->fs_info, NOBARRIER))
			bio->bi_opf |= REQ_FUA;
		submit_bio(bio);

		if (btrfs_advance_sb_log(device, i))
			atomic_inc(&device->sb_write_errors);
	}
	return atomic_read(&device->sb_write_errors) < i ? 0 : -1;
}

/*
 * Wait for write completion of superblocks done by write_dev_supers,
 * @max_mirrors same for write and wait phases.
 *
 * Return -1 if primary super block write failed or when there were no super block
 * copies written. Otherwise 0.
 */
static int wait_dev_supers(struct btrfs_device *device, int max_mirrors)
{
	int i;
	int errors = 0;
	bool primary_failed = false;
	int ret;
	u64 bytenr;

	if (max_mirrors == 0)
		max_mirrors = BTRFS_SUPER_MIRROR_MAX;

	for (i = 0; i < max_mirrors; i++) {
		struct folio *folio;

		ret = btrfs_sb_log_location(device, i, READ, &bytenr);
		if (ret == -ENOENT) {
			break;
		} else if (ret < 0) {
			errors++;
			if (i == 0)
				primary_failed = true;
			continue;
		}
		if (bytenr + BTRFS_SUPER_INFO_SIZE >=
		    device->commit_total_bytes)
			break;

<<<<<<< HEAD
		folio = filemap_get_folio(device->bdev->bd_inode->i_mapping,
					  bytenr >> PAGE_SHIFT);
		/* If the folio has been removed, then we know it completed. */
		if (IS_ERR(folio))
=======
		page = find_get_page(device->bdev->bd_mapping,
				     bytenr >> PAGE_SHIFT);
		if (!page) {
			errors++;
			if (i == 0)
				primary_failed = true;
>>>>>>> bf0a67a2
			continue;
		ASSERT(folio_order(folio) == 0);

		/* Folio will be unlocked once the write completes. */
		folio_wait_locked(folio);
		folio_put(folio);
	}

	errors += atomic_read(&device->sb_write_errors);
	if (errors >= BTRFS_SUPER_PRIMARY_WRITE_ERROR)
		primary_failed = true;
	if (primary_failed) {
		btrfs_err(device->fs_info, "error writing primary super block to device %llu",
			  device->devid);
		return -1;
	}

	return errors < i ? 0 : -1;
}

/*
 * endio for the write_dev_flush, this will wake anyone waiting
 * for the barrier when it is done
 */
static void btrfs_end_empty_barrier(struct bio *bio)
{
	bio_uninit(bio);
	complete(bio->bi_private);
}

/*
 * Submit a flush request to the device if it supports it. Error handling is
 * done in the waiting counterpart.
 */
static void write_dev_flush(struct btrfs_device *device)
{
	struct bio *bio = &device->flush_bio;

	device->last_flush_error = BLK_STS_OK;

	bio_init(bio, device->bdev, NULL, 0,
		 REQ_OP_WRITE | REQ_SYNC | REQ_PREFLUSH);
	bio->bi_end_io = btrfs_end_empty_barrier;
	init_completion(&device->flush_wait);
	bio->bi_private = &device->flush_wait;
	submit_bio(bio);
	set_bit(BTRFS_DEV_STATE_FLUSH_SENT, &device->dev_state);
}

/*
 * If the flush bio has been submitted by write_dev_flush, wait for it.
 * Return true for any error, and false otherwise.
 */
static bool wait_dev_flush(struct btrfs_device *device)
{
	struct bio *bio = &device->flush_bio;

	if (!test_and_clear_bit(BTRFS_DEV_STATE_FLUSH_SENT, &device->dev_state))
		return false;

	wait_for_completion_io(&device->flush_wait);

	if (bio->bi_status) {
		device->last_flush_error = bio->bi_status;
		btrfs_dev_stat_inc_and_print(device, BTRFS_DEV_STAT_FLUSH_ERRS);
		return true;
	}

	return false;
}

/*
 * send an empty flush down to each device in parallel,
 * then wait for them
 */
static int barrier_all_devices(struct btrfs_fs_info *info)
{
	struct list_head *head;
	struct btrfs_device *dev;
	int errors_wait = 0;

	lockdep_assert_held(&info->fs_devices->device_list_mutex);
	/* send down all the barriers */
	head = &info->fs_devices->devices;
	list_for_each_entry(dev, head, dev_list) {
		if (test_bit(BTRFS_DEV_STATE_MISSING, &dev->dev_state))
			continue;
		if (!dev->bdev)
			continue;
		if (!test_bit(BTRFS_DEV_STATE_IN_FS_METADATA, &dev->dev_state) ||
		    !test_bit(BTRFS_DEV_STATE_WRITEABLE, &dev->dev_state))
			continue;

		write_dev_flush(dev);
	}

	/* wait for all the barriers */
	list_for_each_entry(dev, head, dev_list) {
		if (test_bit(BTRFS_DEV_STATE_MISSING, &dev->dev_state))
			continue;
		if (!dev->bdev) {
			errors_wait++;
			continue;
		}
		if (!test_bit(BTRFS_DEV_STATE_IN_FS_METADATA, &dev->dev_state) ||
		    !test_bit(BTRFS_DEV_STATE_WRITEABLE, &dev->dev_state))
			continue;

		if (wait_dev_flush(dev))
			errors_wait++;
	}

	/*
	 * Checks last_flush_error of disks in order to determine the device
	 * state.
	 */
	if (errors_wait && !btrfs_check_rw_degradable(info, NULL))
		return -EIO;

	return 0;
}

int btrfs_get_num_tolerated_disk_barrier_failures(u64 flags)
{
	int raid_type;
	int min_tolerated = INT_MAX;

	if ((flags & BTRFS_BLOCK_GROUP_PROFILE_MASK) == 0 ||
	    (flags & BTRFS_AVAIL_ALLOC_BIT_SINGLE))
		min_tolerated = min_t(int, min_tolerated,
				    btrfs_raid_array[BTRFS_RAID_SINGLE].
				    tolerated_failures);

	for (raid_type = 0; raid_type < BTRFS_NR_RAID_TYPES; raid_type++) {
		if (raid_type == BTRFS_RAID_SINGLE)
			continue;
		if (!(flags & btrfs_raid_array[raid_type].bg_flag))
			continue;
		min_tolerated = min_t(int, min_tolerated,
				    btrfs_raid_array[raid_type].
				    tolerated_failures);
	}

	if (min_tolerated == INT_MAX) {
		pr_warn("BTRFS: unknown raid flag: %llu", flags);
		min_tolerated = 0;
	}

	return min_tolerated;
}

int write_all_supers(struct btrfs_fs_info *fs_info, int max_mirrors)
{
	struct list_head *head;
	struct btrfs_device *dev;
	struct btrfs_super_block *sb;
	struct btrfs_dev_item *dev_item;
	int ret;
	int do_barriers;
	int max_errors;
	int total_errors = 0;
	u64 flags;

	do_barriers = !btrfs_test_opt(fs_info, NOBARRIER);

	/*
	 * max_mirrors == 0 indicates we're from commit_transaction,
	 * not from fsync where the tree roots in fs_info have not
	 * been consistent on disk.
	 */
	if (max_mirrors == 0)
		backup_super_roots(fs_info);

	sb = fs_info->super_for_commit;
	dev_item = &sb->dev_item;

	mutex_lock(&fs_info->fs_devices->device_list_mutex);
	head = &fs_info->fs_devices->devices;
	max_errors = btrfs_super_num_devices(fs_info->super_copy) - 1;

	if (do_barriers) {
		ret = barrier_all_devices(fs_info);
		if (ret) {
			mutex_unlock(
				&fs_info->fs_devices->device_list_mutex);
			btrfs_handle_fs_error(fs_info, ret,
					      "errors while submitting device barriers.");
			return ret;
		}
	}

	list_for_each_entry(dev, head, dev_list) {
		if (!dev->bdev) {
			total_errors++;
			continue;
		}
		if (!test_bit(BTRFS_DEV_STATE_IN_FS_METADATA, &dev->dev_state) ||
		    !test_bit(BTRFS_DEV_STATE_WRITEABLE, &dev->dev_state))
			continue;

		btrfs_set_stack_device_generation(dev_item, 0);
		btrfs_set_stack_device_type(dev_item, dev->type);
		btrfs_set_stack_device_id(dev_item, dev->devid);
		btrfs_set_stack_device_total_bytes(dev_item,
						   dev->commit_total_bytes);
		btrfs_set_stack_device_bytes_used(dev_item,
						  dev->commit_bytes_used);
		btrfs_set_stack_device_io_align(dev_item, dev->io_align);
		btrfs_set_stack_device_io_width(dev_item, dev->io_width);
		btrfs_set_stack_device_sector_size(dev_item, dev->sector_size);
		memcpy(dev_item->uuid, dev->uuid, BTRFS_UUID_SIZE);
		memcpy(dev_item->fsid, dev->fs_devices->metadata_uuid,
		       BTRFS_FSID_SIZE);

		flags = btrfs_super_flags(sb);
		btrfs_set_super_flags(sb, flags | BTRFS_HEADER_FLAG_WRITTEN);

		ret = btrfs_validate_write_super(fs_info, sb);
		if (ret < 0) {
			mutex_unlock(&fs_info->fs_devices->device_list_mutex);
			btrfs_handle_fs_error(fs_info, -EUCLEAN,
				"unexpected superblock corruption detected");
			return -EUCLEAN;
		}

		ret = write_dev_supers(dev, sb, max_mirrors);
		if (ret)
			total_errors++;
	}
	if (total_errors > max_errors) {
		btrfs_err(fs_info, "%d errors while writing supers",
			  total_errors);
		mutex_unlock(&fs_info->fs_devices->device_list_mutex);

		/* FUA is masked off if unsupported and can't be the reason */
		btrfs_handle_fs_error(fs_info, -EIO,
				      "%d errors while writing supers",
				      total_errors);
		return -EIO;
	}

	total_errors = 0;
	list_for_each_entry(dev, head, dev_list) {
		if (!dev->bdev)
			continue;
		if (!test_bit(BTRFS_DEV_STATE_IN_FS_METADATA, &dev->dev_state) ||
		    !test_bit(BTRFS_DEV_STATE_WRITEABLE, &dev->dev_state))
			continue;

		ret = wait_dev_supers(dev, max_mirrors);
		if (ret)
			total_errors++;
	}
	mutex_unlock(&fs_info->fs_devices->device_list_mutex);
	if (total_errors > max_errors) {
		btrfs_handle_fs_error(fs_info, -EIO,
				      "%d errors while writing supers",
				      total_errors);
		return -EIO;
	}
	return 0;
}

/* Drop a fs root from the radix tree and free it. */
void btrfs_drop_and_free_fs_root(struct btrfs_fs_info *fs_info,
				  struct btrfs_root *root)
{
	bool drop_ref = false;

	spin_lock(&fs_info->fs_roots_radix_lock);
	radix_tree_delete(&fs_info->fs_roots_radix,
			  (unsigned long)btrfs_root_id(root));
	if (test_and_clear_bit(BTRFS_ROOT_IN_RADIX, &root->state))
		drop_ref = true;
	spin_unlock(&fs_info->fs_roots_radix_lock);

	if (BTRFS_FS_ERROR(fs_info)) {
		ASSERT(root->log_root == NULL);
		if (root->reloc_root) {
			btrfs_put_root(root->reloc_root);
			root->reloc_root = NULL;
		}
	}

	if (drop_ref)
		btrfs_put_root(root);
}

int btrfs_commit_super(struct btrfs_fs_info *fs_info)
{
	struct btrfs_root *root = fs_info->tree_root;
	struct btrfs_trans_handle *trans;

	mutex_lock(&fs_info->cleaner_mutex);
	btrfs_run_delayed_iputs(fs_info);
	mutex_unlock(&fs_info->cleaner_mutex);
	wake_up_process(fs_info->cleaner_kthread);

	/* wait until ongoing cleanup work done */
	down_write(&fs_info->cleanup_work_sem);
	up_write(&fs_info->cleanup_work_sem);

	trans = btrfs_join_transaction(root);
	if (IS_ERR(trans))
		return PTR_ERR(trans);
	return btrfs_commit_transaction(trans);
}

static void warn_about_uncommitted_trans(struct btrfs_fs_info *fs_info)
{
	struct btrfs_transaction *trans;
	struct btrfs_transaction *tmp;
	bool found = false;

	/*
	 * This function is only called at the very end of close_ctree(),
	 * thus no other running transaction, no need to take trans_lock.
	 */
	ASSERT(test_bit(BTRFS_FS_CLOSING_DONE, &fs_info->flags));
	list_for_each_entry_safe(trans, tmp, &fs_info->trans_list, list) {
		struct extent_state *cached = NULL;
		u64 dirty_bytes = 0;
		u64 cur = 0;
		u64 found_start;
		u64 found_end;

		found = true;
		while (find_first_extent_bit(&trans->dirty_pages, cur,
			&found_start, &found_end, EXTENT_DIRTY, &cached)) {
			dirty_bytes += found_end + 1 - found_start;
			cur = found_end + 1;
		}
		btrfs_warn(fs_info,
	"transaction %llu (with %llu dirty metadata bytes) is not committed",
			   trans->transid, dirty_bytes);
		btrfs_cleanup_one_transaction(trans, fs_info);

		if (trans == fs_info->running_transaction)
			fs_info->running_transaction = NULL;
		list_del_init(&trans->list);

		btrfs_put_transaction(trans);
		trace_btrfs_transaction_commit(fs_info);
	}
	ASSERT(!found);
}

void __cold close_ctree(struct btrfs_fs_info *fs_info)
{
	int ret;

	set_bit(BTRFS_FS_CLOSING_START, &fs_info->flags);

	/*
	 * If we had UNFINISHED_DROPS we could still be processing them, so
	 * clear that bit and wake up relocation so it can stop.
	 * We must do this before stopping the block group reclaim task, because
	 * at btrfs_relocate_block_group() we wait for this bit, and after the
	 * wait we stop with -EINTR if btrfs_fs_closing() returns non-zero - we
	 * have just set BTRFS_FS_CLOSING_START, so btrfs_fs_closing() will
	 * return 1.
	 */
	btrfs_wake_unfinished_drop(fs_info);

	/*
	 * We may have the reclaim task running and relocating a data block group,
	 * in which case it may create delayed iputs. So stop it before we park
	 * the cleaner kthread otherwise we can get new delayed iputs after
	 * parking the cleaner, and that can make the async reclaim task to hang
	 * if it's waiting for delayed iputs to complete, since the cleaner is
	 * parked and can not run delayed iputs - this will make us hang when
	 * trying to stop the async reclaim task.
	 */
	cancel_work_sync(&fs_info->reclaim_bgs_work);
	/*
	 * We don't want the cleaner to start new transactions, add more delayed
	 * iputs, etc. while we're closing. We can't use kthread_stop() yet
	 * because that frees the task_struct, and the transaction kthread might
	 * still try to wake up the cleaner.
	 */
	kthread_park(fs_info->cleaner_kthread);

	/* wait for the qgroup rescan worker to stop */
	btrfs_qgroup_wait_for_completion(fs_info, false);

	/* wait for the uuid_scan task to finish */
	down(&fs_info->uuid_tree_rescan_sem);
	/* avoid complains from lockdep et al., set sem back to initial state */
	up(&fs_info->uuid_tree_rescan_sem);

	/* pause restriper - we want to resume on mount */
	btrfs_pause_balance(fs_info);

	btrfs_dev_replace_suspend_for_unmount(fs_info);

	btrfs_scrub_cancel(fs_info);

	/* wait for any defraggers to finish */
	wait_event(fs_info->transaction_wait,
		   (atomic_read(&fs_info->defrag_running) == 0));

	/* clear out the rbtree of defraggable inodes */
	btrfs_cleanup_defrag_inodes(fs_info);

	/*
	 * After we parked the cleaner kthread, ordered extents may have
	 * completed and created new delayed iputs. If one of the async reclaim
	 * tasks is running and in the RUN_DELAYED_IPUTS flush state, then we
	 * can hang forever trying to stop it, because if a delayed iput is
	 * added after it ran btrfs_run_delayed_iputs() and before it called
	 * btrfs_wait_on_delayed_iputs(), it will hang forever since there is
	 * no one else to run iputs.
	 *
	 * So wait for all ongoing ordered extents to complete and then run
	 * delayed iputs. This works because once we reach this point no one
	 * can either create new ordered extents nor create delayed iputs
	 * through some other means.
	 *
	 * Also note that btrfs_wait_ordered_roots() is not safe here, because
	 * it waits for BTRFS_ORDERED_COMPLETE to be set on an ordered extent,
	 * but the delayed iput for the respective inode is made only when doing
	 * the final btrfs_put_ordered_extent() (which must happen at
	 * btrfs_finish_ordered_io() when we are unmounting).
	 */
	btrfs_flush_workqueue(fs_info->endio_write_workers);
	/* Ordered extents for free space inodes. */
	btrfs_flush_workqueue(fs_info->endio_freespace_worker);
	btrfs_run_delayed_iputs(fs_info);

	cancel_work_sync(&fs_info->async_reclaim_work);
	cancel_work_sync(&fs_info->async_data_reclaim_work);
	cancel_work_sync(&fs_info->preempt_reclaim_work);

	/* Cancel or finish ongoing discard work */
	btrfs_discard_cleanup(fs_info);

	if (!sb_rdonly(fs_info->sb)) {
		/*
		 * The cleaner kthread is stopped, so do one final pass over
		 * unused block groups.
		 */
		btrfs_delete_unused_bgs(fs_info);

		/*
		 * There might be existing delayed inode workers still running
		 * and holding an empty delayed inode item. We must wait for
		 * them to complete first because they can create a transaction.
		 * This happens when someone calls btrfs_balance_delayed_items()
		 * and then a transaction commit runs the same delayed nodes
		 * before any delayed worker has done something with the nodes.
		 * We must wait for any worker here and not at transaction
		 * commit time since that could cause a deadlock.
		 * This is a very rare case.
		 */
		btrfs_flush_workqueue(fs_info->delayed_workers);

		ret = btrfs_commit_super(fs_info);
		if (ret)
			btrfs_err(fs_info, "commit super ret %d", ret);
	}

	if (BTRFS_FS_ERROR(fs_info))
		btrfs_error_commit_super(fs_info);

	kthread_stop(fs_info->transaction_kthread);
	kthread_stop(fs_info->cleaner_kthread);

	ASSERT(list_empty(&fs_info->delayed_iputs));
	set_bit(BTRFS_FS_CLOSING_DONE, &fs_info->flags);

	if (btrfs_check_quota_leak(fs_info)) {
		WARN_ON(IS_ENABLED(CONFIG_BTRFS_DEBUG));
		btrfs_err(fs_info, "qgroup reserved space leaked");
	}

	btrfs_free_qgroup_config(fs_info);
	ASSERT(list_empty(&fs_info->delalloc_roots));

	if (percpu_counter_sum(&fs_info->delalloc_bytes)) {
		btrfs_info(fs_info, "at unmount delalloc count %lld",
		       percpu_counter_sum(&fs_info->delalloc_bytes));
	}

	if (percpu_counter_sum(&fs_info->ordered_bytes))
		btrfs_info(fs_info, "at unmount dio bytes count %lld",
			   percpu_counter_sum(&fs_info->ordered_bytes));

	btrfs_sysfs_remove_mounted(fs_info);
	btrfs_sysfs_remove_fsid(fs_info->fs_devices);

	btrfs_put_block_group_cache(fs_info);

	/*
	 * we must make sure there is not any read request to
	 * submit after we stopping all workers.
	 */
	invalidate_inode_pages2(fs_info->btree_inode->i_mapping);
	btrfs_stop_all_workers(fs_info);

	/* We shouldn't have any transaction open at this point */
	warn_about_uncommitted_trans(fs_info);

	clear_bit(BTRFS_FS_OPEN, &fs_info->flags);
	free_root_pointers(fs_info, true);
	btrfs_free_fs_roots(fs_info);

	/*
	 * We must free the block groups after dropping the fs_roots as we could
	 * have had an IO error and have left over tree log blocks that aren't
	 * cleaned up until the fs roots are freed.  This makes the block group
	 * accounting appear to be wrong because there's pending reserved bytes,
	 * so make sure we do the block group cleanup afterwards.
	 */
	btrfs_free_block_groups(fs_info);

	iput(fs_info->btree_inode);

	btrfs_mapping_tree_free(fs_info);
	btrfs_close_devices(fs_info->fs_devices);
}

void btrfs_mark_buffer_dirty(struct btrfs_trans_handle *trans,
			     struct extent_buffer *buf)
{
	struct btrfs_fs_info *fs_info = buf->fs_info;
	u64 transid = btrfs_header_generation(buf);

#ifdef CONFIG_BTRFS_FS_RUN_SANITY_TESTS
	/*
	 * This is a fast path so only do this check if we have sanity tests
	 * enabled.  Normal people shouldn't be using unmapped buffers as dirty
	 * outside of the sanity tests.
	 */
	if (unlikely(test_bit(EXTENT_BUFFER_UNMAPPED, &buf->bflags)))
		return;
#endif
	/* This is an active transaction (its state < TRANS_STATE_UNBLOCKED). */
	ASSERT(trans->transid == fs_info->generation);
	btrfs_assert_tree_write_locked(buf);
	if (unlikely(transid != fs_info->generation)) {
		btrfs_abort_transaction(trans, -EUCLEAN);
		btrfs_crit(fs_info,
"dirty buffer transid mismatch, logical %llu found transid %llu running transid %llu",
			   buf->start, transid, fs_info->generation);
	}
	set_extent_buffer_dirty(buf);
}

static void __btrfs_btree_balance_dirty(struct btrfs_fs_info *fs_info,
					int flush_delayed)
{
	/*
	 * looks as though older kernels can get into trouble with
	 * this code, they end up stuck in balance_dirty_pages forever
	 */
	int ret;

	if (current->flags & PF_MEMALLOC)
		return;

	if (flush_delayed)
		btrfs_balance_delayed_items(fs_info);

	ret = __percpu_counter_compare(&fs_info->dirty_metadata_bytes,
				     BTRFS_DIRTY_METADATA_THRESH,
				     fs_info->dirty_metadata_batch);
	if (ret > 0) {
		balance_dirty_pages_ratelimited(fs_info->btree_inode->i_mapping);
	}
}

void btrfs_btree_balance_dirty(struct btrfs_fs_info *fs_info)
{
	__btrfs_btree_balance_dirty(fs_info, 1);
}

void btrfs_btree_balance_dirty_nodelay(struct btrfs_fs_info *fs_info)
{
	__btrfs_btree_balance_dirty(fs_info, 0);
}

static void btrfs_error_commit_super(struct btrfs_fs_info *fs_info)
{
	/* cleanup FS via transaction */
	btrfs_cleanup_transaction(fs_info);

	mutex_lock(&fs_info->cleaner_mutex);
	btrfs_run_delayed_iputs(fs_info);
	mutex_unlock(&fs_info->cleaner_mutex);

	down_write(&fs_info->cleanup_work_sem);
	up_write(&fs_info->cleanup_work_sem);
}

static void btrfs_drop_all_logs(struct btrfs_fs_info *fs_info)
{
	struct btrfs_root *gang[8];
	u64 root_objectid = 0;
	int ret;

	spin_lock(&fs_info->fs_roots_radix_lock);
	while ((ret = radix_tree_gang_lookup(&fs_info->fs_roots_radix,
					     (void **)gang, root_objectid,
					     ARRAY_SIZE(gang))) != 0) {
		int i;

		for (i = 0; i < ret; i++)
			gang[i] = btrfs_grab_root(gang[i]);
		spin_unlock(&fs_info->fs_roots_radix_lock);

		for (i = 0; i < ret; i++) {
			if (!gang[i])
				continue;
			root_objectid = btrfs_root_id(gang[i]);
			btrfs_free_log(NULL, gang[i]);
			btrfs_put_root(gang[i]);
		}
		root_objectid++;
		spin_lock(&fs_info->fs_roots_radix_lock);
	}
	spin_unlock(&fs_info->fs_roots_radix_lock);
	btrfs_free_log_root_tree(NULL, fs_info);
}

static void btrfs_destroy_ordered_extents(struct btrfs_root *root)
{
	struct btrfs_ordered_extent *ordered;

	spin_lock(&root->ordered_extent_lock);
	/*
	 * This will just short circuit the ordered completion stuff which will
	 * make sure the ordered extent gets properly cleaned up.
	 */
	list_for_each_entry(ordered, &root->ordered_extents,
			    root_extent_list)
		set_bit(BTRFS_ORDERED_IOERR, &ordered->flags);
	spin_unlock(&root->ordered_extent_lock);
}

static void btrfs_destroy_all_ordered_extents(struct btrfs_fs_info *fs_info)
{
	struct btrfs_root *root;
	LIST_HEAD(splice);

	spin_lock(&fs_info->ordered_root_lock);
	list_splice_init(&fs_info->ordered_roots, &splice);
	while (!list_empty(&splice)) {
		root = list_first_entry(&splice, struct btrfs_root,
					ordered_root);
		list_move_tail(&root->ordered_root,
			       &fs_info->ordered_roots);

		spin_unlock(&fs_info->ordered_root_lock);
		btrfs_destroy_ordered_extents(root);

		cond_resched();
		spin_lock(&fs_info->ordered_root_lock);
	}
	spin_unlock(&fs_info->ordered_root_lock);

	/*
	 * We need this here because if we've been flipped read-only we won't
	 * get sync() from the umount, so we need to make sure any ordered
	 * extents that haven't had their dirty pages IO start writeout yet
	 * actually get run and error out properly.
	 */
	btrfs_wait_ordered_roots(fs_info, U64_MAX, 0, (u64)-1);
}

static void btrfs_destroy_delayed_refs(struct btrfs_transaction *trans,
				       struct btrfs_fs_info *fs_info)
{
	struct rb_node *node;
	struct btrfs_delayed_ref_root *delayed_refs;
	struct btrfs_delayed_ref_node *ref;

	delayed_refs = &trans->delayed_refs;

	spin_lock(&delayed_refs->lock);
	if (atomic_read(&delayed_refs->num_entries) == 0) {
		spin_unlock(&delayed_refs->lock);
		btrfs_debug(fs_info, "delayed_refs has NO entry");
		return;
	}

	while ((node = rb_first_cached(&delayed_refs->href_root)) != NULL) {
		struct btrfs_delayed_ref_head *head;
		struct rb_node *n;
		bool pin_bytes = false;

		head = rb_entry(node, struct btrfs_delayed_ref_head,
				href_node);
		if (btrfs_delayed_ref_lock(delayed_refs, head))
			continue;

		spin_lock(&head->lock);
		while ((n = rb_first_cached(&head->ref_tree)) != NULL) {
			ref = rb_entry(n, struct btrfs_delayed_ref_node,
				       ref_node);
			rb_erase_cached(&ref->ref_node, &head->ref_tree);
			RB_CLEAR_NODE(&ref->ref_node);
			if (!list_empty(&ref->add_list))
				list_del(&ref->add_list);
			atomic_dec(&delayed_refs->num_entries);
			btrfs_put_delayed_ref(ref);
			btrfs_delayed_refs_rsv_release(fs_info, 1, 0);
		}
		if (head->must_insert_reserved)
			pin_bytes = true;
		btrfs_free_delayed_extent_op(head->extent_op);
		btrfs_delete_ref_head(delayed_refs, head);
		spin_unlock(&head->lock);
		spin_unlock(&delayed_refs->lock);
		mutex_unlock(&head->mutex);

		if (pin_bytes) {
			struct btrfs_block_group *cache;

			cache = btrfs_lookup_block_group(fs_info, head->bytenr);
			BUG_ON(!cache);

			spin_lock(&cache->space_info->lock);
			spin_lock(&cache->lock);
			cache->pinned += head->num_bytes;
			btrfs_space_info_update_bytes_pinned(fs_info,
				cache->space_info, head->num_bytes);
			cache->reserved -= head->num_bytes;
			cache->space_info->bytes_reserved -= head->num_bytes;
			spin_unlock(&cache->lock);
			spin_unlock(&cache->space_info->lock);

			btrfs_put_block_group(cache);

			btrfs_error_unpin_extent_range(fs_info, head->bytenr,
				head->bytenr + head->num_bytes - 1);
		}
		btrfs_cleanup_ref_head_accounting(fs_info, delayed_refs, head);
		btrfs_put_delayed_ref_head(head);
		cond_resched();
		spin_lock(&delayed_refs->lock);
	}
	btrfs_qgroup_destroy_extent_records(trans);

	spin_unlock(&delayed_refs->lock);
}

static void btrfs_destroy_delalloc_inodes(struct btrfs_root *root)
{
	struct btrfs_inode *btrfs_inode;
	LIST_HEAD(splice);

	spin_lock(&root->delalloc_lock);
	list_splice_init(&root->delalloc_inodes, &splice);

	while (!list_empty(&splice)) {
		struct inode *inode = NULL;
		btrfs_inode = list_first_entry(&splice, struct btrfs_inode,
					       delalloc_inodes);
		btrfs_del_delalloc_inode(btrfs_inode);
		spin_unlock(&root->delalloc_lock);

		/*
		 * Make sure we get a live inode and that it'll not disappear
		 * meanwhile.
		 */
		inode = igrab(&btrfs_inode->vfs_inode);
		if (inode) {
			unsigned int nofs_flag;

			nofs_flag = memalloc_nofs_save();
			invalidate_inode_pages2(inode->i_mapping);
			memalloc_nofs_restore(nofs_flag);
			iput(inode);
		}
		spin_lock(&root->delalloc_lock);
	}
	spin_unlock(&root->delalloc_lock);
}

static void btrfs_destroy_all_delalloc_inodes(struct btrfs_fs_info *fs_info)
{
	struct btrfs_root *root;
	LIST_HEAD(splice);

	spin_lock(&fs_info->delalloc_root_lock);
	list_splice_init(&fs_info->delalloc_roots, &splice);
	while (!list_empty(&splice)) {
		root = list_first_entry(&splice, struct btrfs_root,
					 delalloc_root);
		root = btrfs_grab_root(root);
		BUG_ON(!root);
		spin_unlock(&fs_info->delalloc_root_lock);

		btrfs_destroy_delalloc_inodes(root);
		btrfs_put_root(root);

		spin_lock(&fs_info->delalloc_root_lock);
	}
	spin_unlock(&fs_info->delalloc_root_lock);
}

static void btrfs_destroy_marked_extents(struct btrfs_fs_info *fs_info,
					 struct extent_io_tree *dirty_pages,
					 int mark)
{
	struct extent_buffer *eb;
	u64 start = 0;
	u64 end;

	while (find_first_extent_bit(dirty_pages, start, &start, &end,
				     mark, NULL)) {
		clear_extent_bits(dirty_pages, start, end, mark);
		while (start <= end) {
			eb = find_extent_buffer(fs_info, start);
			start += fs_info->nodesize;
			if (!eb)
				continue;

			btrfs_tree_lock(eb);
			wait_on_extent_buffer_writeback(eb);
			btrfs_clear_buffer_dirty(NULL, eb);
			btrfs_tree_unlock(eb);

			free_extent_buffer_stale(eb);
		}
	}
}

static void btrfs_destroy_pinned_extent(struct btrfs_fs_info *fs_info,
					struct extent_io_tree *unpin)
{
	u64 start;
	u64 end;

	while (1) {
		struct extent_state *cached_state = NULL;

		/*
		 * The btrfs_finish_extent_commit() may get the same range as
		 * ours between find_first_extent_bit and clear_extent_dirty.
		 * Hence, hold the unused_bg_unpin_mutex to avoid double unpin
		 * the same extent range.
		 */
		mutex_lock(&fs_info->unused_bg_unpin_mutex);
		if (!find_first_extent_bit(unpin, 0, &start, &end,
					   EXTENT_DIRTY, &cached_state)) {
			mutex_unlock(&fs_info->unused_bg_unpin_mutex);
			break;
		}

		clear_extent_dirty(unpin, start, end, &cached_state);
		free_extent_state(cached_state);
		btrfs_error_unpin_extent_range(fs_info, start, end);
		mutex_unlock(&fs_info->unused_bg_unpin_mutex);
		cond_resched();
	}
}

static void btrfs_cleanup_bg_io(struct btrfs_block_group *cache)
{
	struct inode *inode;

	inode = cache->io_ctl.inode;
	if (inode) {
		unsigned int nofs_flag;

		nofs_flag = memalloc_nofs_save();
		invalidate_inode_pages2(inode->i_mapping);
		memalloc_nofs_restore(nofs_flag);

		BTRFS_I(inode)->generation = 0;
		cache->io_ctl.inode = NULL;
		iput(inode);
	}
	ASSERT(cache->io_ctl.pages == NULL);
	btrfs_put_block_group(cache);
}

void btrfs_cleanup_dirty_bgs(struct btrfs_transaction *cur_trans,
			     struct btrfs_fs_info *fs_info)
{
	struct btrfs_block_group *cache;

	spin_lock(&cur_trans->dirty_bgs_lock);
	while (!list_empty(&cur_trans->dirty_bgs)) {
		cache = list_first_entry(&cur_trans->dirty_bgs,
					 struct btrfs_block_group,
					 dirty_list);

		if (!list_empty(&cache->io_list)) {
			spin_unlock(&cur_trans->dirty_bgs_lock);
			list_del_init(&cache->io_list);
			btrfs_cleanup_bg_io(cache);
			spin_lock(&cur_trans->dirty_bgs_lock);
		}

		list_del_init(&cache->dirty_list);
		spin_lock(&cache->lock);
		cache->disk_cache_state = BTRFS_DC_ERROR;
		spin_unlock(&cache->lock);

		spin_unlock(&cur_trans->dirty_bgs_lock);
		btrfs_put_block_group(cache);
		btrfs_dec_delayed_refs_rsv_bg_updates(fs_info);
		spin_lock(&cur_trans->dirty_bgs_lock);
	}
	spin_unlock(&cur_trans->dirty_bgs_lock);

	/*
	 * Refer to the definition of io_bgs member for details why it's safe
	 * to use it without any locking
	 */
	while (!list_empty(&cur_trans->io_bgs)) {
		cache = list_first_entry(&cur_trans->io_bgs,
					 struct btrfs_block_group,
					 io_list);

		list_del_init(&cache->io_list);
		spin_lock(&cache->lock);
		cache->disk_cache_state = BTRFS_DC_ERROR;
		spin_unlock(&cache->lock);
		btrfs_cleanup_bg_io(cache);
	}
}

static void btrfs_free_all_qgroup_pertrans(struct btrfs_fs_info *fs_info)
{
	struct btrfs_root *gang[8];
	int i;
	int ret;

	spin_lock(&fs_info->fs_roots_radix_lock);
	while (1) {
		ret = radix_tree_gang_lookup_tag(&fs_info->fs_roots_radix,
						 (void **)gang, 0,
						 ARRAY_SIZE(gang),
						 BTRFS_ROOT_TRANS_TAG);
		if (ret == 0)
			break;
		for (i = 0; i < ret; i++) {
			struct btrfs_root *root = gang[i];

			btrfs_qgroup_free_meta_all_pertrans(root);
			radix_tree_tag_clear(&fs_info->fs_roots_radix,
					(unsigned long)btrfs_root_id(root),
					BTRFS_ROOT_TRANS_TAG);
		}
	}
	spin_unlock(&fs_info->fs_roots_radix_lock);
}

void btrfs_cleanup_one_transaction(struct btrfs_transaction *cur_trans,
				   struct btrfs_fs_info *fs_info)
{
	struct btrfs_device *dev, *tmp;

	btrfs_cleanup_dirty_bgs(cur_trans, fs_info);
	ASSERT(list_empty(&cur_trans->dirty_bgs));
	ASSERT(list_empty(&cur_trans->io_bgs));

	list_for_each_entry_safe(dev, tmp, &cur_trans->dev_update_list,
				 post_commit_list) {
		list_del_init(&dev->post_commit_list);
	}

	btrfs_destroy_delayed_refs(cur_trans, fs_info);

	cur_trans->state = TRANS_STATE_COMMIT_START;
	wake_up(&fs_info->transaction_blocked_wait);

	cur_trans->state = TRANS_STATE_UNBLOCKED;
	wake_up(&fs_info->transaction_wait);

	btrfs_destroy_marked_extents(fs_info, &cur_trans->dirty_pages,
				     EXTENT_DIRTY);
	btrfs_destroy_pinned_extent(fs_info, &cur_trans->pinned_extents);

	cur_trans->state =TRANS_STATE_COMPLETED;
	wake_up(&cur_trans->commit_wait);
}

static int btrfs_cleanup_transaction(struct btrfs_fs_info *fs_info)
{
	struct btrfs_transaction *t;

	mutex_lock(&fs_info->transaction_kthread_mutex);

	spin_lock(&fs_info->trans_lock);
	while (!list_empty(&fs_info->trans_list)) {
		t = list_first_entry(&fs_info->trans_list,
				     struct btrfs_transaction, list);
		if (t->state >= TRANS_STATE_COMMIT_PREP) {
			refcount_inc(&t->use_count);
			spin_unlock(&fs_info->trans_lock);
			btrfs_wait_for_commit(fs_info, t->transid);
			btrfs_put_transaction(t);
			spin_lock(&fs_info->trans_lock);
			continue;
		}
		if (t == fs_info->running_transaction) {
			t->state = TRANS_STATE_COMMIT_DOING;
			spin_unlock(&fs_info->trans_lock);
			/*
			 * We wait for 0 num_writers since we don't hold a trans
			 * handle open currently for this transaction.
			 */
			wait_event(t->writer_wait,
				   atomic_read(&t->num_writers) == 0);
		} else {
			spin_unlock(&fs_info->trans_lock);
		}
		btrfs_cleanup_one_transaction(t, fs_info);

		spin_lock(&fs_info->trans_lock);
		if (t == fs_info->running_transaction)
			fs_info->running_transaction = NULL;
		list_del_init(&t->list);
		spin_unlock(&fs_info->trans_lock);

		btrfs_put_transaction(t);
		trace_btrfs_transaction_commit(fs_info);
		spin_lock(&fs_info->trans_lock);
	}
	spin_unlock(&fs_info->trans_lock);
	btrfs_destroy_all_ordered_extents(fs_info);
	btrfs_destroy_delayed_inodes(fs_info);
	btrfs_assert_delayed_root_empty(fs_info);
	btrfs_destroy_all_delalloc_inodes(fs_info);
	btrfs_drop_all_logs(fs_info);
	btrfs_free_all_qgroup_pertrans(fs_info);
	mutex_unlock(&fs_info->transaction_kthread_mutex);

	return 0;
}

int btrfs_init_root_free_objectid(struct btrfs_root *root)
{
	struct btrfs_path *path;
	int ret;
	struct extent_buffer *l;
	struct btrfs_key search_key;
	struct btrfs_key found_key;
	int slot;

	path = btrfs_alloc_path();
	if (!path)
		return -ENOMEM;

	search_key.objectid = BTRFS_LAST_FREE_OBJECTID;
	search_key.type = -1;
	search_key.offset = (u64)-1;
	ret = btrfs_search_slot(NULL, root, &search_key, path, 0, 0);
	if (ret < 0)
		goto error;
	if (ret == 0) {
		/*
		 * Key with offset -1 found, there would have to exist a root
		 * with such id, but this is out of valid range.
		 */
		ret = -EUCLEAN;
		goto error;
	}
	if (path->slots[0] > 0) {
		slot = path->slots[0] - 1;
		l = path->nodes[0];
		btrfs_item_key_to_cpu(l, &found_key, slot);
		root->free_objectid = max_t(u64, found_key.objectid + 1,
					    BTRFS_FIRST_FREE_OBJECTID);
	} else {
		root->free_objectid = BTRFS_FIRST_FREE_OBJECTID;
	}
	ret = 0;
error:
	btrfs_free_path(path);
	return ret;
}

int btrfs_get_free_objectid(struct btrfs_root *root, u64 *objectid)
{
	int ret;
	mutex_lock(&root->objectid_mutex);

	if (unlikely(root->free_objectid >= BTRFS_LAST_FREE_OBJECTID)) {
		btrfs_warn(root->fs_info,
			   "the objectid of root %llu reaches its highest value",
			   btrfs_root_id(root));
		ret = -ENOSPC;
		goto out;
	}

	*objectid = root->free_objectid++;
	ret = 0;
out:
	mutex_unlock(&root->objectid_mutex);
	return ret;
}<|MERGE_RESOLUTION|>--- conflicted
+++ resolved
@@ -3857,19 +3857,10 @@
 		    device->commit_total_bytes)
 			break;
 
-<<<<<<< HEAD
-		folio = filemap_get_folio(device->bdev->bd_inode->i_mapping,
+		folio = filemap_get_folio(device->bdev->bd_mapping,
 					  bytenr >> PAGE_SHIFT);
 		/* If the folio has been removed, then we know it completed. */
 		if (IS_ERR(folio))
-=======
-		page = find_get_page(device->bdev->bd_mapping,
-				     bytenr >> PAGE_SHIFT);
-		if (!page) {
-			errors++;
-			if (i == 0)
-				primary_failed = true;
->>>>>>> bf0a67a2
 			continue;
 		ASSERT(folio_order(folio) == 0);
 
