/*
*  Copyright (c) 2001 The Regents of the University of Michigan.
*  All rights reserved.
*
*  Kendrick Smith <kmsmith@umich.edu>
*  Andy Adamson <kandros@umich.edu>
*
*  Redistribution and use in source and binary forms, with or without
*  modification, are permitted provided that the following conditions
*  are met:
*
*  1. Redistributions of source code must retain the above copyright
*     notice, this list of conditions and the following disclaimer.
*  2. Redistributions in binary form must reproduce the above copyright
*     notice, this list of conditions and the following disclaimer in the
*     documentation and/or other materials provided with the distribution.
*  3. Neither the name of the University nor the names of its
*     contributors may be used to endorse or promote products derived
*     from this software without specific prior written permission.
*
*  THIS SOFTWARE IS PROVIDED ``AS IS'' AND ANY EXPRESS OR IMPLIED
*  WARRANTIES, INCLUDING, BUT NOT LIMITED TO, THE IMPLIED WARRANTIES OF
*  MERCHANTABILITY AND FITNESS FOR A PARTICULAR PURPOSE ARE
*  DISCLAIMED. IN NO EVENT SHALL THE REGENTS OR CONTRIBUTORS BE LIABLE
*  FOR ANY DIRECT, INDIRECT, INCIDENTAL, SPECIAL, EXEMPLARY, OR
*  CONSEQUENTIAL DAMAGES (INCLUDING, BUT NOT LIMITED TO, PROCUREMENT OF
*  SUBSTITUTE GOODS OR SERVICES; LOSS OF USE, DATA, OR PROFITS; OR
*  BUSINESS INTERRUPTION) HOWEVER CAUSED AND ON ANY THEORY OF
*  LIABILITY, WHETHER IN CONTRACT, STRICT LIABILITY, OR TORT (INCLUDING
*  NEGLIGENCE OR OTHERWISE) ARISING IN ANY WAY OUT OF THE USE OF THIS
*  SOFTWARE, EVEN IF ADVISED OF THE POSSIBILITY OF SUCH DAMAGE.
*
*/

#include <linux/file.h>
#include <linux/smp_lock.h>
#include <linux/slab.h>
#include <linux/namei.h>
#include <linux/swap.h>
#include <linux/sunrpc/svcauth_gss.h>
#include <linux/sunrpc/clnt.h>
#include "xdr4.h"
#include "vfs.h"

#define NFSDDBG_FACILITY                NFSDDBG_PROC

/* Globals */
time_t nfsd4_lease = 90;     /* default lease time */
time_t nfsd4_grace = 90;
static time_t boot_time;
static u32 current_ownerid = 1;
static u32 current_fileid = 1;
static u32 current_delegid = 1;
static stateid_t zerostateid;             /* bits all 0 */
static stateid_t onestateid;              /* bits all 1 */
static u64 current_sessionid = 1;

#define ZERO_STATEID(stateid) (!memcmp((stateid), &zerostateid, sizeof(stateid_t)))
#define ONE_STATEID(stateid)  (!memcmp((stateid), &onestateid, sizeof(stateid_t)))

/* forward declarations */
static struct nfs4_stateid * find_stateid(stateid_t *stid, int flags);
static struct nfs4_delegation * find_delegation_stateid(struct inode *ino, stateid_t *stid);
static char user_recovery_dirname[PATH_MAX] = "/var/lib/nfs/v4recovery";
static void nfs4_set_recdir(char *recdir);

/* Locking: */

/* Currently used for almost all code touching nfsv4 state: */
static DEFINE_MUTEX(client_mutex);

/*
 * Currently used for the del_recall_lru and file hash table.  In an
 * effort to decrease the scope of the client_mutex, this spinlock may
 * eventually cover more:
 */
static DEFINE_SPINLOCK(recall_lock);

static struct kmem_cache *stateowner_slab = NULL;
static struct kmem_cache *file_slab = NULL;
static struct kmem_cache *stateid_slab = NULL;
static struct kmem_cache *deleg_slab = NULL;

void
nfs4_lock_state(void)
{
	mutex_lock(&client_mutex);
}

void
nfs4_unlock_state(void)
{
	mutex_unlock(&client_mutex);
}

static inline u32
opaque_hashval(const void *ptr, int nbytes)
{
	unsigned char *cptr = (unsigned char *) ptr;

	u32 x = 0;
	while (nbytes--) {
		x *= 37;
		x += *cptr++;
	}
	return x;
}

static struct list_head del_recall_lru;

static inline void
put_nfs4_file(struct nfs4_file *fi)
{
	if (atomic_dec_and_lock(&fi->fi_ref, &recall_lock)) {
		list_del(&fi->fi_hash);
		spin_unlock(&recall_lock);
		iput(fi->fi_inode);
		kmem_cache_free(file_slab, fi);
	}
}

static inline void
get_nfs4_file(struct nfs4_file *fi)
{
	atomic_inc(&fi->fi_ref);
}

static int num_delegations;
unsigned int max_delegations;

/*
 * Open owner state (share locks)
 */

/* hash tables for nfs4_stateowner */
#define OWNER_HASH_BITS              8
#define OWNER_HASH_SIZE             (1 << OWNER_HASH_BITS)
#define OWNER_HASH_MASK             (OWNER_HASH_SIZE - 1)

#define ownerid_hashval(id) \
        ((id) & OWNER_HASH_MASK)
#define ownerstr_hashval(clientid, ownername) \
        (((clientid) + opaque_hashval((ownername.data), (ownername.len))) & OWNER_HASH_MASK)

static struct list_head	ownerid_hashtbl[OWNER_HASH_SIZE];
static struct list_head	ownerstr_hashtbl[OWNER_HASH_SIZE];

/* hash table for nfs4_file */
#define FILE_HASH_BITS                   8
#define FILE_HASH_SIZE                  (1 << FILE_HASH_BITS)
#define FILE_HASH_MASK                  (FILE_HASH_SIZE - 1)
/* hash table for (open)nfs4_stateid */
#define STATEID_HASH_BITS              10
#define STATEID_HASH_SIZE              (1 << STATEID_HASH_BITS)
#define STATEID_HASH_MASK              (STATEID_HASH_SIZE - 1)

#define file_hashval(x) \
        hash_ptr(x, FILE_HASH_BITS)
#define stateid_hashval(owner_id, file_id)  \
        (((owner_id) + (file_id)) & STATEID_HASH_MASK)

static struct list_head file_hashtbl[FILE_HASH_SIZE];
static struct list_head stateid_hashtbl[STATEID_HASH_SIZE];

static void __nfs4_file_get_access(struct nfs4_file *fp, int oflag)
{
	BUG_ON(!(fp->fi_fds[oflag] || fp->fi_fds[O_RDWR]));
	atomic_inc(&fp->fi_access[oflag]);
}

static void nfs4_file_get_access(struct nfs4_file *fp, int oflag)
{
	if (oflag == O_RDWR) {
		__nfs4_file_get_access(fp, O_RDONLY);
		__nfs4_file_get_access(fp, O_WRONLY);
	} else
		__nfs4_file_get_access(fp, oflag);
}

static void nfs4_file_put_fd(struct nfs4_file *fp, int oflag)
{
	if (fp->fi_fds[oflag]) {
		fput(fp->fi_fds[oflag]);
		fp->fi_fds[oflag] = NULL;
	}
}

static void __nfs4_file_put_access(struct nfs4_file *fp, int oflag)
{
	if (atomic_dec_and_test(&fp->fi_access[oflag])) {
		nfs4_file_put_fd(fp, O_RDWR);
		nfs4_file_put_fd(fp, oflag);
	}
}

static void nfs4_file_put_access(struct nfs4_file *fp, int oflag)
{
	if (oflag == O_RDWR) {
		__nfs4_file_put_access(fp, O_RDONLY);
		__nfs4_file_put_access(fp, O_WRONLY);
	} else
		__nfs4_file_put_access(fp, oflag);
}

static struct nfs4_delegation *
alloc_init_deleg(struct nfs4_client *clp, struct nfs4_stateid *stp, struct svc_fh *current_fh, u32 type)
{
	struct nfs4_delegation *dp;
	struct nfs4_file *fp = stp->st_file;
	struct nfs4_cb_conn *cb = &stp->st_stateowner->so_client->cl_cb_conn;

	dprintk("NFSD alloc_init_deleg\n");
	/*
	 * Major work on the lease subsystem (for example, to support
	 * calbacks on stat) will be required before we can support
	 * write delegations properly.
	 */
	if (type != NFS4_OPEN_DELEGATE_READ)
		return NULL;
	if (fp->fi_had_conflict)
		return NULL;
	if (num_delegations > max_delegations)
		return NULL;
	dp = kmem_cache_alloc(deleg_slab, GFP_KERNEL);
	if (dp == NULL)
		return dp;
	num_delegations++;
	INIT_LIST_HEAD(&dp->dl_perfile);
	INIT_LIST_HEAD(&dp->dl_perclnt);
	INIT_LIST_HEAD(&dp->dl_recall_lru);
	dp->dl_client = clp;
	get_nfs4_file(fp);
	dp->dl_file = fp;
	nfs4_file_get_access(fp, O_RDONLY);
	dp->dl_flock = NULL;
	dp->dl_type = type;
	dp->dl_ident = cb->cb_ident;
	dp->dl_stateid.si_boot = boot_time;
	dp->dl_stateid.si_stateownerid = current_delegid++;
	dp->dl_stateid.si_fileid = 0;
	dp->dl_stateid.si_generation = 0;
	fh_copy_shallow(&dp->dl_fh, &current_fh->fh_handle);
	dp->dl_time = 0;
	atomic_set(&dp->dl_count, 1);
	list_add(&dp->dl_perfile, &fp->fi_delegations);
	list_add(&dp->dl_perclnt, &clp->cl_delegations);
	INIT_WORK(&dp->dl_recall.cb_work, nfsd4_do_callback_rpc);
	return dp;
}

void
nfs4_put_delegation(struct nfs4_delegation *dp)
{
	if (atomic_dec_and_test(&dp->dl_count)) {
		dprintk("NFSD: freeing dp %p\n",dp);
		put_nfs4_file(dp->dl_file);
		kmem_cache_free(deleg_slab, dp);
		num_delegations--;
	}
}

/* Remove the associated file_lock first, then remove the delegation.
 * lease_modify() is called to remove the FS_LEASE file_lock from
 * the i_flock list, eventually calling nfsd's lock_manager
 * fl_release_callback.
 */
static void
nfs4_close_delegation(struct nfs4_delegation *dp)
{
	struct file *filp = find_readable_file(dp->dl_file);

	dprintk("NFSD: close_delegation dp %p\n",dp);
	if (dp->dl_flock)
		vfs_setlease(filp, F_UNLCK, &dp->dl_flock);
	nfs4_file_put_access(dp->dl_file, O_RDONLY);
}

/* Called under the state lock. */
static void
unhash_delegation(struct nfs4_delegation *dp)
{
	list_del_init(&dp->dl_perfile);
	list_del_init(&dp->dl_perclnt);
	spin_lock(&recall_lock);
	list_del_init(&dp->dl_recall_lru);
	spin_unlock(&recall_lock);
	nfs4_close_delegation(dp);
	nfs4_put_delegation(dp);
}

/* 
 * SETCLIENTID state 
 */

/* client_lock protects the client lru list and session hash table */
static DEFINE_SPINLOCK(client_lock);

/* Hash tables for nfs4_clientid state */
#define CLIENT_HASH_BITS                 4
#define CLIENT_HASH_SIZE                (1 << CLIENT_HASH_BITS)
#define CLIENT_HASH_MASK                (CLIENT_HASH_SIZE - 1)

#define clientid_hashval(id) \
	((id) & CLIENT_HASH_MASK)
#define clientstr_hashval(name) \
	(opaque_hashval((name), 8) & CLIENT_HASH_MASK)
/*
 * reclaim_str_hashtbl[] holds known client info from previous reset/reboot
 * used in reboot/reset lease grace period processing
 *
 * conf_id_hashtbl[], and conf_str_hashtbl[] hold confirmed
 * setclientid_confirmed info. 
 *
 * unconf_str_hastbl[] and unconf_id_hashtbl[] hold unconfirmed 
 * setclientid info.
 *
 * client_lru holds client queue ordered by nfs4_client.cl_time
 * for lease renewal.
 *
 * close_lru holds (open) stateowner queue ordered by nfs4_stateowner.so_time
 * for last close replay.
 */
static struct list_head	reclaim_str_hashtbl[CLIENT_HASH_SIZE];
static int reclaim_str_hashtbl_size = 0;
static struct list_head	conf_id_hashtbl[CLIENT_HASH_SIZE];
static struct list_head	conf_str_hashtbl[CLIENT_HASH_SIZE];
static struct list_head	unconf_str_hashtbl[CLIENT_HASH_SIZE];
static struct list_head	unconf_id_hashtbl[CLIENT_HASH_SIZE];
static struct list_head client_lru;
static struct list_head close_lru;

static void unhash_generic_stateid(struct nfs4_stateid *stp)
{
	list_del(&stp->st_hash);
	list_del(&stp->st_perfile);
	list_del(&stp->st_perstateowner);
}

static void free_generic_stateid(struct nfs4_stateid *stp)
{
	put_nfs4_file(stp->st_file);
	kmem_cache_free(stateid_slab, stp);
}

static void release_lock_stateid(struct nfs4_stateid *stp)
{
	struct file *file;

	unhash_generic_stateid(stp);
	file = find_any_file(stp->st_file);
	if (file)
		locks_remove_posix(file, (fl_owner_t)stp->st_stateowner);
	free_generic_stateid(stp);
}

static void unhash_lockowner(struct nfs4_stateowner *sop)
{
	struct nfs4_stateid *stp;

	list_del(&sop->so_idhash);
	list_del(&sop->so_strhash);
	list_del(&sop->so_perstateid);
	while (!list_empty(&sop->so_stateids)) {
		stp = list_first_entry(&sop->so_stateids,
				struct nfs4_stateid, st_perstateowner);
		release_lock_stateid(stp);
	}
}

static void release_lockowner(struct nfs4_stateowner *sop)
{
	unhash_lockowner(sop);
	nfs4_put_stateowner(sop);
}

static void
release_stateid_lockowners(struct nfs4_stateid *open_stp)
{
	struct nfs4_stateowner *lock_sop;

	while (!list_empty(&open_stp->st_lockowners)) {
		lock_sop = list_entry(open_stp->st_lockowners.next,
				struct nfs4_stateowner, so_perstateid);
		/* list_del(&open_stp->st_lockowners);  */
		BUG_ON(lock_sop->so_is_open_owner);
		release_lockowner(lock_sop);
	}
}

/*
 * We store the NONE, READ, WRITE, and BOTH bits separately in the
 * st_{access,deny}_bmap field of the stateid, in order to track not
 * only what share bits are currently in force, but also what
 * combinations of share bits previous opens have used.  This allows us
 * to enforce the recommendation of rfc 3530 14.2.19 that the server
 * return an error if the client attempt to downgrade to a combination
 * of share bits not explicable by closing some of its previous opens.
 *
 * XXX: This enforcement is actually incomplete, since we don't keep
 * track of access/deny bit combinations; so, e.g., we allow:
 *
 *	OPEN allow read, deny write
 *	OPEN allow both, deny none
 *	DOWNGRADE allow read, deny none
 *
 * which we should reject.
 */
static void
set_access(unsigned int *access, unsigned long bmap) {
	int i;

	*access = 0;
	for (i = 1; i < 4; i++) {
		if (test_bit(i, &bmap))
			*access |= i;
	}
}

static void
set_deny(unsigned int *deny, unsigned long bmap) {
	int i;

	*deny = 0;
	for (i = 0; i < 4; i++) {
		if (test_bit(i, &bmap))
			*deny |= i ;
	}
}

static int
test_share(struct nfs4_stateid *stp, struct nfsd4_open *open) {
	unsigned int access, deny;

	set_access(&access, stp->st_access_bmap);
	set_deny(&deny, stp->st_deny_bmap);
	if ((access & open->op_share_deny) || (deny & open->op_share_access))
		return 0;
	return 1;
}

static int nfs4_access_to_omode(u32 access)
{
	switch (access) {
	case NFS4_SHARE_ACCESS_READ:
		return O_RDONLY;
	case NFS4_SHARE_ACCESS_WRITE:
		return O_WRONLY;
	case NFS4_SHARE_ACCESS_BOTH:
		return O_RDWR;
	}
	BUG();
}

static int nfs4_access_bmap_to_omode(struct nfs4_stateid *stp)
{
	unsigned int access;

	set_access(&access, stp->st_access_bmap);
	return nfs4_access_to_omode(access);
}

static void release_open_stateid(struct nfs4_stateid *stp)
{
	int oflag = nfs4_access_bmap_to_omode(stp);

	unhash_generic_stateid(stp);
	release_stateid_lockowners(stp);
	nfs4_file_put_access(stp->st_file, oflag);
	free_generic_stateid(stp);
}

static void unhash_openowner(struct nfs4_stateowner *sop)
{
	struct nfs4_stateid *stp;

	list_del(&sop->so_idhash);
	list_del(&sop->so_strhash);
	list_del(&sop->so_perclient);
	list_del(&sop->so_perstateid); /* XXX: necessary? */
	while (!list_empty(&sop->so_stateids)) {
		stp = list_first_entry(&sop->so_stateids,
				struct nfs4_stateid, st_perstateowner);
		release_open_stateid(stp);
	}
}

static void release_openowner(struct nfs4_stateowner *sop)
{
	unhash_openowner(sop);
	list_del(&sop->so_close_lru);
	nfs4_put_stateowner(sop);
}

#define SESSION_HASH_SIZE	512
static struct list_head sessionid_hashtbl[SESSION_HASH_SIZE];

static inline int
hash_sessionid(struct nfs4_sessionid *sessionid)
{
	struct nfsd4_sessionid *sid = (struct nfsd4_sessionid *)sessionid;

	return sid->sequence % SESSION_HASH_SIZE;
}

static inline void
dump_sessionid(const char *fn, struct nfs4_sessionid *sessionid)
{
	u32 *ptr = (u32 *)(&sessionid->data[0]);
	dprintk("%s: %u:%u:%u:%u\n", fn, ptr[0], ptr[1], ptr[2], ptr[3]);
}

static void
gen_sessionid(struct nfsd4_session *ses)
{
	struct nfs4_client *clp = ses->se_client;
	struct nfsd4_sessionid *sid;

	sid = (struct nfsd4_sessionid *)ses->se_sessionid.data;
	sid->clientid = clp->cl_clientid;
	sid->sequence = current_sessionid++;
	sid->reserved = 0;
}

/*
 * The protocol defines ca_maxresponssize_cached to include the size of
 * the rpc header, but all we need to cache is the data starting after
 * the end of the initial SEQUENCE operation--the rest we regenerate
 * each time.  Therefore we can advertise a ca_maxresponssize_cached
 * value that is the number of bytes in our cache plus a few additional
 * bytes.  In order to stay on the safe side, and not promise more than
 * we can cache, those additional bytes must be the minimum possible: 24
 * bytes of rpc header (xid through accept state, with AUTH_NULL
 * verifier), 12 for the compound header (with zero-length tag), and 44
 * for the SEQUENCE op response:
 */
#define NFSD_MIN_HDR_SEQ_SZ  (24 + 12 + 44)

/*
 * Give the client the number of ca_maxresponsesize_cached slots it
 * requests, of size bounded by NFSD_SLOT_CACHE_SIZE,
 * NFSD_MAX_MEM_PER_SESSION, and nfsd_drc_max_mem. Do not allow more
 * than NFSD_MAX_SLOTS_PER_SESSION.
 *
 * If we run out of reserved DRC memory we should (up to a point)
 * re-negotiate active sessions and reduce their slot usage to make
 * rooom for new connections. For now we just fail the create session.
 */
static int set_forechannel_drc_size(struct nfsd4_channel_attrs *fchan)
{
	int mem, size = fchan->maxresp_cached;

	if (fchan->maxreqs < 1)
		return nfserr_inval;

	if (size < NFSD_MIN_HDR_SEQ_SZ)
		size = NFSD_MIN_HDR_SEQ_SZ;
	size -= NFSD_MIN_HDR_SEQ_SZ;
	if (size > NFSD_SLOT_CACHE_SIZE)
		size = NFSD_SLOT_CACHE_SIZE;

	/* bound the maxreqs by NFSD_MAX_MEM_PER_SESSION */
	mem = fchan->maxreqs * size;
	if (mem > NFSD_MAX_MEM_PER_SESSION) {
		fchan->maxreqs = NFSD_MAX_MEM_PER_SESSION / size;
		if (fchan->maxreqs > NFSD_MAX_SLOTS_PER_SESSION)
			fchan->maxreqs = NFSD_MAX_SLOTS_PER_SESSION;
		mem = fchan->maxreqs * size;
	}

	spin_lock(&nfsd_drc_lock);
	/* bound the total session drc memory ussage */
	if (mem + nfsd_drc_mem_used > nfsd_drc_max_mem) {
		fchan->maxreqs = (nfsd_drc_max_mem - nfsd_drc_mem_used) / size;
		mem = fchan->maxreqs * size;
	}
	nfsd_drc_mem_used += mem;
	spin_unlock(&nfsd_drc_lock);

	if (fchan->maxreqs == 0)
		return nfserr_jukebox;

	fchan->maxresp_cached = size + NFSD_MIN_HDR_SEQ_SZ;
	return 0;
}

/*
 * fchan holds the client values on input, and the server values on output
 * sv_max_mesg is the maximum payload plus one page for overhead.
 */
static int init_forechannel_attrs(struct svc_rqst *rqstp,
				  struct nfsd4_channel_attrs *session_fchan,
				  struct nfsd4_channel_attrs *fchan)
{
	int status = 0;
	__u32   maxcount = nfsd_serv->sv_max_mesg;

	/* headerpadsz set to zero in encode routine */

	/* Use the client's max request and max response size if possible */
	if (fchan->maxreq_sz > maxcount)
		fchan->maxreq_sz = maxcount;
	session_fchan->maxreq_sz = fchan->maxreq_sz;

	if (fchan->maxresp_sz > maxcount)
		fchan->maxresp_sz = maxcount;
	session_fchan->maxresp_sz = fchan->maxresp_sz;

	/* Use the client's maxops if possible */
	if (fchan->maxops > NFSD_MAX_OPS_PER_COMPOUND)
		fchan->maxops = NFSD_MAX_OPS_PER_COMPOUND;
	session_fchan->maxops = fchan->maxops;

	/* FIXME: Error means no more DRC pages so the server should
	 * recover pages from existing sessions. For now fail session
	 * creation.
	 */
	status = set_forechannel_drc_size(fchan);

	session_fchan->maxresp_cached = fchan->maxresp_cached;
	session_fchan->maxreqs = fchan->maxreqs;

	dprintk("%s status %d\n", __func__, status);
	return status;
}

static void
free_session_slots(struct nfsd4_session *ses)
{
	int i;

	for (i = 0; i < ses->se_fchannel.maxreqs; i++)
		kfree(ses->se_slots[i]);
}

/*
 * We don't actually need to cache the rpc and session headers, so we
 * can allocate a little less for each slot:
 */
static inline int slot_bytes(struct nfsd4_channel_attrs *ca)
{
	return ca->maxresp_cached - NFSD_MIN_HDR_SEQ_SZ;
}

static int
alloc_init_session(struct svc_rqst *rqstp, struct nfs4_client *clp,
		   struct nfsd4_create_session *cses)
{
	struct nfsd4_session *new, tmp;
	struct nfsd4_slot *sp;
	int idx, slotsize, cachesize, i;
	int status;

	memset(&tmp, 0, sizeof(tmp));

	/* FIXME: For now, we just accept the client back channel attributes. */
	tmp.se_bchannel = cses->back_channel;
	status = init_forechannel_attrs(rqstp, &tmp.se_fchannel,
					&cses->fore_channel);
	if (status)
		goto out;

	BUILD_BUG_ON(NFSD_MAX_SLOTS_PER_SESSION * sizeof(struct nfsd4_slot)
		     + sizeof(struct nfsd4_session) > PAGE_SIZE);

	status = nfserr_jukebox;
	/* allocate struct nfsd4_session and slot table pointers in one piece */
	slotsize = tmp.se_fchannel.maxreqs * sizeof(struct nfsd4_slot *);
	new = kzalloc(sizeof(*new) + slotsize, GFP_KERNEL);
	if (!new)
		goto out;

	memcpy(new, &tmp, sizeof(*new));

	/* allocate each struct nfsd4_slot and data cache in one piece */
	cachesize = slot_bytes(&new->se_fchannel);
	for (i = 0; i < new->se_fchannel.maxreqs; i++) {
		sp = kzalloc(sizeof(*sp) + cachesize, GFP_KERNEL);
		if (!sp)
			goto out_free;
		new->se_slots[i] = sp;
	}

	new->se_client = clp;
	gen_sessionid(new);
	idx = hash_sessionid(&new->se_sessionid);
	memcpy(clp->cl_sessionid.data, new->se_sessionid.data,
	       NFS4_MAX_SESSIONID_LEN);

	new->se_flags = cses->flags;
	kref_init(&new->se_ref);
	spin_lock(&client_lock);
	list_add(&new->se_hash, &sessionid_hashtbl[idx]);
	list_add(&new->se_perclnt, &clp->cl_sessions);
	spin_unlock(&client_lock);

	status = nfs_ok;
out:
	return status;
out_free:
	free_session_slots(new);
	kfree(new);
	goto out;
}

/* caller must hold client_lock */
static struct nfsd4_session *
find_in_sessionid_hashtbl(struct nfs4_sessionid *sessionid)
{
	struct nfsd4_session *elem;
	int idx;

	dump_sessionid(__func__, sessionid);
	idx = hash_sessionid(sessionid);
	/* Search in the appropriate list */
	list_for_each_entry(elem, &sessionid_hashtbl[idx], se_hash) {
		if (!memcmp(elem->se_sessionid.data, sessionid->data,
			    NFS4_MAX_SESSIONID_LEN)) {
			return elem;
		}
	}

	dprintk("%s: session not found\n", __func__);
	return NULL;
}

/* caller must hold client_lock */
static void
unhash_session(struct nfsd4_session *ses)
{
	list_del(&ses->se_hash);
	list_del(&ses->se_perclnt);
}

void
free_session(struct kref *kref)
{
	struct nfsd4_session *ses;
	int mem;

	ses = container_of(kref, struct nfsd4_session, se_ref);
	spin_lock(&nfsd_drc_lock);
	mem = ses->se_fchannel.maxreqs * slot_bytes(&ses->se_fchannel);
	nfsd_drc_mem_used -= mem;
	spin_unlock(&nfsd_drc_lock);
	free_session_slots(ses);
	kfree(ses);
}

/* must be called under the client_lock */
static inline void
renew_client_locked(struct nfs4_client *clp)
{
	if (is_client_expired(clp)) {
		dprintk("%s: client (clientid %08x/%08x) already expired\n",
			__func__,
			clp->cl_clientid.cl_boot,
			clp->cl_clientid.cl_id);
		return;
	}

	/*
	* Move client to the end to the LRU list.
	*/
	dprintk("renewing client (clientid %08x/%08x)\n", 
			clp->cl_clientid.cl_boot, 
			clp->cl_clientid.cl_id);
	list_move_tail(&clp->cl_lru, &client_lru);
	clp->cl_time = get_seconds();
}

static inline void
renew_client(struct nfs4_client *clp)
{
	spin_lock(&client_lock);
	renew_client_locked(clp);
	spin_unlock(&client_lock);
}

/* SETCLIENTID and SETCLIENTID_CONFIRM Helper functions */
static int
STALE_CLIENTID(clientid_t *clid)
{
	if (clid->cl_boot == boot_time)
		return 0;
	dprintk("NFSD stale clientid (%08x/%08x) boot_time %08lx\n",
		clid->cl_boot, clid->cl_id, boot_time);
	return 1;
}

/* 
 * XXX Should we use a slab cache ?
 * This type of memory management is somewhat inefficient, but we use it
 * anyway since SETCLIENTID is not a common operation.
 */
static struct nfs4_client *alloc_client(struct xdr_netobj name)
{
	struct nfs4_client *clp;

	clp = kzalloc(sizeof(struct nfs4_client), GFP_KERNEL);
	if (clp == NULL)
		return NULL;
	clp->cl_name.data = kmalloc(name.len, GFP_KERNEL);
	if (clp->cl_name.data == NULL) {
		kfree(clp);
		return NULL;
	}
	memcpy(clp->cl_name.data, name.data, name.len);
	clp->cl_name.len = name.len;
	return clp;
}

static inline void
free_client(struct nfs4_client *clp)
{
	if (clp->cl_cred.cr_group_info)
		put_group_info(clp->cl_cred.cr_group_info);
	kfree(clp->cl_principal);
	kfree(clp->cl_name.data);
	kfree(clp);
}

void
release_session_client(struct nfsd4_session *session)
{
	struct nfs4_client *clp = session->se_client;

	if (!atomic_dec_and_lock(&clp->cl_refcount, &client_lock))
		return;
	if (is_client_expired(clp)) {
		free_client(clp);
		session->se_client = NULL;
	} else
		renew_client_locked(clp);
	spin_unlock(&client_lock);
}

/* must be called under the client_lock */
static inline void
unhash_client_locked(struct nfs4_client *clp)
{
	mark_client_expired(clp);
	list_del(&clp->cl_lru);
	while (!list_empty(&clp->cl_sessions)) {
		struct nfsd4_session  *ses;
		ses = list_entry(clp->cl_sessions.next, struct nfsd4_session,
				 se_perclnt);
		unhash_session(ses);
		nfsd4_put_session(ses);
	}
}

static void
expire_client(struct nfs4_client *clp)
{
	struct nfs4_stateowner *sop;
	struct nfs4_delegation *dp;
	struct list_head reaplist;

	INIT_LIST_HEAD(&reaplist);
	spin_lock(&recall_lock);
	while (!list_empty(&clp->cl_delegations)) {
		dp = list_entry(clp->cl_delegations.next, struct nfs4_delegation, dl_perclnt);
		dprintk("NFSD: expire client. dp %p, fp %p\n", dp,
				dp->dl_flock);
		list_del_init(&dp->dl_perclnt);
		list_move(&dp->dl_recall_lru, &reaplist);
	}
	spin_unlock(&recall_lock);
	while (!list_empty(&reaplist)) {
		dp = list_entry(reaplist.next, struct nfs4_delegation, dl_recall_lru);
		list_del_init(&dp->dl_recall_lru);
		unhash_delegation(dp);
	}
	while (!list_empty(&clp->cl_openowners)) {
		sop = list_entry(clp->cl_openowners.next, struct nfs4_stateowner, so_perclient);
		release_openowner(sop);
	}
	nfsd4_set_callback_client(clp, NULL);
	if (clp->cl_cb_conn.cb_xprt)
		svc_xprt_put(clp->cl_cb_conn.cb_xprt);
	list_del(&clp->cl_idhash);
	list_del(&clp->cl_strhash);
	spin_lock(&client_lock);
	unhash_client_locked(clp);
	if (atomic_read(&clp->cl_refcount) == 0)
		free_client(clp);
	spin_unlock(&client_lock);
}

static void copy_verf(struct nfs4_client *target, nfs4_verifier *source)
{
	memcpy(target->cl_verifier.data, source->data,
			sizeof(target->cl_verifier.data));
}

static void copy_clid(struct nfs4_client *target, struct nfs4_client *source)
{
	target->cl_clientid.cl_boot = source->cl_clientid.cl_boot; 
	target->cl_clientid.cl_id = source->cl_clientid.cl_id; 
}

static void copy_cred(struct svc_cred *target, struct svc_cred *source)
{
	target->cr_uid = source->cr_uid;
	target->cr_gid = source->cr_gid;
	target->cr_group_info = source->cr_group_info;
	get_group_info(target->cr_group_info);
}

static int same_name(const char *n1, const char *n2)
{
	return 0 == memcmp(n1, n2, HEXDIR_LEN);
}

static int
same_verf(nfs4_verifier *v1, nfs4_verifier *v2)
{
	return 0 == memcmp(v1->data, v2->data, sizeof(v1->data));
}

static int
same_clid(clientid_t *cl1, clientid_t *cl2)
{
	return (cl1->cl_boot == cl2->cl_boot) && (cl1->cl_id == cl2->cl_id);
}

/* XXX what about NGROUP */
static int
same_creds(struct svc_cred *cr1, struct svc_cred *cr2)
{
	return cr1->cr_uid == cr2->cr_uid;
}

static void gen_clid(struct nfs4_client *clp)
{
	static u32 current_clientid = 1;

	clp->cl_clientid.cl_boot = boot_time;
	clp->cl_clientid.cl_id = current_clientid++; 
}

static void gen_confirm(struct nfs4_client *clp)
{
	static u32 i;
	u32 *p;

	p = (u32 *)clp->cl_confirm.data;
	*p++ = get_seconds();
	*p++ = i++;
}

static struct nfs4_client *create_client(struct xdr_netobj name, char *recdir,
		struct svc_rqst *rqstp, nfs4_verifier *verf)
{
	struct nfs4_client *clp;
	struct sockaddr *sa = svc_addr(rqstp);
	char *princ;

	clp = alloc_client(name);
	if (clp == NULL)
		return NULL;

	princ = svc_gss_principal(rqstp);
	if (princ) {
		clp->cl_principal = kstrdup(princ, GFP_KERNEL);
		if (clp->cl_principal == NULL) {
			free_client(clp);
			return NULL;
		}
	}

	memcpy(clp->cl_recdir, recdir, HEXDIR_LEN);
	atomic_set(&clp->cl_refcount, 0);
	atomic_set(&clp->cl_cb_set, 0);
	INIT_LIST_HEAD(&clp->cl_idhash);
	INIT_LIST_HEAD(&clp->cl_strhash);
	INIT_LIST_HEAD(&clp->cl_openowners);
	INIT_LIST_HEAD(&clp->cl_delegations);
	INIT_LIST_HEAD(&clp->cl_sessions);
	INIT_LIST_HEAD(&clp->cl_lru);
	clp->cl_time = get_seconds();
	clear_bit(0, &clp->cl_cb_slot_busy);
	rpc_init_wait_queue(&clp->cl_cb_waitq, "Backchannel slot table");
	copy_verf(clp, verf);
	rpc_copy_addr((struct sockaddr *) &clp->cl_addr, sa);
	clp->cl_flavor = rqstp->rq_flavor;
	copy_cred(&clp->cl_cred, &rqstp->rq_cred);
	gen_confirm(clp);

	return clp;
}

static int check_name(struct xdr_netobj name)
{
	if (name.len == 0) 
		return 0;
	if (name.len > NFS4_OPAQUE_LIMIT) {
		dprintk("NFSD: check_name: name too long(%d)!\n", name.len);
		return 0;
	}
	return 1;
}

static void
add_to_unconfirmed(struct nfs4_client *clp, unsigned int strhashval)
{
	unsigned int idhashval;

	list_add(&clp->cl_strhash, &unconf_str_hashtbl[strhashval]);
	idhashval = clientid_hashval(clp->cl_clientid.cl_id);
	list_add(&clp->cl_idhash, &unconf_id_hashtbl[idhashval]);
	renew_client(clp);
}

static void
move_to_confirmed(struct nfs4_client *clp)
{
	unsigned int idhashval = clientid_hashval(clp->cl_clientid.cl_id);
	unsigned int strhashval;

	dprintk("NFSD: move_to_confirm nfs4_client %p\n", clp);
	list_move(&clp->cl_idhash, &conf_id_hashtbl[idhashval]);
	strhashval = clientstr_hashval(clp->cl_recdir);
	list_move(&clp->cl_strhash, &conf_str_hashtbl[strhashval]);
	renew_client(clp);
}

static struct nfs4_client *
find_confirmed_client(clientid_t *clid)
{
	struct nfs4_client *clp;
	unsigned int idhashval = clientid_hashval(clid->cl_id);

	list_for_each_entry(clp, &conf_id_hashtbl[idhashval], cl_idhash) {
		if (same_clid(&clp->cl_clientid, clid))
			return clp;
	}
	return NULL;
}

static struct nfs4_client *
find_unconfirmed_client(clientid_t *clid)
{
	struct nfs4_client *clp;
	unsigned int idhashval = clientid_hashval(clid->cl_id);

	list_for_each_entry(clp, &unconf_id_hashtbl[idhashval], cl_idhash) {
		if (same_clid(&clp->cl_clientid, clid))
			return clp;
	}
	return NULL;
}

/*
 * Return 1 iff clp's clientid establishment method matches the use_exchange_id
 * parameter. Matching is based on the fact the at least one of the
 * EXCHGID4_FLAG_USE_{NON_PNFS,PNFS_MDS,PNFS_DS} flags must be set for v4.1
 *
 * FIXME: we need to unify the clientid namespaces for nfsv4.x
 * and correctly deal with client upgrade/downgrade in EXCHANGE_ID
 * and SET_CLIENTID{,_CONFIRM}
 */
static inline int
match_clientid_establishment(struct nfs4_client *clp, bool use_exchange_id)
{
	bool has_exchange_flags = (clp->cl_exchange_flags != 0);
	return use_exchange_id == has_exchange_flags;
}

static struct nfs4_client *
find_confirmed_client_by_str(const char *dname, unsigned int hashval,
			     bool use_exchange_id)
{
	struct nfs4_client *clp;

	list_for_each_entry(clp, &conf_str_hashtbl[hashval], cl_strhash) {
		if (same_name(clp->cl_recdir, dname) &&
		    match_clientid_establishment(clp, use_exchange_id))
			return clp;
	}
	return NULL;
}

static struct nfs4_client *
find_unconfirmed_client_by_str(const char *dname, unsigned int hashval,
			       bool use_exchange_id)
{
	struct nfs4_client *clp;

	list_for_each_entry(clp, &unconf_str_hashtbl[hashval], cl_strhash) {
		if (same_name(clp->cl_recdir, dname) &&
		    match_clientid_establishment(clp, use_exchange_id))
			return clp;
	}
	return NULL;
}

static void
gen_callback(struct nfs4_client *clp, struct nfsd4_setclientid *se, u32 scopeid)
{
	struct nfs4_cb_conn *cb = &clp->cl_cb_conn;
	unsigned short expected_family;

	/* Currently, we only support tcp and tcp6 for the callback channel */
	if (se->se_callback_netid_len == 3 &&
	    !memcmp(se->se_callback_netid_val, "tcp", 3))
		expected_family = AF_INET;
	else if (se->se_callback_netid_len == 4 &&
		 !memcmp(se->se_callback_netid_val, "tcp6", 4))
		expected_family = AF_INET6;
	else
		goto out_err;

	cb->cb_addrlen = rpc_uaddr2sockaddr(se->se_callback_addr_val,
					    se->se_callback_addr_len,
					    (struct sockaddr *) &cb->cb_addr,
					    sizeof(cb->cb_addr));

	if (!cb->cb_addrlen || cb->cb_addr.ss_family != expected_family)
		goto out_err;

	if (cb->cb_addr.ss_family == AF_INET6)
		((struct sockaddr_in6 *) &cb->cb_addr)->sin6_scope_id = scopeid;

	cb->cb_minorversion = 0;
	cb->cb_prog = se->se_callback_prog;
	cb->cb_ident = se->se_callback_ident;
	return;
out_err:
	cb->cb_addr.ss_family = AF_UNSPEC;
	cb->cb_addrlen = 0;
	dprintk(KERN_INFO "NFSD: this client (clientid %08x/%08x) "
		"will not receive delegations\n",
		clp->cl_clientid.cl_boot, clp->cl_clientid.cl_id);

	return;
}

/*
 * Cache a reply. nfsd4_check_drc_limit() has bounded the cache size.
 */
void
nfsd4_store_cache_entry(struct nfsd4_compoundres *resp)
{
	struct nfsd4_slot *slot = resp->cstate.slot;
	unsigned int base;

	dprintk("--> %s slot %p\n", __func__, slot);

	slot->sl_opcnt = resp->opcnt;
	slot->sl_status = resp->cstate.status;

	if (nfsd4_not_cached(resp)) {
		slot->sl_datalen = 0;
		return;
	}
	slot->sl_datalen = (char *)resp->p - (char *)resp->cstate.datap;
	base = (char *)resp->cstate.datap -
					(char *)resp->xbuf->head[0].iov_base;
	if (read_bytes_from_xdr_buf(resp->xbuf, base, slot->sl_data,
				    slot->sl_datalen))
		WARN("%s: sessions DRC could not cache compound\n", __func__);
	return;
}

/*
 * Encode the replay sequence operation from the slot values.
 * If cachethis is FALSE encode the uncached rep error on the next
 * operation which sets resp->p and increments resp->opcnt for
 * nfs4svc_encode_compoundres.
 *
 */
static __be32
nfsd4_enc_sequence_replay(struct nfsd4_compoundargs *args,
			  struct nfsd4_compoundres *resp)
{
	struct nfsd4_op *op;
	struct nfsd4_slot *slot = resp->cstate.slot;

	dprintk("--> %s resp->opcnt %d cachethis %u \n", __func__,
		resp->opcnt, resp->cstate.slot->sl_cachethis);

	/* Encode the replayed sequence operation */
	op = &args->ops[resp->opcnt - 1];
	nfsd4_encode_operation(resp, op);

	/* Return nfserr_retry_uncached_rep in next operation. */
	if (args->opcnt > 1 && slot->sl_cachethis == 0) {
		op = &args->ops[resp->opcnt++];
		op->status = nfserr_retry_uncached_rep;
		nfsd4_encode_operation(resp, op);
	}
	return op->status;
}

/*
 * The sequence operation is not cached because we can use the slot and
 * session values.
 */
__be32
nfsd4_replay_cache_entry(struct nfsd4_compoundres *resp,
			 struct nfsd4_sequence *seq)
{
	struct nfsd4_slot *slot = resp->cstate.slot;
	__be32 status;

	dprintk("--> %s slot %p\n", __func__, slot);

	/* Either returns 0 or nfserr_retry_uncached */
	status = nfsd4_enc_sequence_replay(resp->rqstp->rq_argp, resp);
	if (status == nfserr_retry_uncached_rep)
		return status;

	/* The sequence operation has been encoded, cstate->datap set. */
	memcpy(resp->cstate.datap, slot->sl_data, slot->sl_datalen);

	resp->opcnt = slot->sl_opcnt;
	resp->p = resp->cstate.datap + XDR_QUADLEN(slot->sl_datalen);
	status = slot->sl_status;

	return status;
}

/*
 * Set the exchange_id flags returned by the server.
 */
static void
nfsd4_set_ex_flags(struct nfs4_client *new, struct nfsd4_exchange_id *clid)
{
	/* pNFS is not supported */
	new->cl_exchange_flags |= EXCHGID4_FLAG_USE_NON_PNFS;

	/* Referrals are supported, Migration is not. */
	new->cl_exchange_flags |= EXCHGID4_FLAG_SUPP_MOVED_REFER;

	/* set the wire flags to return to client. */
	clid->flags = new->cl_exchange_flags;
}

__be32
nfsd4_exchange_id(struct svc_rqst *rqstp,
		  struct nfsd4_compound_state *cstate,
		  struct nfsd4_exchange_id *exid)
{
	struct nfs4_client *unconf, *conf, *new;
	int status;
	unsigned int		strhashval;
	char			dname[HEXDIR_LEN];
	char			addr_str[INET6_ADDRSTRLEN];
	nfs4_verifier		verf = exid->verifier;
	struct sockaddr		*sa = svc_addr(rqstp);

	rpc_ntop(sa, addr_str, sizeof(addr_str));
	dprintk("%s rqstp=%p exid=%p clname.len=%u clname.data=%p "
		"ip_addr=%s flags %x, spa_how %d\n",
		__func__, rqstp, exid, exid->clname.len, exid->clname.data,
		addr_str, exid->flags, exid->spa_how);

	if (!check_name(exid->clname) || (exid->flags & ~EXCHGID4_FLAG_MASK_A))
		return nfserr_inval;

	/* Currently only support SP4_NONE */
	switch (exid->spa_how) {
	case SP4_NONE:
		break;
	case SP4_SSV:
		return nfserr_encr_alg_unsupp;
	default:
		BUG();				/* checked by xdr code */
	case SP4_MACH_CRED:
		return nfserr_serverfault;	/* no excuse :-/ */
	}

	status = nfs4_make_rec_clidname(dname, &exid->clname);

	if (status)
		goto error;

	strhashval = clientstr_hashval(dname);

	nfs4_lock_state();
	status = nfs_ok;

	conf = find_confirmed_client_by_str(dname, strhashval, true);
	if (conf) {
		if (!same_verf(&verf, &conf->cl_verifier)) {
			/* 18.35.4 case 8 */
			if (exid->flags & EXCHGID4_FLAG_UPD_CONFIRMED_REC_A) {
				status = nfserr_not_same;
				goto out;
			}
			/* Client reboot: destroy old state */
			expire_client(conf);
			goto out_new;
		}
		if (!same_creds(&conf->cl_cred, &rqstp->rq_cred)) {
			/* 18.35.4 case 9 */
			if (exid->flags & EXCHGID4_FLAG_UPD_CONFIRMED_REC_A) {
				status = nfserr_perm;
				goto out;
			}
			expire_client(conf);
			goto out_new;
		}
		/*
		 * Set bit when the owner id and verifier map to an already
		 * confirmed client id (18.35.3).
		 */
		exid->flags |= EXCHGID4_FLAG_CONFIRMED_R;

		/*
		 * Falling into 18.35.4 case 2, possible router replay.
		 * Leave confirmed record intact and return same result.
		 */
		copy_verf(conf, &verf);
		new = conf;
		goto out_copy;
	}

	/* 18.35.4 case 7 */
	if (exid->flags & EXCHGID4_FLAG_UPD_CONFIRMED_REC_A) {
		status = nfserr_noent;
		goto out;
	}

	unconf  = find_unconfirmed_client_by_str(dname, strhashval, true);
	if (unconf) {
		/*
		 * Possible retry or client restart.  Per 18.35.4 case 4,
		 * a new unconfirmed record should be generated regardless
		 * of whether any properties have changed.
		 */
		expire_client(unconf);
	}

out_new:
	/* Normal case */
	new = create_client(exid->clname, dname, rqstp, &verf);
	if (new == NULL) {
		status = nfserr_jukebox;
		goto out;
	}

	gen_clid(new);
	add_to_unconfirmed(new, strhashval);
out_copy:
	exid->clientid.cl_boot = new->cl_clientid.cl_boot;
	exid->clientid.cl_id = new->cl_clientid.cl_id;

	exid->seqid = 1;
	nfsd4_set_ex_flags(new, exid);

	dprintk("nfsd4_exchange_id seqid %d flags %x\n",
		new->cl_cs_slot.sl_seqid, new->cl_exchange_flags);
	status = nfs_ok;

out:
	nfs4_unlock_state();
error:
	dprintk("nfsd4_exchange_id returns %d\n", ntohl(status));
	return status;
}

static int
check_slot_seqid(u32 seqid, u32 slot_seqid, int slot_inuse)
{
	dprintk("%s enter. seqid %d slot_seqid %d\n", __func__, seqid,
		slot_seqid);

	/* The slot is in use, and no response has been sent. */
	if (slot_inuse) {
		if (seqid == slot_seqid)
			return nfserr_jukebox;
		else
			return nfserr_seq_misordered;
	}
	/* Normal */
	if (likely(seqid == slot_seqid + 1))
		return nfs_ok;
	/* Replay */
	if (seqid == slot_seqid)
		return nfserr_replay_cache;
	/* Wraparound */
	if (seqid == 1 && (slot_seqid + 1) == 0)
		return nfs_ok;
	/* Misordered replay or misordered new request */
	return nfserr_seq_misordered;
}

/*
 * Cache the create session result into the create session single DRC
 * slot cache by saving the xdr structure. sl_seqid has been set.
 * Do this for solo or embedded create session operations.
 */
static void
nfsd4_cache_create_session(struct nfsd4_create_session *cr_ses,
			   struct nfsd4_clid_slot *slot, int nfserr)
{
	slot->sl_status = nfserr;
	memcpy(&slot->sl_cr_ses, cr_ses, sizeof(*cr_ses));
}

static __be32
nfsd4_replay_create_session(struct nfsd4_create_session *cr_ses,
			    struct nfsd4_clid_slot *slot)
{
	memcpy(cr_ses, &slot->sl_cr_ses, sizeof(*cr_ses));
	return slot->sl_status;
}

__be32
nfsd4_create_session(struct svc_rqst *rqstp,
		     struct nfsd4_compound_state *cstate,
		     struct nfsd4_create_session *cr_ses)
{
	struct sockaddr *sa = svc_addr(rqstp);
	struct nfs4_client *conf, *unconf;
	struct nfsd4_clid_slot *cs_slot = NULL;
	int status = 0;

	nfs4_lock_state();
	unconf = find_unconfirmed_client(&cr_ses->clientid);
	conf = find_confirmed_client(&cr_ses->clientid);

	if (conf) {
		cs_slot = &conf->cl_cs_slot;
		status = check_slot_seqid(cr_ses->seqid, cs_slot->sl_seqid, 0);
		if (status == nfserr_replay_cache) {
			dprintk("Got a create_session replay! seqid= %d\n",
				cs_slot->sl_seqid);
			/* Return the cached reply status */
			status = nfsd4_replay_create_session(cr_ses, cs_slot);
			goto out;
		} else if (cr_ses->seqid != cs_slot->sl_seqid + 1) {
			status = nfserr_seq_misordered;
			dprintk("Sequence misordered!\n");
			dprintk("Expected seqid= %d but got seqid= %d\n",
				cs_slot->sl_seqid, cr_ses->seqid);
			goto out;
		}
		cs_slot->sl_seqid++;
	} else if (unconf) {
		if (!same_creds(&unconf->cl_cred, &rqstp->rq_cred) ||
		    !rpc_cmp_addr(sa, (struct sockaddr *) &unconf->cl_addr)) {
			status = nfserr_clid_inuse;
			goto out;
		}

		cs_slot = &unconf->cl_cs_slot;
		status = check_slot_seqid(cr_ses->seqid, cs_slot->sl_seqid, 0);
		if (status) {
			/* an unconfirmed replay returns misordered */
			status = nfserr_seq_misordered;
			goto out_cache;
		}

		cs_slot->sl_seqid++; /* from 0 to 1 */
		move_to_confirmed(unconf);

		if (cr_ses->flags & SESSION4_BACK_CHAN) {
			unconf->cl_cb_conn.cb_xprt = rqstp->rq_xprt;
			svc_xprt_get(rqstp->rq_xprt);
			rpc_copy_addr(
				(struct sockaddr *)&unconf->cl_cb_conn.cb_addr,
				sa);
			unconf->cl_cb_conn.cb_addrlen = svc_addr_len(sa);
			unconf->cl_cb_conn.cb_minorversion =
				cstate->minorversion;
			unconf->cl_cb_conn.cb_prog = cr_ses->callback_prog;
			unconf->cl_cb_seq_nr = 1;
			nfsd4_probe_callback(unconf, &unconf->cl_cb_conn);
		}
		conf = unconf;
	} else {
		status = nfserr_stale_clientid;
		goto out;
	}

	/*
	 * We do not support RDMA or persistent sessions
	 */
	cr_ses->flags &= ~SESSION4_PERSIST;
	cr_ses->flags &= ~SESSION4_RDMA;

	status = alloc_init_session(rqstp, conf, cr_ses);
	if (status)
		goto out;

	memcpy(cr_ses->sessionid.data, conf->cl_sessionid.data,
	       NFS4_MAX_SESSIONID_LEN);
	cr_ses->seqid = cs_slot->sl_seqid;

out_cache:
	/* cache solo and embedded create sessions under the state lock */
	nfsd4_cache_create_session(cr_ses, cs_slot, status);
out:
	nfs4_unlock_state();
	dprintk("%s returns %d\n", __func__, ntohl(status));
	return status;
}

static bool nfsd4_last_compound_op(struct svc_rqst *rqstp)
{
	struct nfsd4_compoundres *resp = rqstp->rq_resp;
	struct nfsd4_compoundargs *argp = rqstp->rq_argp;

	return argp->opcnt == resp->opcnt;
}

static bool nfsd4_compound_in_session(struct nfsd4_session *session, struct nfs4_sessionid *sid)
{
	if (!session)
		return 0;
	return !memcmp(sid, &session->se_sessionid, sizeof(*sid));
}

__be32
nfsd4_destroy_session(struct svc_rqst *r,
		      struct nfsd4_compound_state *cstate,
		      struct nfsd4_destroy_session *sessionid)
{
	struct nfsd4_session *ses;
	u32 status = nfserr_badsession;

	/* Notes:
	 * - The confirmed nfs4_client->cl_sessionid holds destroyed sessinid
	 * - Should we return nfserr_back_chan_busy if waiting for
	 *   callbacks on to-be-destroyed session?
	 * - Do we need to clear any callback info from previous session?
	 */

	if (nfsd4_compound_in_session(cstate->session, &sessionid->sessionid)) {
		if (!nfsd4_last_compound_op(r))
			return nfserr_not_only_op;
	}
	dump_sessionid(__func__, &sessionid->sessionid);
	spin_lock(&client_lock);
	ses = find_in_sessionid_hashtbl(&sessionid->sessionid);
	if (!ses) {
		spin_unlock(&client_lock);
		goto out;
	}

	unhash_session(ses);
	spin_unlock(&client_lock);

	nfs4_lock_state();
	/* wait for callbacks */
	nfsd4_set_callback_client(ses->se_client, NULL);
	nfs4_unlock_state();
	nfsd4_put_session(ses);
	status = nfs_ok;
out:
	dprintk("%s returns %d\n", __func__, ntohl(status));
	return status;
}

__be32
nfsd4_sequence(struct svc_rqst *rqstp,
	       struct nfsd4_compound_state *cstate,
	       struct nfsd4_sequence *seq)
{
	struct nfsd4_compoundres *resp = rqstp->rq_resp;
	struct nfsd4_session *session;
	struct nfsd4_slot *slot;
	int status;

	if (resp->opcnt != 1)
		return nfserr_sequence_pos;

	spin_lock(&client_lock);
	status = nfserr_badsession;
	session = find_in_sessionid_hashtbl(&seq->sessionid);
	if (!session)
		goto out;

	status = nfserr_badslot;
	if (seq->slotid >= session->se_fchannel.maxreqs)
		goto out;

	slot = session->se_slots[seq->slotid];
	dprintk("%s: slotid %d\n", __func__, seq->slotid);

	/* We do not negotiate the number of slots yet, so set the
	 * maxslots to the session maxreqs which is used to encode
	 * sr_highest_slotid and the sr_target_slot id to maxslots */
	seq->maxslots = session->se_fchannel.maxreqs;

	status = check_slot_seqid(seq->seqid, slot->sl_seqid, slot->sl_inuse);
	if (status == nfserr_replay_cache) {
		cstate->slot = slot;
		cstate->session = session;
		/* Return the cached reply status and set cstate->status
		 * for nfsd4_proc_compound processing */
		status = nfsd4_replay_cache_entry(resp, seq);
		cstate->status = nfserr_replay_cache;
		goto out;
	}
	if (status)
		goto out;

	/* Success! bump slot seqid */
	slot->sl_inuse = true;
	slot->sl_seqid = seq->seqid;
	slot->sl_cachethis = seq->cachethis;

	cstate->slot = slot;
	cstate->session = session;

out:
	/* Hold a session reference until done processing the compound. */
	if (cstate->session) {
		nfsd4_get_session(cstate->session);
		atomic_inc(&session->se_client->cl_refcount);
	}
	spin_unlock(&client_lock);
	dprintk("%s: return %d\n", __func__, ntohl(status));
	return status;
}

__be32
nfsd4_reclaim_complete(struct svc_rqst *rqstp, struct nfsd4_compound_state *cstate, struct nfsd4_reclaim_complete *rc)
{
	if (rc->rca_one_fs) {
		if (!cstate->current_fh.fh_dentry)
			return nfserr_nofilehandle;
		/*
		 * We don't take advantage of the rca_one_fs case.
		 * That's OK, it's optional, we can safely ignore it.
		 */
		 return nfs_ok;
	}
	nfs4_lock_state();
	if (is_client_expired(cstate->session->se_client)) {
		nfs4_unlock_state();
		/*
		 * The following error isn't really legal.
		 * But we only get here if the client just explicitly
		 * destroyed the client.  Surely it no longer cares what
		 * error it gets back on an operation for the dead
		 * client.
		 */
		return nfserr_stale_clientid;
	}
	nfsd4_create_clid_dir(cstate->session->se_client);
	nfs4_unlock_state();
	return nfs_ok;
}

__be32
nfsd4_setclientid(struct svc_rqst *rqstp, struct nfsd4_compound_state *cstate,
		  struct nfsd4_setclientid *setclid)
{
	struct sockaddr		*sa = svc_addr(rqstp);
	struct xdr_netobj 	clname = { 
		.len = setclid->se_namelen,
		.data = setclid->se_name,
	};
	nfs4_verifier		clverifier = setclid->se_verf;
	unsigned int 		strhashval;
	struct nfs4_client	*conf, *unconf, *new;
	__be32 			status;
	char                    dname[HEXDIR_LEN];
	
	if (!check_name(clname))
		return nfserr_inval;

	status = nfs4_make_rec_clidname(dname, &clname);
	if (status)
		return status;

	/* 
	 * XXX The Duplicate Request Cache (DRC) has been checked (??)
	 * We get here on a DRC miss.
	 */

	strhashval = clientstr_hashval(dname);

	nfs4_lock_state();
	conf = find_confirmed_client_by_str(dname, strhashval, false);
	if (conf) {
		/* RFC 3530 14.2.33 CASE 0: */
		status = nfserr_clid_inuse;
		if (!same_creds(&conf->cl_cred, &rqstp->rq_cred)) {
			char addr_str[INET6_ADDRSTRLEN];
			rpc_ntop((struct sockaddr *) &conf->cl_addr, addr_str,
				 sizeof(addr_str));
			dprintk("NFSD: setclientid: string in use by client "
				"at %s\n", addr_str);
			goto out;
		}
	}
	/*
	 * section 14.2.33 of RFC 3530 (under the heading "IMPLEMENTATION")
	 * has a description of SETCLIENTID request processing consisting
	 * of 5 bullet points, labeled as CASE0 - CASE4 below.
	 */
	unconf = find_unconfirmed_client_by_str(dname, strhashval, false);
	status = nfserr_resource;
	if (!conf) {
		/*
		 * RFC 3530 14.2.33 CASE 4:
		 * placed first, because it is the normal case
		 */
		if (unconf)
			expire_client(unconf);
		new = create_client(clname, dname, rqstp, &clverifier);
		if (new == NULL)
			goto out;
		gen_clid(new);
	} else if (same_verf(&conf->cl_verifier, &clverifier)) {
		/*
		 * RFC 3530 14.2.33 CASE 1:
		 * probable callback update
		 */
		if (unconf) {
			/* Note this is removing unconfirmed {*x***},
			 * which is stronger than RFC recommended {vxc**}.
			 * This has the advantage that there is at most
			 * one {*x***} in either list at any time.
			 */
			expire_client(unconf);
		}
		new = create_client(clname, dname, rqstp, &clverifier);
		if (new == NULL)
			goto out;
		copy_clid(new, conf);
	} else if (!unconf) {
		/*
		 * RFC 3530 14.2.33 CASE 2:
		 * probable client reboot; state will be removed if
		 * confirmed.
		 */
		new = create_client(clname, dname, rqstp, &clverifier);
		if (new == NULL)
			goto out;
		gen_clid(new);
	} else {
		/*
		 * RFC 3530 14.2.33 CASE 3:
		 * probable client reboot; state will be removed if
		 * confirmed.
		 */
		expire_client(unconf);
		new = create_client(clname, dname, rqstp, &clverifier);
		if (new == NULL)
			goto out;
		gen_clid(new);
	}
	gen_callback(new, setclid, rpc_get_scope_id(sa));
	add_to_unconfirmed(new, strhashval);
	setclid->se_clientid.cl_boot = new->cl_clientid.cl_boot;
	setclid->se_clientid.cl_id = new->cl_clientid.cl_id;
	memcpy(setclid->se_confirm.data, new->cl_confirm.data, sizeof(setclid->se_confirm.data));
	status = nfs_ok;
out:
	nfs4_unlock_state();
	return status;
}


/*
 * Section 14.2.34 of RFC 3530 (under the heading "IMPLEMENTATION") has
 * a description of SETCLIENTID_CONFIRM request processing consisting of 4
 * bullets, labeled as CASE1 - CASE4 below.
 */
__be32
nfsd4_setclientid_confirm(struct svc_rqst *rqstp,
			 struct nfsd4_compound_state *cstate,
			 struct nfsd4_setclientid_confirm *setclientid_confirm)
{
	struct sockaddr *sa = svc_addr(rqstp);
	struct nfs4_client *conf, *unconf;
	nfs4_verifier confirm = setclientid_confirm->sc_confirm; 
	clientid_t * clid = &setclientid_confirm->sc_clientid;
	__be32 status;

	if (STALE_CLIENTID(clid))
		return nfserr_stale_clientid;
	/* 
	 * XXX The Duplicate Request Cache (DRC) has been checked (??)
	 * We get here on a DRC miss.
	 */

	nfs4_lock_state();

	conf = find_confirmed_client(clid);
	unconf = find_unconfirmed_client(clid);

	status = nfserr_clid_inuse;
	if (conf && !rpc_cmp_addr((struct sockaddr *) &conf->cl_addr, sa))
		goto out;
	if (unconf && !rpc_cmp_addr((struct sockaddr *) &unconf->cl_addr, sa))
		goto out;

	/*
	 * section 14.2.34 of RFC 3530 has a description of
	 * SETCLIENTID_CONFIRM request processing consisting
	 * of 4 bullet points, labeled as CASE1 - CASE4 below.
	 */
	if (conf && unconf && same_verf(&confirm, &unconf->cl_confirm)) {
		/*
		 * RFC 3530 14.2.34 CASE 1:
		 * callback update
		 */
		if (!same_creds(&conf->cl_cred, &unconf->cl_cred))
			status = nfserr_clid_inuse;
		else {
			atomic_set(&conf->cl_cb_set, 0);
			nfsd4_probe_callback(conf, &unconf->cl_cb_conn);
			expire_client(unconf);
			status = nfs_ok;

		}
	} else if (conf && !unconf) {
		/*
		 * RFC 3530 14.2.34 CASE 2:
		 * probable retransmitted request; play it safe and
		 * do nothing.
		 */
		if (!same_creds(&conf->cl_cred, &rqstp->rq_cred))
			status = nfserr_clid_inuse;
		else
			status = nfs_ok;
	} else if (!conf && unconf
			&& same_verf(&unconf->cl_confirm, &confirm)) {
		/*
		 * RFC 3530 14.2.34 CASE 3:
		 * Normal case; new or rebooted client:
		 */
		if (!same_creds(&unconf->cl_cred, &rqstp->rq_cred)) {
			status = nfserr_clid_inuse;
		} else {
			unsigned int hash =
				clientstr_hashval(unconf->cl_recdir);
			conf = find_confirmed_client_by_str(unconf->cl_recdir,
							    hash, false);
			if (conf) {
				nfsd4_remove_clid_dir(conf);
				expire_client(conf);
			}
			move_to_confirmed(unconf);
			conf = unconf;
			nfsd4_probe_callback(conf, &conf->cl_cb_conn);
			status = nfs_ok;
		}
	} else if ((!conf || (conf && !same_verf(&conf->cl_confirm, &confirm)))
	    && (!unconf || (unconf && !same_verf(&unconf->cl_confirm,
				    				&confirm)))) {
		/*
		 * RFC 3530 14.2.34 CASE 4:
		 * Client probably hasn't noticed that we rebooted yet.
		 */
		status = nfserr_stale_clientid;
	} else {
		/* check that we have hit one of the cases...*/
		status = nfserr_clid_inuse;
	}
out:
	nfs4_unlock_state();
	return status;
}

/* OPEN Share state helper functions */
static inline struct nfs4_file *
alloc_init_file(struct inode *ino)
{
	struct nfs4_file *fp;
	unsigned int hashval = file_hashval(ino);

	fp = kmem_cache_alloc(file_slab, GFP_KERNEL);
	if (fp) {
		atomic_set(&fp->fi_ref, 1);
		INIT_LIST_HEAD(&fp->fi_hash);
		INIT_LIST_HEAD(&fp->fi_stateids);
		INIT_LIST_HEAD(&fp->fi_delegations);
		fp->fi_inode = igrab(ino);
		fp->fi_id = current_fileid++;
		fp->fi_had_conflict = false;
		memset(fp->fi_fds, 0, sizeof(fp->fi_fds));
		memset(fp->fi_access, 0, sizeof(fp->fi_access));
		spin_lock(&recall_lock);
		list_add(&fp->fi_hash, &file_hashtbl[hashval]);
		spin_unlock(&recall_lock);
		return fp;
	}
	return NULL;
}

static void
nfsd4_free_slab(struct kmem_cache **slab)
{
	if (*slab == NULL)
		return;
	kmem_cache_destroy(*slab);
	*slab = NULL;
}

void
nfsd4_free_slabs(void)
{
	nfsd4_free_slab(&stateowner_slab);
	nfsd4_free_slab(&file_slab);
	nfsd4_free_slab(&stateid_slab);
	nfsd4_free_slab(&deleg_slab);
}

static int
nfsd4_init_slabs(void)
{
	stateowner_slab = kmem_cache_create("nfsd4_stateowners",
			sizeof(struct nfs4_stateowner), 0, 0, NULL);
	if (stateowner_slab == NULL)
		goto out_nomem;
	file_slab = kmem_cache_create("nfsd4_files",
			sizeof(struct nfs4_file), 0, 0, NULL);
	if (file_slab == NULL)
		goto out_nomem;
	stateid_slab = kmem_cache_create("nfsd4_stateids",
			sizeof(struct nfs4_stateid), 0, 0, NULL);
	if (stateid_slab == NULL)
		goto out_nomem;
	deleg_slab = kmem_cache_create("nfsd4_delegations",
			sizeof(struct nfs4_delegation), 0, 0, NULL);
	if (deleg_slab == NULL)
		goto out_nomem;
	return 0;
out_nomem:
	nfsd4_free_slabs();
	dprintk("nfsd4: out of memory while initializing nfsv4\n");
	return -ENOMEM;
}

void
nfs4_free_stateowner(struct kref *kref)
{
	struct nfs4_stateowner *sop =
		container_of(kref, struct nfs4_stateowner, so_ref);
	kfree(sop->so_owner.data);
	kmem_cache_free(stateowner_slab, sop);
}

static inline struct nfs4_stateowner *
alloc_stateowner(struct xdr_netobj *owner)
{
	struct nfs4_stateowner *sop;

	if ((sop = kmem_cache_alloc(stateowner_slab, GFP_KERNEL))) {
		if ((sop->so_owner.data = kmalloc(owner->len, GFP_KERNEL))) {
			memcpy(sop->so_owner.data, owner->data, owner->len);
			sop->so_owner.len = owner->len;
			kref_init(&sop->so_ref);
			return sop;
		} 
		kmem_cache_free(stateowner_slab, sop);
	}
	return NULL;
}

static struct nfs4_stateowner *
alloc_init_open_stateowner(unsigned int strhashval, struct nfs4_client *clp, struct nfsd4_open *open) {
	struct nfs4_stateowner *sop;
	struct nfs4_replay *rp;
	unsigned int idhashval;

	if (!(sop = alloc_stateowner(&open->op_owner)))
		return NULL;
	idhashval = ownerid_hashval(current_ownerid);
	INIT_LIST_HEAD(&sop->so_idhash);
	INIT_LIST_HEAD(&sop->so_strhash);
	INIT_LIST_HEAD(&sop->so_perclient);
	INIT_LIST_HEAD(&sop->so_stateids);
	INIT_LIST_HEAD(&sop->so_perstateid);  /* not used */
	INIT_LIST_HEAD(&sop->so_close_lru);
	sop->so_time = 0;
	list_add(&sop->so_idhash, &ownerid_hashtbl[idhashval]);
	list_add(&sop->so_strhash, &ownerstr_hashtbl[strhashval]);
	list_add(&sop->so_perclient, &clp->cl_openowners);
	sop->so_is_open_owner = 1;
	sop->so_id = current_ownerid++;
	sop->so_client = clp;
	sop->so_seqid = open->op_seqid;
	sop->so_confirmed = 0;
	rp = &sop->so_replay;
	rp->rp_status = nfserr_serverfault;
	rp->rp_buflen = 0;
	rp->rp_buf = rp->rp_ibuf;
	return sop;
}

static inline void
init_stateid(struct nfs4_stateid *stp, struct nfs4_file *fp, struct nfsd4_open *open) {
	struct nfs4_stateowner *sop = open->op_stateowner;
	unsigned int hashval = stateid_hashval(sop->so_id, fp->fi_id);

	INIT_LIST_HEAD(&stp->st_hash);
	INIT_LIST_HEAD(&stp->st_perstateowner);
	INIT_LIST_HEAD(&stp->st_lockowners);
	INIT_LIST_HEAD(&stp->st_perfile);
	list_add(&stp->st_hash, &stateid_hashtbl[hashval]);
	list_add(&stp->st_perstateowner, &sop->so_stateids);
	list_add(&stp->st_perfile, &fp->fi_stateids);
	stp->st_stateowner = sop;
	get_nfs4_file(fp);
	stp->st_file = fp;
	stp->st_stateid.si_boot = boot_time;
	stp->st_stateid.si_stateownerid = sop->so_id;
	stp->st_stateid.si_fileid = fp->fi_id;
	stp->st_stateid.si_generation = 0;
	stp->st_access_bmap = 0;
	stp->st_deny_bmap = 0;
	__set_bit(open->op_share_access & ~NFS4_SHARE_WANT_MASK,
		  &stp->st_access_bmap);
	__set_bit(open->op_share_deny, &stp->st_deny_bmap);
	stp->st_openstp = NULL;
}

static void
move_to_close_lru(struct nfs4_stateowner *sop)
{
	dprintk("NFSD: move_to_close_lru nfs4_stateowner %p\n", sop);

	list_move_tail(&sop->so_close_lru, &close_lru);
	sop->so_time = get_seconds();
}

static int
same_owner_str(struct nfs4_stateowner *sop, struct xdr_netobj *owner,
							clientid_t *clid)
{
	return (sop->so_owner.len == owner->len) &&
		0 == memcmp(sop->so_owner.data, owner->data, owner->len) &&
		(sop->so_client->cl_clientid.cl_id == clid->cl_id);
}

static struct nfs4_stateowner *
find_openstateowner_str(unsigned int hashval, struct nfsd4_open *open)
{
	struct nfs4_stateowner *so = NULL;

	list_for_each_entry(so, &ownerstr_hashtbl[hashval], so_strhash) {
		if (same_owner_str(so, &open->op_owner, &open->op_clientid))
			return so;
	}
	return NULL;
}

/* search file_hashtbl[] for file */
static struct nfs4_file *
find_file(struct inode *ino)
{
	unsigned int hashval = file_hashval(ino);
	struct nfs4_file *fp;

	spin_lock(&recall_lock);
	list_for_each_entry(fp, &file_hashtbl[hashval], fi_hash) {
		if (fp->fi_inode == ino) {
			get_nfs4_file(fp);
			spin_unlock(&recall_lock);
			return fp;
		}
	}
	spin_unlock(&recall_lock);
	return NULL;
}

static inline int access_valid(u32 x, u32 minorversion)
{
	if ((x & NFS4_SHARE_ACCESS_MASK) < NFS4_SHARE_ACCESS_READ)
		return 0;
	if ((x & NFS4_SHARE_ACCESS_MASK) > NFS4_SHARE_ACCESS_BOTH)
		return 0;
	x &= ~NFS4_SHARE_ACCESS_MASK;
	if (minorversion && x) {
		if ((x & NFS4_SHARE_WANT_MASK) > NFS4_SHARE_WANT_CANCEL)
			return 0;
		if ((x & NFS4_SHARE_WHEN_MASK) > NFS4_SHARE_PUSH_DELEG_WHEN_UNCONTENDED)
			return 0;
		x &= ~(NFS4_SHARE_WANT_MASK | NFS4_SHARE_WHEN_MASK);
	}
	if (x)
		return 0;
	return 1;
}

static inline int deny_valid(u32 x)
{
	/* Note: unlike access bits, deny bits may be zero. */
	return x <= NFS4_SHARE_DENY_BOTH;
}

/*
 * Called to check deny when READ with all zero stateid or
 * WRITE with all zero or all one stateid
 */
static __be32
nfs4_share_conflict(struct svc_fh *current_fh, unsigned int deny_type)
{
	struct inode *ino = current_fh->fh_dentry->d_inode;
	struct nfs4_file *fp;
	struct nfs4_stateid *stp;
	__be32 ret;

	dprintk("NFSD: nfs4_share_conflict\n");

	fp = find_file(ino);
	if (!fp)
		return nfs_ok;
	ret = nfserr_locked;
	/* Search for conflicting share reservations */
	list_for_each_entry(stp, &fp->fi_stateids, st_perfile) {
		if (test_bit(deny_type, &stp->st_deny_bmap) ||
		    test_bit(NFS4_SHARE_DENY_BOTH, &stp->st_deny_bmap))
			goto out;
	}
	ret = nfs_ok;
out:
	put_nfs4_file(fp);
	return ret;
}

static inline void
nfs4_file_downgrade(struct nfs4_file *fp, unsigned int share_access)
{
	if (share_access & NFS4_SHARE_ACCESS_WRITE)
		nfs4_file_put_access(fp, O_WRONLY);
	if (share_access & NFS4_SHARE_ACCESS_READ)
		nfs4_file_put_access(fp, O_RDONLY);
}

/*
 * Spawn a thread to perform a recall on the delegation represented
 * by the lease (file_lock)
 *
 * Called from break_lease() with lock_kernel() held.
 * Note: we assume break_lease will only call this *once* for any given
 * lease.
 */
static
void nfsd_break_deleg_cb(struct file_lock *fl)
{
	struct nfs4_delegation *dp = (struct nfs4_delegation *)fl->fl_owner;

	dprintk("NFSD nfsd_break_deleg_cb: dp %p fl %p\n",dp,fl);
	if (!dp)
		return;

	/* We're assuming the state code never drops its reference
	 * without first removing the lease.  Since we're in this lease
	 * callback (and since the lease code is serialized by the kernel
	 * lock) we know the server hasn't removed the lease yet, we know
	 * it's safe to take a reference: */
	atomic_inc(&dp->dl_count);

	spin_lock(&recall_lock);
	list_add_tail(&dp->dl_recall_lru, &del_recall_lru);
	spin_unlock(&recall_lock);

	/* only place dl_time is set. protected by lock_kernel*/
	dp->dl_time = get_seconds();

	/*
	 * We don't want the locks code to timeout the lease for us;
	 * we'll remove it ourself if the delegation isn't returned
	 * in time.
	 */
	fl->fl_break_time = 0;

	dp->dl_file->fi_had_conflict = true;
	nfsd4_cb_recall(dp);
}

/*
 * The file_lock is being reapd.
 *
 * Called by locks_free_lock() with lock_kernel() held.
 */
static
void nfsd_release_deleg_cb(struct file_lock *fl)
{
	struct nfs4_delegation *dp = (struct nfs4_delegation *)fl->fl_owner;

	dprintk("NFSD nfsd_release_deleg_cb: fl %p dp %p dl_count %d\n", fl,dp, atomic_read(&dp->dl_count));

	if (!(fl->fl_flags & FL_LEASE) || !dp)
		return;
	dp->dl_flock = NULL;
}

/*
 * Set the delegation file_lock back pointer.
 *
 * Called from setlease() with lock_kernel() held.
 */
static
void nfsd_copy_lock_deleg_cb(struct file_lock *new, struct file_lock *fl)
{
	struct nfs4_delegation *dp = (struct nfs4_delegation *)new->fl_owner;

	dprintk("NFSD: nfsd_copy_lock_deleg_cb: new fl %p dp %p\n", new, dp);
	if (!dp)
		return;
	dp->dl_flock = new;
}

/*
 * Called from setlease() with lock_kernel() held
 */
static
int nfsd_same_client_deleg_cb(struct file_lock *onlist, struct file_lock *try)
{
	struct nfs4_delegation *onlistd =
		(struct nfs4_delegation *)onlist->fl_owner;
	struct nfs4_delegation *tryd =
		(struct nfs4_delegation *)try->fl_owner;

	if (onlist->fl_lmops != try->fl_lmops)
		return 0;

	return onlistd->dl_client == tryd->dl_client;
}


static
int nfsd_change_deleg_cb(struct file_lock **onlist, int arg)
{
	if (arg & F_UNLCK)
		return lease_modify(onlist, arg);
	else
		return -EAGAIN;
}

static const struct lock_manager_operations nfsd_lease_mng_ops = {
	.fl_break = nfsd_break_deleg_cb,
	.fl_release_private = nfsd_release_deleg_cb,
	.fl_copy_lock = nfsd_copy_lock_deleg_cb,
	.fl_mylease = nfsd_same_client_deleg_cb,
	.fl_change = nfsd_change_deleg_cb,
};


__be32
nfsd4_process_open1(struct nfsd4_compound_state *cstate,
		    struct nfsd4_open *open)
{
	clientid_t *clientid = &open->op_clientid;
	struct nfs4_client *clp = NULL;
	unsigned int strhashval;
	struct nfs4_stateowner *sop = NULL;

	if (!check_name(open->op_owner))
		return nfserr_inval;

	if (STALE_CLIENTID(&open->op_clientid))
		return nfserr_stale_clientid;

	strhashval = ownerstr_hashval(clientid->cl_id, open->op_owner);
	sop = find_openstateowner_str(strhashval, open);
	open->op_stateowner = sop;
	if (!sop) {
		/* Make sure the client's lease hasn't expired. */
		clp = find_confirmed_client(clientid);
		if (clp == NULL)
			return nfserr_expired;
		goto renew;
	}
	/* When sessions are used, skip open sequenceid processing */
	if (nfsd4_has_session(cstate))
		goto renew;
	if (!sop->so_confirmed) {
		/* Replace unconfirmed owners without checking for replay. */
		clp = sop->so_client;
		release_openowner(sop);
		open->op_stateowner = NULL;
		goto renew;
	}
	if (open->op_seqid == sop->so_seqid - 1) {
		if (sop->so_replay.rp_buflen)
			return nfserr_replay_me;
		/* The original OPEN failed so spectacularly
		 * that we don't even have replay data saved!
		 * Therefore, we have no choice but to continue
		 * processing this OPEN; presumably, we'll
		 * fail again for the same reason.
		 */
		dprintk("nfsd4_process_open1: replay with no replay cache\n");
		goto renew;
	}
	if (open->op_seqid != sop->so_seqid)
		return nfserr_bad_seqid;
renew:
	if (open->op_stateowner == NULL) {
		sop = alloc_init_open_stateowner(strhashval, clp, open);
		if (sop == NULL)
			return nfserr_resource;
		open->op_stateowner = sop;
	}
	list_del_init(&sop->so_close_lru);
	renew_client(sop->so_client);
	return nfs_ok;
}

static inline __be32
nfs4_check_delegmode(struct nfs4_delegation *dp, int flags)
{
	if ((flags & WR_STATE) && (dp->dl_type == NFS4_OPEN_DELEGATE_READ))
		return nfserr_openmode;
	else
		return nfs_ok;
}

static struct nfs4_delegation *
find_delegation_file(struct nfs4_file *fp, stateid_t *stid)
{
	struct nfs4_delegation *dp;

	list_for_each_entry(dp, &fp->fi_delegations, dl_perfile) {
		if (dp->dl_stateid.si_stateownerid == stid->si_stateownerid)
			return dp;
	}
	return NULL;
}

int share_access_to_flags(u32 share_access)
{
	share_access &= ~NFS4_SHARE_WANT_MASK;

	return share_access == NFS4_SHARE_ACCESS_READ ? RD_STATE : WR_STATE;
}

static __be32
nfs4_check_deleg(struct nfs4_file *fp, struct nfsd4_open *open,
		struct nfs4_delegation **dp)
{
	int flags;
	__be32 status = nfserr_bad_stateid;

	*dp = find_delegation_file(fp, &open->op_delegate_stateid);
	if (*dp == NULL)
		goto out;
	flags = share_access_to_flags(open->op_share_access);
	status = nfs4_check_delegmode(*dp, flags);
	if (status)
		*dp = NULL;
out:
	if (open->op_claim_type != NFS4_OPEN_CLAIM_DELEGATE_CUR)
		return nfs_ok;
	if (status)
		return status;
	open->op_stateowner->so_confirmed = 1;
	return nfs_ok;
}

static __be32
nfs4_check_open(struct nfs4_file *fp, struct nfsd4_open *open, struct nfs4_stateid **stpp)
{
	struct nfs4_stateid *local;
	__be32 status = nfserr_share_denied;
	struct nfs4_stateowner *sop = open->op_stateowner;

	list_for_each_entry(local, &fp->fi_stateids, st_perfile) {
		/* ignore lock owners */
		if (local->st_stateowner->so_is_open_owner == 0)
			continue;
		/* remember if we have seen this open owner */
		if (local->st_stateowner == sop)
			*stpp = local;
		/* check for conflicting share reservations */
		if (!test_share(local, open))
			goto out;
	}
	status = 0;
out:
	return status;
}

static inline struct nfs4_stateid *
nfs4_alloc_stateid(void)
{
	return kmem_cache_alloc(stateid_slab, GFP_KERNEL);
}

static inline int nfs4_access_to_access(u32 nfs4_access)
{
	int flags = 0;

	if (nfs4_access & NFS4_SHARE_ACCESS_READ)
		flags |= NFSD_MAY_READ;
	if (nfs4_access & NFS4_SHARE_ACCESS_WRITE)
		flags |= NFSD_MAY_WRITE;
	return flags;
}

static __be32 nfs4_get_vfs_file(struct svc_rqst *rqstp, struct nfs4_file
*fp, struct svc_fh *cur_fh, u32 nfs4_access)
{
	__be32 status;
	int oflag = nfs4_access_to_omode(nfs4_access);
	int access = nfs4_access_to_access(nfs4_access);

	if (!fp->fi_fds[oflag]) {
		status = nfsd_open(rqstp, cur_fh, S_IFREG, access,
			&fp->fi_fds[oflag]);
		if (status == nfserr_dropit)
			status = nfserr_jukebox;
		if (status)
			return status;
	}
	nfs4_file_get_access(fp, oflag);

	return nfs_ok;
}

static __be32
nfs4_new_open(struct svc_rqst *rqstp, struct nfs4_stateid **stpp,
		struct nfs4_file *fp, struct svc_fh *cur_fh,
		struct nfsd4_open *open)
{
	struct nfs4_stateid *stp;
	__be32 status;

	stp = nfs4_alloc_stateid();
	if (stp == NULL)
		return nfserr_resource;

	status = nfs4_get_vfs_file(rqstp, fp, cur_fh, open->op_share_access);
	if (status) {
		kmem_cache_free(stateid_slab, stp);
		return status;
	}
	*stpp = stp;
	return 0;
}

static inline __be32
nfsd4_truncate(struct svc_rqst *rqstp, struct svc_fh *fh,
		struct nfsd4_open *open)
{
	struct iattr iattr = {
		.ia_valid = ATTR_SIZE,
		.ia_size = 0,
	};
	if (!open->op_truncate)
		return 0;
	if (!(open->op_share_access & NFS4_SHARE_ACCESS_WRITE))
		return nfserr_inval;
	return nfsd_setattr(rqstp, fh, &iattr, 0, (time_t)0);
}

static __be32
nfs4_upgrade_open(struct svc_rqst *rqstp, struct nfs4_file *fp, struct svc_fh *cur_fh, struct nfs4_stateid *stp, struct nfsd4_open *open)
{
<<<<<<< HEAD
	u32 op_share_access, new_access;
	__be32 status;

	set_access(&new_access, stp->st_access_bmap);
	new_access = (~new_access) & open->op_share_access & ~NFS4_SHARE_WANT_MASK;

	if (new_access) {
		status = nfs4_get_vfs_file(rqstp, fp, cur_fh, new_access);
=======
	u32 op_share_access = open->op_share_access & ~NFS4_SHARE_WANT_MASK;
	bool new_access;
	__be32 status;

	new_access = !test_bit(op_share_access, &stp->st_access_bmap);
	if (new_access) {
		status = nfs4_get_vfs_file(rqstp, fp, cur_fh, op_share_access);
>>>>>>> 053d8f66
		if (status)
			return status;
	}
	status = nfsd4_truncate(rqstp, cur_fh, open);
	if (status) {
		if (new_access) {
			int oflag = nfs4_access_to_omode(new_access);
			nfs4_file_put_access(fp, oflag);
		}
		return status;
	}
	/* remember the open */
<<<<<<< HEAD
	op_share_access = open->op_share_access & ~NFS4_SHARE_WANT_MASK;
=======
>>>>>>> 053d8f66
	__set_bit(op_share_access, &stp->st_access_bmap);
	__set_bit(open->op_share_deny, &stp->st_deny_bmap);

	return nfs_ok;
}


static void
nfs4_set_claim_prev(struct nfsd4_open *open)
{
	open->op_stateowner->so_confirmed = 1;
	open->op_stateowner->so_client->cl_firststate = 1;
}

/*
 * Attempt to hand out a delegation.
 */
static void
nfs4_open_delegation(struct svc_fh *fh, struct nfsd4_open *open, struct nfs4_stateid *stp)
{
	struct nfs4_delegation *dp;
	struct nfs4_stateowner *sop = stp->st_stateowner;
	int cb_up = atomic_read(&sop->so_client->cl_cb_set);
	struct file_lock fl, *flp = &fl;
	int status, flag = 0;

	flag = NFS4_OPEN_DELEGATE_NONE;
	open->op_recall = 0;
	switch (open->op_claim_type) {
		case NFS4_OPEN_CLAIM_PREVIOUS:
			if (!cb_up)
				open->op_recall = 1;
			flag = open->op_delegate_type;
			if (flag == NFS4_OPEN_DELEGATE_NONE)
				goto out;
			break;
		case NFS4_OPEN_CLAIM_NULL:
			/* Let's not give out any delegations till everyone's
			 * had the chance to reclaim theirs.... */
			if (locks_in_grace())
				goto out;
			if (!cb_up || !sop->so_confirmed)
				goto out;
			if (open->op_share_access & NFS4_SHARE_ACCESS_WRITE)
				flag = NFS4_OPEN_DELEGATE_WRITE;
			else
				flag = NFS4_OPEN_DELEGATE_READ;
			break;
		default:
			goto out;
	}

	dp = alloc_init_deleg(sop->so_client, stp, fh, flag);
	if (dp == NULL) {
		flag = NFS4_OPEN_DELEGATE_NONE;
		goto out;
	}
	locks_init_lock(&fl);
	fl.fl_lmops = &nfsd_lease_mng_ops;
	fl.fl_flags = FL_LEASE;
	fl.fl_type = flag == NFS4_OPEN_DELEGATE_READ? F_RDLCK: F_WRLCK;
	fl.fl_end = OFFSET_MAX;
	fl.fl_owner =  (fl_owner_t)dp;
	fl.fl_file = find_readable_file(stp->st_file);
	BUG_ON(!fl.fl_file);
	fl.fl_pid = current->tgid;

	/* vfs_setlease checks to see if delegation should be handed out.
	 * the lock_manager callbacks fl_mylease and fl_change are used
	 */
	if ((status = vfs_setlease(fl.fl_file, fl.fl_type, &flp))) {
		dprintk("NFSD: setlease failed [%d], no delegation\n", status);
		unhash_delegation(dp);
		flag = NFS4_OPEN_DELEGATE_NONE;
		goto out;
	}

	memcpy(&open->op_delegate_stateid, &dp->dl_stateid, sizeof(dp->dl_stateid));

	dprintk("NFSD: delegation stateid=" STATEID_FMT "\n",
		STATEID_VAL(&dp->dl_stateid));
out:
	if (open->op_claim_type == NFS4_OPEN_CLAIM_PREVIOUS
			&& flag == NFS4_OPEN_DELEGATE_NONE
			&& open->op_delegate_type != NFS4_OPEN_DELEGATE_NONE)
		dprintk("NFSD: WARNING: refusing delegation reclaim\n");
	open->op_delegate_type = flag;
}

/*
 * called with nfs4_lock_state() held.
 */
__be32
nfsd4_process_open2(struct svc_rqst *rqstp, struct svc_fh *current_fh, struct nfsd4_open *open)
{
	struct nfsd4_compoundres *resp = rqstp->rq_resp;
	struct nfs4_file *fp = NULL;
	struct inode *ino = current_fh->fh_dentry->d_inode;
	struct nfs4_stateid *stp = NULL;
	struct nfs4_delegation *dp = NULL;
	__be32 status;

	status = nfserr_inval;
	if (!access_valid(open->op_share_access, resp->cstate.minorversion)
			|| !deny_valid(open->op_share_deny))
		goto out;
	/*
	 * Lookup file; if found, lookup stateid and check open request,
	 * and check for delegations in the process of being recalled.
	 * If not found, create the nfs4_file struct
	 */
	fp = find_file(ino);
	if (fp) {
		if ((status = nfs4_check_open(fp, open, &stp)))
			goto out;
		status = nfs4_check_deleg(fp, open, &dp);
		if (status)
			goto out;
	} else {
		status = nfserr_bad_stateid;
		if (open->op_claim_type == NFS4_OPEN_CLAIM_DELEGATE_CUR)
			goto out;
		status = nfserr_resource;
		fp = alloc_init_file(ino);
		if (fp == NULL)
			goto out;
	}

	/*
	 * OPEN the file, or upgrade an existing OPEN.
	 * If truncate fails, the OPEN fails.
	 */
	if (stp) {
		/* Stateid was found, this is an OPEN upgrade */
		status = nfs4_upgrade_open(rqstp, fp, current_fh, stp, open);
		if (status)
			goto out;
		update_stateid(&stp->st_stateid);
	} else {
		status = nfs4_new_open(rqstp, &stp, fp, current_fh, open);
		if (status)
			goto out;
		init_stateid(stp, fp, open);
		status = nfsd4_truncate(rqstp, current_fh, open);
		if (status) {
			release_open_stateid(stp);
			goto out;
		}
		if (nfsd4_has_session(&resp->cstate))
			update_stateid(&stp->st_stateid);
	}
	memcpy(&open->op_stateid, &stp->st_stateid, sizeof(stateid_t));

	if (nfsd4_has_session(&resp->cstate))
		open->op_stateowner->so_confirmed = 1;

	/*
	* Attempt to hand out a delegation. No error return, because the
	* OPEN succeeds even if we fail.
	*/
	nfs4_open_delegation(current_fh, open, stp);

	status = nfs_ok;

	dprintk("%s: stateid=" STATEID_FMT "\n", __func__,
		STATEID_VAL(&stp->st_stateid));
out:
	if (fp)
		put_nfs4_file(fp);
	if (status == 0 && open->op_claim_type == NFS4_OPEN_CLAIM_PREVIOUS)
		nfs4_set_claim_prev(open);
	/*
	* To finish the open response, we just need to set the rflags.
	*/
	open->op_rflags = NFS4_OPEN_RESULT_LOCKTYPE_POSIX;
	if (!open->op_stateowner->so_confirmed &&
	    !nfsd4_has_session(&resp->cstate))
		open->op_rflags |= NFS4_OPEN_RESULT_CONFIRM;

	return status;
}

__be32
nfsd4_renew(struct svc_rqst *rqstp, struct nfsd4_compound_state *cstate,
	    clientid_t *clid)
{
	struct nfs4_client *clp;
	__be32 status;

	nfs4_lock_state();
	dprintk("process_renew(%08x/%08x): starting\n", 
			clid->cl_boot, clid->cl_id);
	status = nfserr_stale_clientid;
	if (STALE_CLIENTID(clid))
		goto out;
	clp = find_confirmed_client(clid);
	status = nfserr_expired;
	if (clp == NULL) {
		/* We assume the client took too long to RENEW. */
		dprintk("nfsd4_renew: clientid not found!\n");
		goto out;
	}
	renew_client(clp);
	status = nfserr_cb_path_down;
	if (!list_empty(&clp->cl_delegations)
			&& !atomic_read(&clp->cl_cb_set))
		goto out;
	status = nfs_ok;
out:
	nfs4_unlock_state();
	return status;
}

struct lock_manager nfsd4_manager = {
};

static void
nfsd4_end_grace(void)
{
	dprintk("NFSD: end of grace period\n");
	nfsd4_recdir_purge_old();
	locks_end_grace(&nfsd4_manager);
	/*
	 * Now that every NFSv4 client has had the chance to recover and
	 * to see the (possibly new, possibly shorter) lease time, we
	 * can safely set the next grace time to the current lease time:
	 */
	nfsd4_grace = nfsd4_lease;
}

static time_t
nfs4_laundromat(void)
{
	struct nfs4_client *clp;
	struct nfs4_stateowner *sop;
	struct nfs4_delegation *dp;
	struct list_head *pos, *next, reaplist;
	time_t cutoff = get_seconds() - nfsd4_lease;
	time_t t, clientid_val = nfsd4_lease;
	time_t u, test_val = nfsd4_lease;

	nfs4_lock_state();

	dprintk("NFSD: laundromat service - starting\n");
	if (locks_in_grace())
		nfsd4_end_grace();
	INIT_LIST_HEAD(&reaplist);
	spin_lock(&client_lock);
	list_for_each_safe(pos, next, &client_lru) {
		clp = list_entry(pos, struct nfs4_client, cl_lru);
		if (time_after((unsigned long)clp->cl_time, (unsigned long)cutoff)) {
			t = clp->cl_time - cutoff;
			if (clientid_val > t)
				clientid_val = t;
			break;
		}
		if (atomic_read(&clp->cl_refcount)) {
			dprintk("NFSD: client in use (clientid %08x)\n",
				clp->cl_clientid.cl_id);
			continue;
		}
		unhash_client_locked(clp);
		list_add(&clp->cl_lru, &reaplist);
	}
	spin_unlock(&client_lock);
	list_for_each_safe(pos, next, &reaplist) {
		clp = list_entry(pos, struct nfs4_client, cl_lru);
		dprintk("NFSD: purging unused client (clientid %08x)\n",
			clp->cl_clientid.cl_id);
		nfsd4_remove_clid_dir(clp);
		expire_client(clp);
	}
	spin_lock(&recall_lock);
	list_for_each_safe(pos, next, &del_recall_lru) {
		dp = list_entry (pos, struct nfs4_delegation, dl_recall_lru);
		if (time_after((unsigned long)dp->dl_time, (unsigned long)cutoff)) {
			u = dp->dl_time - cutoff;
			if (test_val > u)
				test_val = u;
			break;
		}
		dprintk("NFSD: purging unused delegation dp %p, fp %p\n",
			            dp, dp->dl_flock);
		list_move(&dp->dl_recall_lru, &reaplist);
	}
	spin_unlock(&recall_lock);
	list_for_each_safe(pos, next, &reaplist) {
		dp = list_entry (pos, struct nfs4_delegation, dl_recall_lru);
		list_del_init(&dp->dl_recall_lru);
		unhash_delegation(dp);
	}
	test_val = nfsd4_lease;
	list_for_each_safe(pos, next, &close_lru) {
		sop = list_entry(pos, struct nfs4_stateowner, so_close_lru);
		if (time_after((unsigned long)sop->so_time, (unsigned long)cutoff)) {
			u = sop->so_time - cutoff;
			if (test_val > u)
				test_val = u;
			break;
		}
		dprintk("NFSD: purging unused open stateowner (so_id %d)\n",
			sop->so_id);
		release_openowner(sop);
	}
	if (clientid_val < NFSD_LAUNDROMAT_MINTIMEOUT)
		clientid_val = NFSD_LAUNDROMAT_MINTIMEOUT;
	nfs4_unlock_state();
	return clientid_val;
}

static struct workqueue_struct *laundry_wq;
static void laundromat_main(struct work_struct *);
static DECLARE_DELAYED_WORK(laundromat_work, laundromat_main);

static void
laundromat_main(struct work_struct *not_used)
{
	time_t t;

	t = nfs4_laundromat();
	dprintk("NFSD: laundromat_main - sleeping for %ld seconds\n", t);
	queue_delayed_work(laundry_wq, &laundromat_work, t*HZ);
}

static struct nfs4_stateowner *
search_close_lru(u32 st_id, int flags)
{
	struct nfs4_stateowner *local = NULL;

	if (flags & CLOSE_STATE) {
		list_for_each_entry(local, &close_lru, so_close_lru) {
			if (local->so_id == st_id)
				return local;
		}
	}
	return NULL;
}

static inline int
nfs4_check_fh(struct svc_fh *fhp, struct nfs4_stateid *stp)
{
	return fhp->fh_dentry->d_inode != stp->st_file->fi_inode;
}

static int
STALE_STATEID(stateid_t *stateid)
{
	if (stateid->si_boot == boot_time)
		return 0;
	dprintk("NFSD: stale stateid " STATEID_FMT "!\n",
		STATEID_VAL(stateid));
	return 1;
}

static inline int
access_permit_read(unsigned long access_bmap)
{
	return test_bit(NFS4_SHARE_ACCESS_READ, &access_bmap) ||
		test_bit(NFS4_SHARE_ACCESS_BOTH, &access_bmap) ||
		test_bit(NFS4_SHARE_ACCESS_WRITE, &access_bmap);
}

static inline int
access_permit_write(unsigned long access_bmap)
{
	return test_bit(NFS4_SHARE_ACCESS_WRITE, &access_bmap) ||
		test_bit(NFS4_SHARE_ACCESS_BOTH, &access_bmap);
}

static
__be32 nfs4_check_openmode(struct nfs4_stateid *stp, int flags)
{
        __be32 status = nfserr_openmode;

	/* For lock stateid's, we test the parent open, not the lock: */
	if (stp->st_openstp)
		stp = stp->st_openstp;
	if ((flags & WR_STATE) && (!access_permit_write(stp->st_access_bmap)))
                goto out;
	if ((flags & RD_STATE) && (!access_permit_read(stp->st_access_bmap)))
                goto out;
	status = nfs_ok;
out:
	return status;
}

static inline __be32
check_special_stateids(svc_fh *current_fh, stateid_t *stateid, int flags)
{
	if (ONE_STATEID(stateid) && (flags & RD_STATE))
		return nfs_ok;
	else if (locks_in_grace()) {
		/* Answer in remaining cases depends on existance of
		 * conflicting state; so we must wait out the grace period. */
		return nfserr_grace;
	} else if (flags & WR_STATE)
		return nfs4_share_conflict(current_fh,
				NFS4_SHARE_DENY_WRITE);
	else /* (flags & RD_STATE) && ZERO_STATEID(stateid) */
		return nfs4_share_conflict(current_fh,
				NFS4_SHARE_DENY_READ);
}

/*
 * Allow READ/WRITE during grace period on recovered state only for files
 * that are not able to provide mandatory locking.
 */
static inline int
grace_disallows_io(struct inode *inode)
{
	return locks_in_grace() && mandatory_lock(inode);
}

static int check_stateid_generation(stateid_t *in, stateid_t *ref, int flags)
{
	/*
	 * When sessions are used the stateid generation number is ignored
	 * when it is zero.
	 */
	if ((flags & HAS_SESSION) && in->si_generation == 0)
		goto out;

	/* If the client sends us a stateid from the future, it's buggy: */
	if (in->si_generation > ref->si_generation)
		return nfserr_bad_stateid;
	/*
	 * The following, however, can happen.  For example, if the
	 * client sends an open and some IO at the same time, the open
	 * may bump si_generation while the IO is still in flight.
	 * Thanks to hard links and renames, the client never knows what
	 * file an open will affect.  So it could avoid that situation
	 * only by serializing all opens and IO from the same open
	 * owner.  To recover from the old_stateid error, the client
	 * will just have to retry the IO:
	 */
	if (in->si_generation < ref->si_generation)
		return nfserr_old_stateid;
out:
	return nfs_ok;
}

static int is_delegation_stateid(stateid_t *stateid)
{
	return stateid->si_fileid == 0;
}

/*
* Checks for stateid operations
*/
__be32
nfs4_preprocess_stateid_op(struct nfsd4_compound_state *cstate,
			   stateid_t *stateid, int flags, struct file **filpp)
{
	struct nfs4_stateid *stp = NULL;
	struct nfs4_delegation *dp = NULL;
	struct svc_fh *current_fh = &cstate->current_fh;
	struct inode *ino = current_fh->fh_dentry->d_inode;
	__be32 status;

	if (filpp)
		*filpp = NULL;

	if (grace_disallows_io(ino))
		return nfserr_grace;

	if (nfsd4_has_session(cstate))
		flags |= HAS_SESSION;

	if (ZERO_STATEID(stateid) || ONE_STATEID(stateid))
		return check_special_stateids(current_fh, stateid, flags);

	status = nfserr_stale_stateid;
	if (STALE_STATEID(stateid)) 
		goto out;

	status = nfserr_bad_stateid;
	if (is_delegation_stateid(stateid)) {
		dp = find_delegation_stateid(ino, stateid);
		if (!dp)
			goto out;
		status = check_stateid_generation(stateid, &dp->dl_stateid,
						  flags);
		if (status)
			goto out;
		status = nfs4_check_delegmode(dp, flags);
		if (status)
			goto out;
		renew_client(dp->dl_client);
		if (filpp)
			*filpp = find_readable_file(dp->dl_file);
		BUG_ON(!*filpp);
	} else { /* open or lock stateid */
		stp = find_stateid(stateid, flags);
		if (!stp)
			goto out;
		if (nfs4_check_fh(current_fh, stp))
			goto out;
		if (!stp->st_stateowner->so_confirmed)
			goto out;
		status = check_stateid_generation(stateid, &stp->st_stateid,
						  flags);
		if (status)
			goto out;
		status = nfs4_check_openmode(stp, flags);
		if (status)
			goto out;
		renew_client(stp->st_stateowner->so_client);
		if (filpp) {
			if (flags & RD_STATE)
				*filpp = find_readable_file(stp->st_file);
			else
				*filpp = find_writeable_file(stp->st_file);
<<<<<<< HEAD
			BUG_ON(!*filpp); /* assured by check_openmode */
=======
>>>>>>> 053d8f66
		}
	}
	status = nfs_ok;
out:
	return status;
}

static inline int
setlkflg (int type)
{
	return (type == NFS4_READW_LT || type == NFS4_READ_LT) ?
		RD_STATE : WR_STATE;
}

/* 
 * Checks for sequence id mutating operations. 
 */
static __be32
nfs4_preprocess_seqid_op(struct nfsd4_compound_state *cstate, u32 seqid,
			 stateid_t *stateid, int flags,
			 struct nfs4_stateowner **sopp,
			 struct nfs4_stateid **stpp, struct nfsd4_lock *lock)
{
	struct nfs4_stateid *stp;
	struct nfs4_stateowner *sop;
	struct svc_fh *current_fh = &cstate->current_fh;
	__be32 status;

	dprintk("NFSD: %s: seqid=%d stateid = " STATEID_FMT "\n", __func__,
		seqid, STATEID_VAL(stateid));

	*stpp = NULL;
	*sopp = NULL;

	if (ZERO_STATEID(stateid) || ONE_STATEID(stateid)) {
		dprintk("NFSD: preprocess_seqid_op: magic stateid!\n");
		return nfserr_bad_stateid;
	}

	if (STALE_STATEID(stateid))
		return nfserr_stale_stateid;

	if (nfsd4_has_session(cstate))
		flags |= HAS_SESSION;

	/*
	* We return BAD_STATEID if filehandle doesn't match stateid, 
	* the confirmed flag is incorrecly set, or the generation 
	* number is incorrect.  
	*/
	stp = find_stateid(stateid, flags);
	if (stp == NULL) {
		/*
		 * Also, we should make sure this isn't just the result of
		 * a replayed close:
		 */
		sop = search_close_lru(stateid->si_stateownerid, flags);
		if (sop == NULL)
			return nfserr_bad_stateid;
		*sopp = sop;
		goto check_replay;
	}

	*stpp = stp;
	*sopp = sop = stp->st_stateowner;

	if (lock) {
		clientid_t *lockclid = &lock->v.new.clientid;
		struct nfs4_client *clp = sop->so_client;
		int lkflg = 0;
		__be32 status;

		lkflg = setlkflg(lock->lk_type);

		if (lock->lk_is_new) {
			if (!sop->so_is_open_owner)
				return nfserr_bad_stateid;
			if (!(flags & HAS_SESSION) &&
			    !same_clid(&clp->cl_clientid, lockclid))
				return nfserr_bad_stateid;
			/* stp is the open stateid */
			status = nfs4_check_openmode(stp, lkflg);
			if (status)
				return status;
		} else {
			/* stp is the lock stateid */
			status = nfs4_check_openmode(stp->st_openstp, lkflg);
			if (status)
				return status;
               }
	}

	if (nfs4_check_fh(current_fh, stp)) {
		dprintk("NFSD: preprocess_seqid_op: fh-stateid mismatch!\n");
		return nfserr_bad_stateid;
	}

	/*
	*  We now validate the seqid and stateid generation numbers.
	*  For the moment, we ignore the possibility of 
	*  generation number wraparound.
	*/
	if (!(flags & HAS_SESSION) && seqid != sop->so_seqid)
		goto check_replay;

	if (sop->so_confirmed && flags & CONFIRM) {
		dprintk("NFSD: preprocess_seqid_op: expected"
				" unconfirmed stateowner!\n");
		return nfserr_bad_stateid;
	}
	if (!sop->so_confirmed && !(flags & CONFIRM)) {
		dprintk("NFSD: preprocess_seqid_op: stateowner not"
				" confirmed yet!\n");
		return nfserr_bad_stateid;
	}
	status = check_stateid_generation(stateid, &stp->st_stateid, flags);
	if (status)
		return status;
	renew_client(sop->so_client);
	return nfs_ok;

check_replay:
	if (seqid == sop->so_seqid - 1) {
		dprintk("NFSD: preprocess_seqid_op: retransmission?\n");
		/* indicate replay to calling function */
		return nfserr_replay_me;
	}
	dprintk("NFSD: preprocess_seqid_op: bad seqid (expected %d, got %d)\n",
			sop->so_seqid, seqid);
	*sopp = NULL;
	return nfserr_bad_seqid;
}

__be32
nfsd4_open_confirm(struct svc_rqst *rqstp, struct nfsd4_compound_state *cstate,
		   struct nfsd4_open_confirm *oc)
{
	__be32 status;
	struct nfs4_stateowner *sop;
	struct nfs4_stateid *stp;

	dprintk("NFSD: nfsd4_open_confirm on file %.*s\n",
			(int)cstate->current_fh.fh_dentry->d_name.len,
			cstate->current_fh.fh_dentry->d_name.name);

	status = fh_verify(rqstp, &cstate->current_fh, S_IFREG, 0);
	if (status)
		return status;

	nfs4_lock_state();

	if ((status = nfs4_preprocess_seqid_op(cstate,
					oc->oc_seqid, &oc->oc_req_stateid,
					CONFIRM | OPEN_STATE,
					&oc->oc_stateowner, &stp, NULL)))
		goto out; 

	sop = oc->oc_stateowner;
	sop->so_confirmed = 1;
	update_stateid(&stp->st_stateid);
	memcpy(&oc->oc_resp_stateid, &stp->st_stateid, sizeof(stateid_t));
	dprintk("NFSD: %s: success, seqid=%d stateid=" STATEID_FMT "\n",
		__func__, oc->oc_seqid, STATEID_VAL(&stp->st_stateid));

	nfsd4_create_clid_dir(sop->so_client);
out:
	if (oc->oc_stateowner) {
		nfs4_get_stateowner(oc->oc_stateowner);
		cstate->replay_owner = oc->oc_stateowner;
	}
	nfs4_unlock_state();
	return status;
}


/*
 * unset all bits in union bitmap (bmap) that
 * do not exist in share (from successful OPEN_DOWNGRADE)
 */
static void
reset_union_bmap_access(unsigned long access, unsigned long *bmap)
{
	int i;
	for (i = 1; i < 4; i++) {
		if ((i & access) != i)
			__clear_bit(i, bmap);
	}
}

static void
reset_union_bmap_deny(unsigned long deny, unsigned long *bmap)
{
	int i;
	for (i = 0; i < 4; i++) {
		if ((i & deny) != i)
			__clear_bit(i, bmap);
	}
}

__be32
nfsd4_open_downgrade(struct svc_rqst *rqstp,
		     struct nfsd4_compound_state *cstate,
		     struct nfsd4_open_downgrade *od)
{
	__be32 status;
	struct nfs4_stateid *stp;
	unsigned int share_access;

	dprintk("NFSD: nfsd4_open_downgrade on file %.*s\n", 
			(int)cstate->current_fh.fh_dentry->d_name.len,
			cstate->current_fh.fh_dentry->d_name.name);

	if (!access_valid(od->od_share_access, cstate->minorversion)
			|| !deny_valid(od->od_share_deny))
		return nfserr_inval;

	nfs4_lock_state();
	if ((status = nfs4_preprocess_seqid_op(cstate,
					od->od_seqid,
					&od->od_stateid, 
					OPEN_STATE,
					&od->od_stateowner, &stp, NULL)))
		goto out; 

	status = nfserr_inval;
	if (!test_bit(od->od_share_access, &stp->st_access_bmap)) {
		dprintk("NFSD:access not a subset current bitmap: 0x%lx, input access=%08x\n",
			stp->st_access_bmap, od->od_share_access);
		goto out;
	}
	if (!test_bit(od->od_share_deny, &stp->st_deny_bmap)) {
		dprintk("NFSD:deny not a subset current bitmap: 0x%lx, input deny=%08x\n",
			stp->st_deny_bmap, od->od_share_deny);
		goto out;
	}
	set_access(&share_access, stp->st_access_bmap);
	nfs4_file_downgrade(stp->st_file, share_access & ~od->od_share_access);

	reset_union_bmap_access(od->od_share_access, &stp->st_access_bmap);
	reset_union_bmap_deny(od->od_share_deny, &stp->st_deny_bmap);

	update_stateid(&stp->st_stateid);
	memcpy(&od->od_stateid, &stp->st_stateid, sizeof(stateid_t));
	status = nfs_ok;
out:
	if (od->od_stateowner) {
		nfs4_get_stateowner(od->od_stateowner);
		cstate->replay_owner = od->od_stateowner;
	}
	nfs4_unlock_state();
	return status;
}

/*
 * nfs4_unlock_state() called after encode
 */
__be32
nfsd4_close(struct svc_rqst *rqstp, struct nfsd4_compound_state *cstate,
	    struct nfsd4_close *close)
{
	__be32 status;
	struct nfs4_stateid *stp;

	dprintk("NFSD: nfsd4_close on file %.*s\n", 
			(int)cstate->current_fh.fh_dentry->d_name.len,
			cstate->current_fh.fh_dentry->d_name.name);

	nfs4_lock_state();
	/* check close_lru for replay */
	if ((status = nfs4_preprocess_seqid_op(cstate,
					close->cl_seqid,
					&close->cl_stateid, 
					OPEN_STATE | CLOSE_STATE,
					&close->cl_stateowner, &stp, NULL)))
		goto out; 
	status = nfs_ok;
	update_stateid(&stp->st_stateid);
	memcpy(&close->cl_stateid, &stp->st_stateid, sizeof(stateid_t));

	/* release_stateid() calls nfsd_close() if needed */
	release_open_stateid(stp);

	/* place unused nfs4_stateowners on so_close_lru list to be
	 * released by the laundromat service after the lease period
	 * to enable us to handle CLOSE replay
	 */
	if (list_empty(&close->cl_stateowner->so_stateids))
		move_to_close_lru(close->cl_stateowner);
out:
	if (close->cl_stateowner) {
		nfs4_get_stateowner(close->cl_stateowner);
		cstate->replay_owner = close->cl_stateowner;
	}
	nfs4_unlock_state();
	return status;
}

__be32
nfsd4_delegreturn(struct svc_rqst *rqstp, struct nfsd4_compound_state *cstate,
		  struct nfsd4_delegreturn *dr)
{
	struct nfs4_delegation *dp;
	stateid_t *stateid = &dr->dr_stateid;
	struct inode *inode;
	__be32 status;
	int flags = 0;

	if ((status = fh_verify(rqstp, &cstate->current_fh, S_IFREG, 0)))
		return status;
	inode = cstate->current_fh.fh_dentry->d_inode;

	if (nfsd4_has_session(cstate))
		flags |= HAS_SESSION;
	nfs4_lock_state();
	status = nfserr_bad_stateid;
	if (ZERO_STATEID(stateid) || ONE_STATEID(stateid))
		goto out;
	status = nfserr_stale_stateid;
	if (STALE_STATEID(stateid))
		goto out;
	status = nfserr_bad_stateid;
	if (!is_delegation_stateid(stateid))
		goto out;
	dp = find_delegation_stateid(inode, stateid);
	if (!dp)
		goto out;
	status = check_stateid_generation(stateid, &dp->dl_stateid, flags);
	if (status)
		goto out;
	renew_client(dp->dl_client);

	unhash_delegation(dp);
out:
	nfs4_unlock_state();

	return status;
}


/* 
 * Lock owner state (byte-range locks)
 */
#define LOFF_OVERFLOW(start, len)      ((u64)(len) > ~(u64)(start))
#define LOCK_HASH_BITS              8
#define LOCK_HASH_SIZE             (1 << LOCK_HASH_BITS)
#define LOCK_HASH_MASK             (LOCK_HASH_SIZE - 1)

static inline u64
end_offset(u64 start, u64 len)
{
	u64 end;

	end = start + len;
	return end >= start ? end: NFS4_MAX_UINT64;
}

/* last octet in a range */
static inline u64
last_byte_offset(u64 start, u64 len)
{
	u64 end;

	BUG_ON(!len);
	end = start + len;
	return end > start ? end - 1: NFS4_MAX_UINT64;
}

#define lockownerid_hashval(id) \
        ((id) & LOCK_HASH_MASK)

static inline unsigned int
lock_ownerstr_hashval(struct inode *inode, u32 cl_id,
		struct xdr_netobj *ownername)
{
	return (file_hashval(inode) + cl_id
			+ opaque_hashval(ownername->data, ownername->len))
		& LOCK_HASH_MASK;
}

static struct list_head lock_ownerid_hashtbl[LOCK_HASH_SIZE];
static struct list_head	lock_ownerstr_hashtbl[LOCK_HASH_SIZE];
static struct list_head lockstateid_hashtbl[STATEID_HASH_SIZE];

static struct nfs4_stateid *
find_stateid(stateid_t *stid, int flags)
{
	struct nfs4_stateid *local;
	u32 st_id = stid->si_stateownerid;
	u32 f_id = stid->si_fileid;
	unsigned int hashval;

	dprintk("NFSD: find_stateid flags 0x%x\n",flags);
	if (flags & (LOCK_STATE | RD_STATE | WR_STATE)) {
		hashval = stateid_hashval(st_id, f_id);
		list_for_each_entry(local, &lockstateid_hashtbl[hashval], st_hash) {
			if ((local->st_stateid.si_stateownerid == st_id) &&
			    (local->st_stateid.si_fileid == f_id))
				return local;
		}
	} 

	if (flags & (OPEN_STATE | RD_STATE | WR_STATE)) {
		hashval = stateid_hashval(st_id, f_id);
		list_for_each_entry(local, &stateid_hashtbl[hashval], st_hash) {
			if ((local->st_stateid.si_stateownerid == st_id) &&
			    (local->st_stateid.si_fileid == f_id))
				return local;
		}
	}
	return NULL;
}

static struct nfs4_delegation *
find_delegation_stateid(struct inode *ino, stateid_t *stid)
{
	struct nfs4_file *fp;
	struct nfs4_delegation *dl;

	dprintk("NFSD: %s: stateid=" STATEID_FMT "\n", __func__,
		STATEID_VAL(stid));

	fp = find_file(ino);
	if (!fp)
		return NULL;
	dl = find_delegation_file(fp, stid);
	put_nfs4_file(fp);
	return dl;
}

/*
 * TODO: Linux file offsets are _signed_ 64-bit quantities, which means that
 * we can't properly handle lock requests that go beyond the (2^63 - 1)-th
 * byte, because of sign extension problems.  Since NFSv4 calls for 64-bit
 * locking, this prevents us from being completely protocol-compliant.  The
 * real solution to this problem is to start using unsigned file offsets in
 * the VFS, but this is a very deep change!
 */
static inline void
nfs4_transform_lock_offset(struct file_lock *lock)
{
	if (lock->fl_start < 0)
		lock->fl_start = OFFSET_MAX;
	if (lock->fl_end < 0)
		lock->fl_end = OFFSET_MAX;
}

/* Hack!: For now, we're defining this just so we can use a pointer to it
 * as a unique cookie to identify our (NFSv4's) posix locks. */
static const struct lock_manager_operations nfsd_posix_mng_ops  = {
};

static inline void
nfs4_set_lock_denied(struct file_lock *fl, struct nfsd4_lock_denied *deny)
{
	struct nfs4_stateowner *sop;

	if (fl->fl_lmops == &nfsd_posix_mng_ops) {
		sop = (struct nfs4_stateowner *) fl->fl_owner;
		kref_get(&sop->so_ref);
		deny->ld_sop = sop;
		deny->ld_clientid = sop->so_client->cl_clientid;
	} else {
		deny->ld_sop = NULL;
		deny->ld_clientid.cl_boot = 0;
		deny->ld_clientid.cl_id = 0;
	}
	deny->ld_start = fl->fl_start;
	deny->ld_length = NFS4_MAX_UINT64;
	if (fl->fl_end != NFS4_MAX_UINT64)
		deny->ld_length = fl->fl_end - fl->fl_start + 1;        
	deny->ld_type = NFS4_READ_LT;
	if (fl->fl_type != F_RDLCK)
		deny->ld_type = NFS4_WRITE_LT;
}

static struct nfs4_stateowner *
find_lockstateowner_str(struct inode *inode, clientid_t *clid,
		struct xdr_netobj *owner)
{
	unsigned int hashval = lock_ownerstr_hashval(inode, clid->cl_id, owner);
	struct nfs4_stateowner *op;

	list_for_each_entry(op, &lock_ownerstr_hashtbl[hashval], so_strhash) {
		if (same_owner_str(op, owner, clid))
			return op;
	}
	return NULL;
}

/*
 * Alloc a lock owner structure.
 * Called in nfsd4_lock - therefore, OPEN and OPEN_CONFIRM (if needed) has 
 * occured. 
 *
 * strhashval = lock_ownerstr_hashval 
 */

static struct nfs4_stateowner *
alloc_init_lock_stateowner(unsigned int strhashval, struct nfs4_client *clp, struct nfs4_stateid *open_stp, struct nfsd4_lock *lock) {
	struct nfs4_stateowner *sop;
	struct nfs4_replay *rp;
	unsigned int idhashval;

	if (!(sop = alloc_stateowner(&lock->lk_new_owner)))
		return NULL;
	idhashval = lockownerid_hashval(current_ownerid);
	INIT_LIST_HEAD(&sop->so_idhash);
	INIT_LIST_HEAD(&sop->so_strhash);
	INIT_LIST_HEAD(&sop->so_perclient);
	INIT_LIST_HEAD(&sop->so_stateids);
	INIT_LIST_HEAD(&sop->so_perstateid);
	INIT_LIST_HEAD(&sop->so_close_lru); /* not used */
	sop->so_time = 0;
	list_add(&sop->so_idhash, &lock_ownerid_hashtbl[idhashval]);
	list_add(&sop->so_strhash, &lock_ownerstr_hashtbl[strhashval]);
	list_add(&sop->so_perstateid, &open_stp->st_lockowners);
	sop->so_is_open_owner = 0;
	sop->so_id = current_ownerid++;
	sop->so_client = clp;
	/* It is the openowner seqid that will be incremented in encode in the
	 * case of new lockowners; so increment the lock seqid manually: */
	sop->so_seqid = lock->lk_new_lock_seqid + 1;
	sop->so_confirmed = 1;
	rp = &sop->so_replay;
	rp->rp_status = nfserr_serverfault;
	rp->rp_buflen = 0;
	rp->rp_buf = rp->rp_ibuf;
	return sop;
}

static struct nfs4_stateid *
alloc_init_lock_stateid(struct nfs4_stateowner *sop, struct nfs4_file *fp, struct nfs4_stateid *open_stp)
{
	struct nfs4_stateid *stp;
	unsigned int hashval = stateid_hashval(sop->so_id, fp->fi_id);

	stp = nfs4_alloc_stateid();
	if (stp == NULL)
		goto out;
	INIT_LIST_HEAD(&stp->st_hash);
	INIT_LIST_HEAD(&stp->st_perfile);
	INIT_LIST_HEAD(&stp->st_perstateowner);
	INIT_LIST_HEAD(&stp->st_lockowners); /* not used */
	list_add(&stp->st_hash, &lockstateid_hashtbl[hashval]);
	list_add(&stp->st_perfile, &fp->fi_stateids);
	list_add(&stp->st_perstateowner, &sop->so_stateids);
	stp->st_stateowner = sop;
	get_nfs4_file(fp);
	stp->st_file = fp;
	stp->st_stateid.si_boot = boot_time;
	stp->st_stateid.si_stateownerid = sop->so_id;
	stp->st_stateid.si_fileid = fp->fi_id;
	stp->st_stateid.si_generation = 0;
	stp->st_deny_bmap = open_stp->st_deny_bmap;
	stp->st_openstp = open_stp;

out:
	return stp;
}

static int
check_lock_length(u64 offset, u64 length)
{
	return ((length == 0)  || ((length != NFS4_MAX_UINT64) &&
	     LOFF_OVERFLOW(offset, length)));
}

/*
 *  LOCK operation 
 */
__be32
nfsd4_lock(struct svc_rqst *rqstp, struct nfsd4_compound_state *cstate,
	   struct nfsd4_lock *lock)
{
	struct nfs4_stateowner *open_sop = NULL;
	struct nfs4_stateowner *lock_sop = NULL;
	struct nfs4_stateid *lock_stp;
	struct nfs4_file *fp;
	struct file *filp = NULL;
	struct file_lock file_lock;
	struct file_lock conflock;
	__be32 status = 0;
	unsigned int strhashval;
	unsigned int cmd;
	int err;

	dprintk("NFSD: nfsd4_lock: start=%Ld length=%Ld\n",
		(long long) lock->lk_offset,
		(long long) lock->lk_length);

	if (check_lock_length(lock->lk_offset, lock->lk_length))
		 return nfserr_inval;

	if ((status = fh_verify(rqstp, &cstate->current_fh,
				S_IFREG, NFSD_MAY_LOCK))) {
		dprintk("NFSD: nfsd4_lock: permission denied!\n");
		return status;
	}

	nfs4_lock_state();

	if (lock->lk_is_new) {
		/*
		 * Client indicates that this is a new lockowner.
		 * Use open owner and open stateid to create lock owner and
		 * lock stateid.
		 */
		struct nfs4_stateid *open_stp = NULL;
		
		status = nfserr_stale_clientid;
		if (!nfsd4_has_session(cstate) &&
		    STALE_CLIENTID(&lock->lk_new_clientid))
			goto out;

		/* validate and update open stateid and open seqid */
		status = nfs4_preprocess_seqid_op(cstate,
				        lock->lk_new_open_seqid,
		                        &lock->lk_new_open_stateid,
					OPEN_STATE,
		                        &lock->lk_replay_owner, &open_stp,
					lock);
		if (status)
			goto out;
		open_sop = lock->lk_replay_owner;
		/* create lockowner and lock stateid */
		fp = open_stp->st_file;
		strhashval = lock_ownerstr_hashval(fp->fi_inode, 
				open_sop->so_client->cl_clientid.cl_id, 
				&lock->v.new.owner);
		/* XXX: Do we need to check for duplicate stateowners on
		 * the same file, or should they just be allowed (and
		 * create new stateids)? */
		status = nfserr_resource;
		lock_sop = alloc_init_lock_stateowner(strhashval,
				open_sop->so_client, open_stp, lock);
		if (lock_sop == NULL)
			goto out;
		lock_stp = alloc_init_lock_stateid(lock_sop, fp, open_stp);
		if (lock_stp == NULL)
			goto out;
	} else {
		/* lock (lock owner + lock stateid) already exists */
		status = nfs4_preprocess_seqid_op(cstate,
				       lock->lk_old_lock_seqid, 
				       &lock->lk_old_lock_stateid, 
				       LOCK_STATE,
				       &lock->lk_replay_owner, &lock_stp, lock);
		if (status)
			goto out;
		lock_sop = lock->lk_replay_owner;
		fp = lock_stp->st_file;
	}
	/* lock->lk_replay_owner and lock_stp have been created or found */

	status = nfserr_grace;
	if (locks_in_grace() && !lock->lk_reclaim)
		goto out;
	status = nfserr_no_grace;
	if (!locks_in_grace() && lock->lk_reclaim)
		goto out;

	locks_init_lock(&file_lock);
	switch (lock->lk_type) {
		case NFS4_READ_LT:
		case NFS4_READW_LT:
<<<<<<< HEAD
			filp = find_readable_file(lock_stp->st_file);
=======
			if (find_readable_file(lock_stp->st_file)) {
				nfs4_get_vfs_file(rqstp, fp, &cstate->current_fh, NFS4_SHARE_ACCESS_READ);
				filp = find_readable_file(lock_stp->st_file);
			}
>>>>>>> 053d8f66
			file_lock.fl_type = F_RDLCK;
			cmd = F_SETLK;
		break;
		case NFS4_WRITE_LT:
		case NFS4_WRITEW_LT:
<<<<<<< HEAD
			filp = find_writeable_file(lock_stp->st_file);
=======
			if (find_writeable_file(lock_stp->st_file)) {
				nfs4_get_vfs_file(rqstp, fp, &cstate->current_fh, NFS4_SHARE_ACCESS_WRITE);
				filp = find_writeable_file(lock_stp->st_file);
			}
>>>>>>> 053d8f66
			file_lock.fl_type = F_WRLCK;
			cmd = F_SETLK;
		break;
		default:
			status = nfserr_inval;
		goto out;
	}
	if (!filp) {
		status = nfserr_openmode;
		goto out;
	}
	file_lock.fl_owner = (fl_owner_t)lock_sop;
	file_lock.fl_pid = current->tgid;
	file_lock.fl_file = filp;
	file_lock.fl_flags = FL_POSIX;
	file_lock.fl_lmops = &nfsd_posix_mng_ops;

	file_lock.fl_start = lock->lk_offset;
	file_lock.fl_end = last_byte_offset(lock->lk_offset, lock->lk_length);
	nfs4_transform_lock_offset(&file_lock);

	/*
	* Try to lock the file in the VFS.
	* Note: locks.c uses the BKL to protect the inode's lock list.
	*/

	err = vfs_lock_file(filp, cmd, &file_lock, &conflock);
	switch (-err) {
	case 0: /* success! */
		update_stateid(&lock_stp->st_stateid);
		memcpy(&lock->lk_resp_stateid, &lock_stp->st_stateid, 
				sizeof(stateid_t));
		status = 0;
		break;
	case (EAGAIN):		/* conflock holds conflicting lock */
		status = nfserr_denied;
		dprintk("NFSD: nfsd4_lock: conflicting lock found!\n");
		nfs4_set_lock_denied(&conflock, &lock->lk_denied);
		break;
	case (EDEADLK):
		status = nfserr_deadlock;
		break;
	default:        
		dprintk("NFSD: nfsd4_lock: vfs_lock_file() failed! status %d\n",err);
		status = nfserr_resource;
		break;
	}
out:
	if (status && lock->lk_is_new && lock_sop)
		release_lockowner(lock_sop);
	if (lock->lk_replay_owner) {
		nfs4_get_stateowner(lock->lk_replay_owner);
		cstate->replay_owner = lock->lk_replay_owner;
	}
	nfs4_unlock_state();
	return status;
}

/*
 * The NFSv4 spec allows a client to do a LOCKT without holding an OPEN,
 * so we do a temporary open here just to get an open file to pass to
 * vfs_test_lock.  (Arguably perhaps test_lock should be done with an
 * inode operation.)
 */
static int nfsd_test_lock(struct svc_rqst *rqstp, struct svc_fh *fhp, struct file_lock *lock)
{
	struct file *file;
	int err;

	err = nfsd_open(rqstp, fhp, S_IFREG, NFSD_MAY_READ, &file);
	if (err)
		return err;
	err = vfs_test_lock(file, lock);
	nfsd_close(file);
	return err;
}

/*
 * LOCKT operation
 */
__be32
nfsd4_lockt(struct svc_rqst *rqstp, struct nfsd4_compound_state *cstate,
	    struct nfsd4_lockt *lockt)
{
	struct inode *inode;
	struct file_lock file_lock;
	int error;
	__be32 status;

	if (locks_in_grace())
		return nfserr_grace;

	if (check_lock_length(lockt->lt_offset, lockt->lt_length))
		 return nfserr_inval;

	lockt->lt_stateowner = NULL;
	nfs4_lock_state();

	status = nfserr_stale_clientid;
	if (!nfsd4_has_session(cstate) && STALE_CLIENTID(&lockt->lt_clientid))
		goto out;

	if ((status = fh_verify(rqstp, &cstate->current_fh, S_IFREG, 0))) {
		dprintk("NFSD: nfsd4_lockt: fh_verify() failed!\n");
		if (status == nfserr_symlink)
			status = nfserr_inval;
		goto out;
	}

	inode = cstate->current_fh.fh_dentry->d_inode;
	locks_init_lock(&file_lock);
	switch (lockt->lt_type) {
		case NFS4_READ_LT:
		case NFS4_READW_LT:
			file_lock.fl_type = F_RDLCK;
		break;
		case NFS4_WRITE_LT:
		case NFS4_WRITEW_LT:
			file_lock.fl_type = F_WRLCK;
		break;
		default:
			dprintk("NFSD: nfs4_lockt: bad lock type!\n");
			status = nfserr_inval;
		goto out;
	}

	lockt->lt_stateowner = find_lockstateowner_str(inode,
			&lockt->lt_clientid, &lockt->lt_owner);
	if (lockt->lt_stateowner)
		file_lock.fl_owner = (fl_owner_t)lockt->lt_stateowner;
	file_lock.fl_pid = current->tgid;
	file_lock.fl_flags = FL_POSIX;

	file_lock.fl_start = lockt->lt_offset;
	file_lock.fl_end = last_byte_offset(lockt->lt_offset, lockt->lt_length);

	nfs4_transform_lock_offset(&file_lock);

	status = nfs_ok;
	error = nfsd_test_lock(rqstp, &cstate->current_fh, &file_lock);
	if (error) {
		status = nfserrno(error);
		goto out;
	}
	if (file_lock.fl_type != F_UNLCK) {
		status = nfserr_denied;
		nfs4_set_lock_denied(&file_lock, &lockt->lt_denied);
	}
out:
	nfs4_unlock_state();
	return status;
}

__be32
nfsd4_locku(struct svc_rqst *rqstp, struct nfsd4_compound_state *cstate,
	    struct nfsd4_locku *locku)
{
	struct nfs4_stateid *stp;
	struct file *filp = NULL;
	struct file_lock file_lock;
	__be32 status;
	int err;
						        
	dprintk("NFSD: nfsd4_locku: start=%Ld length=%Ld\n",
		(long long) locku->lu_offset,
		(long long) locku->lu_length);

	if (check_lock_length(locku->lu_offset, locku->lu_length))
		 return nfserr_inval;

	nfs4_lock_state();
									        
	if ((status = nfs4_preprocess_seqid_op(cstate,
					locku->lu_seqid, 
					&locku->lu_stateid, 
					LOCK_STATE,
					&locku->lu_stateowner, &stp, NULL)))
		goto out;

	filp = find_any_file(stp->st_file);
	if (!filp) {
		status = nfserr_lock_range;
		goto out;
	}
	BUG_ON(!filp);
	locks_init_lock(&file_lock);
	file_lock.fl_type = F_UNLCK;
	file_lock.fl_owner = (fl_owner_t) locku->lu_stateowner;
	file_lock.fl_pid = current->tgid;
	file_lock.fl_file = filp;
	file_lock.fl_flags = FL_POSIX; 
	file_lock.fl_lmops = &nfsd_posix_mng_ops;
	file_lock.fl_start = locku->lu_offset;

	file_lock.fl_end = last_byte_offset(locku->lu_offset, locku->lu_length);
	nfs4_transform_lock_offset(&file_lock);

	/*
	*  Try to unlock the file in the VFS.
	*/
	err = vfs_lock_file(filp, F_SETLK, &file_lock, NULL);
	if (err) {
		dprintk("NFSD: nfs4_locku: vfs_lock_file failed!\n");
		goto out_nfserr;
	}
	/*
	* OK, unlock succeeded; the only thing left to do is update the stateid.
	*/
	update_stateid(&stp->st_stateid);
	memcpy(&locku->lu_stateid, &stp->st_stateid, sizeof(stateid_t));

out:
	if (locku->lu_stateowner) {
		nfs4_get_stateowner(locku->lu_stateowner);
		cstate->replay_owner = locku->lu_stateowner;
	}
	nfs4_unlock_state();
	return status;

out_nfserr:
	status = nfserrno(err);
	goto out;
}

/*
 * returns
 * 	1: locks held by lockowner
 * 	0: no locks held by lockowner
 */
static int
check_for_locks(struct nfs4_file *filp, struct nfs4_stateowner *lowner)
{
	struct file_lock **flpp;
	struct inode *inode = filp->fi_inode;
	int status = 0;

	lock_kernel();
	for (flpp = &inode->i_flock; *flpp != NULL; flpp = &(*flpp)->fl_next) {
		if ((*flpp)->fl_owner == (fl_owner_t)lowner) {
			status = 1;
			goto out;
		}
	}
out:
	unlock_kernel();
	return status;
}

__be32
nfsd4_release_lockowner(struct svc_rqst *rqstp,
			struct nfsd4_compound_state *cstate,
			struct nfsd4_release_lockowner *rlockowner)
{
	clientid_t *clid = &rlockowner->rl_clientid;
	struct nfs4_stateowner *sop;
	struct nfs4_stateid *stp;
	struct xdr_netobj *owner = &rlockowner->rl_owner;
	struct list_head matches;
	int i;
	__be32 status;

	dprintk("nfsd4_release_lockowner clientid: (%08x/%08x):\n",
		clid->cl_boot, clid->cl_id);

	/* XXX check for lease expiration */

	status = nfserr_stale_clientid;
	if (STALE_CLIENTID(clid))
		return status;

	nfs4_lock_state();

	status = nfserr_locks_held;
	/* XXX: we're doing a linear search through all the lockowners.
	 * Yipes!  For now we'll just hope clients aren't really using
	 * release_lockowner much, but eventually we have to fix these
	 * data structures. */
	INIT_LIST_HEAD(&matches);
	for (i = 0; i < LOCK_HASH_SIZE; i++) {
		list_for_each_entry(sop, &lock_ownerid_hashtbl[i], so_idhash) {
			if (!same_owner_str(sop, owner, clid))
				continue;
			list_for_each_entry(stp, &sop->so_stateids,
					st_perstateowner) {
				if (check_for_locks(stp->st_file, sop))
					goto out;
				/* Note: so_perclient unused for lockowners,
				 * so it's OK to fool with here. */
				list_add(&sop->so_perclient, &matches);
			}
		}
	}
	/* Clients probably won't expect us to return with some (but not all)
	 * of the lockowner state released; so don't release any until all
	 * have been checked. */
	status = nfs_ok;
	while (!list_empty(&matches)) {
		sop = list_entry(matches.next, struct nfs4_stateowner,
								so_perclient);
		/* unhash_stateowner deletes so_perclient only
		 * for openowners. */
		list_del(&sop->so_perclient);
		release_lockowner(sop);
	}
out:
	nfs4_unlock_state();
	return status;
}

static inline struct nfs4_client_reclaim *
alloc_reclaim(void)
{
	return kmalloc(sizeof(struct nfs4_client_reclaim), GFP_KERNEL);
}

int
nfs4_has_reclaimed_state(const char *name, bool use_exchange_id)
{
	unsigned int strhashval = clientstr_hashval(name);
	struct nfs4_client *clp;

	clp = find_confirmed_client_by_str(name, strhashval, use_exchange_id);
	return clp ? 1 : 0;
}

/*
 * failure => all reset bets are off, nfserr_no_grace...
 */
int
nfs4_client_to_reclaim(const char *name)
{
	unsigned int strhashval;
	struct nfs4_client_reclaim *crp = NULL;

	dprintk("NFSD nfs4_client_to_reclaim NAME: %.*s\n", HEXDIR_LEN, name);
	crp = alloc_reclaim();
	if (!crp)
		return 0;
	strhashval = clientstr_hashval(name);
	INIT_LIST_HEAD(&crp->cr_strhash);
	list_add(&crp->cr_strhash, &reclaim_str_hashtbl[strhashval]);
	memcpy(crp->cr_recdir, name, HEXDIR_LEN);
	reclaim_str_hashtbl_size++;
	return 1;
}

static void
nfs4_release_reclaim(void)
{
	struct nfs4_client_reclaim *crp = NULL;
	int i;

	for (i = 0; i < CLIENT_HASH_SIZE; i++) {
		while (!list_empty(&reclaim_str_hashtbl[i])) {
			crp = list_entry(reclaim_str_hashtbl[i].next,
			                struct nfs4_client_reclaim, cr_strhash);
			list_del(&crp->cr_strhash);
			kfree(crp);
			reclaim_str_hashtbl_size--;
		}
	}
	BUG_ON(reclaim_str_hashtbl_size);
}

/*
 * called from OPEN, CLAIM_PREVIOUS with a new clientid. */
static struct nfs4_client_reclaim *
nfs4_find_reclaim_client(clientid_t *clid)
{
	unsigned int strhashval;
	struct nfs4_client *clp;
	struct nfs4_client_reclaim *crp = NULL;


	/* find clientid in conf_id_hashtbl */
	clp = find_confirmed_client(clid);
	if (clp == NULL)
		return NULL;

	dprintk("NFSD: nfs4_find_reclaim_client for %.*s with recdir %s\n",
		            clp->cl_name.len, clp->cl_name.data,
			    clp->cl_recdir);

	/* find clp->cl_name in reclaim_str_hashtbl */
	strhashval = clientstr_hashval(clp->cl_recdir);
	list_for_each_entry(crp, &reclaim_str_hashtbl[strhashval], cr_strhash) {
		if (same_name(crp->cr_recdir, clp->cl_recdir)) {
			return crp;
		}
	}
	return NULL;
}

/*
* Called from OPEN. Look for clientid in reclaim list.
*/
__be32
nfs4_check_open_reclaim(clientid_t *clid)
{
	return nfs4_find_reclaim_client(clid) ? nfs_ok : nfserr_reclaim_bad;
}

/* initialization to perform at module load time: */

int
nfs4_state_init(void)
{
	int i, status;

	status = nfsd4_init_slabs();
	if (status)
		return status;
	for (i = 0; i < CLIENT_HASH_SIZE; i++) {
		INIT_LIST_HEAD(&conf_id_hashtbl[i]);
		INIT_LIST_HEAD(&conf_str_hashtbl[i]);
		INIT_LIST_HEAD(&unconf_str_hashtbl[i]);
		INIT_LIST_HEAD(&unconf_id_hashtbl[i]);
		INIT_LIST_HEAD(&reclaim_str_hashtbl[i]);
	}
	for (i = 0; i < SESSION_HASH_SIZE; i++)
		INIT_LIST_HEAD(&sessionid_hashtbl[i]);
	for (i = 0; i < FILE_HASH_SIZE; i++) {
		INIT_LIST_HEAD(&file_hashtbl[i]);
	}
	for (i = 0; i < OWNER_HASH_SIZE; i++) {
		INIT_LIST_HEAD(&ownerstr_hashtbl[i]);
		INIT_LIST_HEAD(&ownerid_hashtbl[i]);
	}
	for (i = 0; i < STATEID_HASH_SIZE; i++) {
		INIT_LIST_HEAD(&stateid_hashtbl[i]);
		INIT_LIST_HEAD(&lockstateid_hashtbl[i]);
	}
	for (i = 0; i < LOCK_HASH_SIZE; i++) {
		INIT_LIST_HEAD(&lock_ownerid_hashtbl[i]);
		INIT_LIST_HEAD(&lock_ownerstr_hashtbl[i]);
	}
	memset(&onestateid, ~0, sizeof(stateid_t));
	INIT_LIST_HEAD(&close_lru);
	INIT_LIST_HEAD(&client_lru);
	INIT_LIST_HEAD(&del_recall_lru);
	reclaim_str_hashtbl_size = 0;
	return 0;
}

static void
nfsd4_load_reboot_recovery_data(void)
{
	int status;

	nfs4_lock_state();
	nfsd4_init_recdir(user_recovery_dirname);
	status = nfsd4_recdir_load();
	nfs4_unlock_state();
	if (status)
		printk("NFSD: Failure reading reboot recovery data\n");
}

/*
 * Since the lifetime of a delegation isn't limited to that of an open, a
 * client may quite reasonably hang on to a delegation as long as it has
 * the inode cached.  This becomes an obvious problem the first time a
 * client's inode cache approaches the size of the server's total memory.
 *
 * For now we avoid this problem by imposing a hard limit on the number
 * of delegations, which varies according to the server's memory size.
 */
static void
set_max_delegations(void)
{
	/*
	 * Allow at most 4 delegations per megabyte of RAM.  Quick
	 * estimates suggest that in the worst case (where every delegation
	 * is for a different inode), a delegation could take about 1.5K,
	 * giving a worst case usage of about 6% of memory.
	 */
	max_delegations = nr_free_buffer_pages() >> (20 - 2 - PAGE_SHIFT);
}

/* initialization to perform when the nfsd service is started: */

static int
__nfs4_state_start(void)
{
	int ret;

	boot_time = get_seconds();
	locks_start_grace(&nfsd4_manager);
	printk(KERN_INFO "NFSD: starting %ld-second grace period\n",
	       nfsd4_grace);
	ret = set_callback_cred();
	if (ret)
		return -ENOMEM;
	laundry_wq = create_singlethread_workqueue("nfsd4");
	if (laundry_wq == NULL)
		return -ENOMEM;
	ret = nfsd4_create_callback_queue();
	if (ret)
		goto out_free_laundry;
	queue_delayed_work(laundry_wq, &laundromat_work, nfsd4_grace * HZ);
	set_max_delegations();
	return 0;
out_free_laundry:
	destroy_workqueue(laundry_wq);
	return ret;
}

int
nfs4_state_start(void)
{
	nfsd4_load_reboot_recovery_data();
	return __nfs4_state_start();
}

static void
__nfs4_state_shutdown(void)
{
	int i;
	struct nfs4_client *clp = NULL;
	struct nfs4_delegation *dp = NULL;
	struct list_head *pos, *next, reaplist;

	for (i = 0; i < CLIENT_HASH_SIZE; i++) {
		while (!list_empty(&conf_id_hashtbl[i])) {
			clp = list_entry(conf_id_hashtbl[i].next, struct nfs4_client, cl_idhash);
			expire_client(clp);
		}
		while (!list_empty(&unconf_str_hashtbl[i])) {
			clp = list_entry(unconf_str_hashtbl[i].next, struct nfs4_client, cl_strhash);
			expire_client(clp);
		}
	}
	INIT_LIST_HEAD(&reaplist);
	spin_lock(&recall_lock);
	list_for_each_safe(pos, next, &del_recall_lru) {
		dp = list_entry (pos, struct nfs4_delegation, dl_recall_lru);
		list_move(&dp->dl_recall_lru, &reaplist);
	}
	spin_unlock(&recall_lock);
	list_for_each_safe(pos, next, &reaplist) {
		dp = list_entry (pos, struct nfs4_delegation, dl_recall_lru);
		list_del_init(&dp->dl_recall_lru);
		unhash_delegation(dp);
	}

	nfsd4_shutdown_recdir();
}

void
nfs4_state_shutdown(void)
{
	cancel_rearming_delayed_workqueue(laundry_wq, &laundromat_work);
	destroy_workqueue(laundry_wq);
	locks_end_grace(&nfsd4_manager);
	nfs4_lock_state();
	nfs4_release_reclaim();
	__nfs4_state_shutdown();
	nfs4_unlock_state();
	nfsd4_destroy_callback_queue();
}

/*
 * user_recovery_dirname is protected by the nfsd_mutex since it's only
 * accessed when nfsd is starting.
 */
static void
nfs4_set_recdir(char *recdir)
{
	strcpy(user_recovery_dirname, recdir);
}

/*
 * Change the NFSv4 recovery directory to recdir.
 */
int
nfs4_reset_recoverydir(char *recdir)
{
	int status;
	struct path path;

	status = kern_path(recdir, LOOKUP_FOLLOW, &path);
	if (status)
		return status;
	status = -ENOTDIR;
	if (S_ISDIR(path.dentry->d_inode->i_mode)) {
		nfs4_set_recdir(recdir);
		status = 0;
	}
	path_put(&path);
	return status;
}

char *
nfs4_recoverydir(void)
{
	return user_recovery_dirname;
}<|MERGE_RESOLUTION|>--- conflicted
+++ resolved
@@ -2450,16 +2450,6 @@
 static __be32
 nfs4_upgrade_open(struct svc_rqst *rqstp, struct nfs4_file *fp, struct svc_fh *cur_fh, struct nfs4_stateid *stp, struct nfsd4_open *open)
 {
-<<<<<<< HEAD
-	u32 op_share_access, new_access;
-	__be32 status;
-
-	set_access(&new_access, stp->st_access_bmap);
-	new_access = (~new_access) & open->op_share_access & ~NFS4_SHARE_WANT_MASK;
-
-	if (new_access) {
-		status = nfs4_get_vfs_file(rqstp, fp, cur_fh, new_access);
-=======
 	u32 op_share_access = open->op_share_access & ~NFS4_SHARE_WANT_MASK;
 	bool new_access;
 	__be32 status;
@@ -2467,7 +2457,6 @@
 	new_access = !test_bit(op_share_access, &stp->st_access_bmap);
 	if (new_access) {
 		status = nfs4_get_vfs_file(rqstp, fp, cur_fh, op_share_access);
->>>>>>> 053d8f66
 		if (status)
 			return status;
 	}
@@ -2480,10 +2469,6 @@
 		return status;
 	}
 	/* remember the open */
-<<<<<<< HEAD
-	op_share_access = open->op_share_access & ~NFS4_SHARE_WANT_MASK;
-=======
->>>>>>> 053d8f66
 	__set_bit(op_share_access, &stp->st_access_bmap);
 	__set_bit(open->op_share_deny, &stp->st_deny_bmap);
 
@@ -2996,10 +2981,6 @@
 				*filpp = find_readable_file(stp->st_file);
 			else
 				*filpp = find_writeable_file(stp->st_file);
-<<<<<<< HEAD
-			BUG_ON(!*filpp); /* assured by check_openmode */
-=======
->>>>>>> 053d8f66
 		}
 	}
 	status = nfs_ok;
@@ -3665,27 +3646,19 @@
 	switch (lock->lk_type) {
 		case NFS4_READ_LT:
 		case NFS4_READW_LT:
-<<<<<<< HEAD
-			filp = find_readable_file(lock_stp->st_file);
-=======
 			if (find_readable_file(lock_stp->st_file)) {
 				nfs4_get_vfs_file(rqstp, fp, &cstate->current_fh, NFS4_SHARE_ACCESS_READ);
 				filp = find_readable_file(lock_stp->st_file);
 			}
->>>>>>> 053d8f66
 			file_lock.fl_type = F_RDLCK;
 			cmd = F_SETLK;
 		break;
 		case NFS4_WRITE_LT:
 		case NFS4_WRITEW_LT:
-<<<<<<< HEAD
-			filp = find_writeable_file(lock_stp->st_file);
-=======
 			if (find_writeable_file(lock_stp->st_file)) {
 				nfs4_get_vfs_file(rqstp, fp, &cstate->current_fh, NFS4_SHARE_ACCESS_WRITE);
 				filp = find_writeable_file(lock_stp->st_file);
 			}
->>>>>>> 053d8f66
 			file_lock.fl_type = F_WRLCK;
 			cmd = F_SETLK;
 		break;
