/*
   BlueZ - Bluetooth protocol stack for Linux
   Copyright (C) 2000-2001 Qualcomm Incorporated
   Copyright (C) 2009-2010 Gustavo F. Padovan <gustavo@padovan.org>
   Copyright (C) 2010 Google Inc.
   Copyright (C) 2011 ProFUSION Embedded Systems
   Copyright (c) 2012 Code Aurora Forum.  All rights reserved.

   Written 2000,2001 by Maxim Krasnyansky <maxk@qualcomm.com>

   This program is free software; you can redistribute it and/or modify
   it under the terms of the GNU General Public License version 2 as
   published by the Free Software Foundation;

   THE SOFTWARE IS PROVIDED "AS IS", WITHOUT WARRANTY OF ANY KIND, EXPRESS
   OR IMPLIED, INCLUDING BUT NOT LIMITED TO THE WARRANTIES OF MERCHANTABILITY,
   FITNESS FOR A PARTICULAR PURPOSE AND NONINFRINGEMENT OF THIRD PARTY RIGHTS.
   IN NO EVENT SHALL THE COPYRIGHT HOLDER(S) AND AUTHOR(S) BE LIABLE FOR ANY
   CLAIM, OR ANY SPECIAL INDIRECT OR CONSEQUENTIAL DAMAGES, OR ANY DAMAGES
   WHATSOEVER RESULTING FROM LOSS OF USE, DATA OR PROFITS, WHETHER IN AN
   ACTION OF CONTRACT, NEGLIGENCE OR OTHER TORTIOUS ACTION, ARISING OUT OF
   OR IN CONNECTION WITH THE USE OR PERFORMANCE OF THIS SOFTWARE.

   ALL LIABILITY, INCLUDING LIABILITY FOR INFRINGEMENT OF ANY PATENTS,
   COPYRIGHTS, TRADEMARKS OR OTHER RIGHTS, RELATING TO USE OF THIS
   SOFTWARE IS DISCLAIMED.
*/

/* Bluetooth L2CAP core. */

#include <linux/module.h>

#include <linux/debugfs.h>
#include <linux/crc16.h>
#include <linux/filter.h>

#include <net/bluetooth/bluetooth.h>
#include <net/bluetooth/hci_core.h>
#include <net/bluetooth/l2cap.h>

#include "smp.h"

#define LE_FLOWCTL_MAX_CREDITS 65535

bool disable_ertm;
bool enable_ecred = IS_ENABLED(CONFIG_BT_LE_L2CAP_ECRED);

static u32 l2cap_feat_mask = L2CAP_FEAT_FIXED_CHAN | L2CAP_FEAT_UCD;

static LIST_HEAD(chan_list);
static DEFINE_RWLOCK(chan_list_lock);

static struct sk_buff *l2cap_build_cmd(struct l2cap_conn *conn,
				       u8 code, u8 ident, u16 dlen, void *data);
static void l2cap_send_cmd(struct l2cap_conn *conn, u8 ident, u8 code, u16 len,
			   void *data);
static int l2cap_build_conf_req(struct l2cap_chan *chan, void *data, size_t data_size);
static void l2cap_send_disconn_req(struct l2cap_chan *chan, int err);

static void l2cap_tx(struct l2cap_chan *chan, struct l2cap_ctrl *control,
		     struct sk_buff_head *skbs, u8 event);
static void l2cap_retrans_timeout(struct work_struct *work);
static void l2cap_monitor_timeout(struct work_struct *work);
static void l2cap_ack_timeout(struct work_struct *work);

static inline u8 bdaddr_type(u8 link_type, u8 bdaddr_type)
{
	if (link_type == LE_LINK) {
		if (bdaddr_type == ADDR_LE_DEV_PUBLIC)
			return BDADDR_LE_PUBLIC;
		else
			return BDADDR_LE_RANDOM;
	}

	return BDADDR_BREDR;
}

static inline u8 bdaddr_src_type(struct hci_conn *hcon)
{
	return bdaddr_type(hcon->type, hcon->src_type);
}

static inline u8 bdaddr_dst_type(struct hci_conn *hcon)
{
	return bdaddr_type(hcon->type, hcon->dst_type);
}

/* ---- L2CAP channels ---- */

static struct l2cap_chan *__l2cap_get_chan_by_dcid(struct l2cap_conn *conn,
						   u16 cid)
{
	struct l2cap_chan *c;

	list_for_each_entry(c, &conn->chan_l, list) {
		if (c->dcid == cid)
			return c;
	}
	return NULL;
}

static struct l2cap_chan *__l2cap_get_chan_by_scid(struct l2cap_conn *conn,
						   u16 cid)
{
	struct l2cap_chan *c;

	list_for_each_entry(c, &conn->chan_l, list) {
		if (c->scid == cid)
			return c;
	}
	return NULL;
}

/* Find channel with given SCID.
 * Returns a reference locked channel.
 */
static struct l2cap_chan *l2cap_get_chan_by_scid(struct l2cap_conn *conn,
						 u16 cid)
{
	struct l2cap_chan *c;

	mutex_lock(&conn->chan_lock);
	c = __l2cap_get_chan_by_scid(conn, cid);
	if (c) {
		/* Only lock if chan reference is not 0 */
		c = l2cap_chan_hold_unless_zero(c);
		if (c)
			l2cap_chan_lock(c);
	}
	mutex_unlock(&conn->chan_lock);

	return c;
}

/* Find channel with given DCID.
 * Returns a reference locked channel.
 */
static struct l2cap_chan *l2cap_get_chan_by_dcid(struct l2cap_conn *conn,
						 u16 cid)
{
	struct l2cap_chan *c;

	mutex_lock(&conn->chan_lock);
	c = __l2cap_get_chan_by_dcid(conn, cid);
	if (c) {
		/* Only lock if chan reference is not 0 */
		c = l2cap_chan_hold_unless_zero(c);
		if (c)
			l2cap_chan_lock(c);
	}
	mutex_unlock(&conn->chan_lock);

	return c;
}

static struct l2cap_chan *__l2cap_get_chan_by_ident(struct l2cap_conn *conn,
						    u8 ident)
{
	struct l2cap_chan *c;

	list_for_each_entry(c, &conn->chan_l, list) {
		if (c->ident == ident)
			return c;
	}
	return NULL;
}

static struct l2cap_chan *__l2cap_global_chan_by_addr(__le16 psm, bdaddr_t *src,
						      u8 src_type)
{
	struct l2cap_chan *c;

	list_for_each_entry(c, &chan_list, global_l) {
		if (src_type == BDADDR_BREDR && c->src_type != BDADDR_BREDR)
			continue;

		if (src_type != BDADDR_BREDR && c->src_type == BDADDR_BREDR)
			continue;

		if (c->sport == psm && !bacmp(&c->src, src))
			return c;
	}
	return NULL;
}

int l2cap_add_psm(struct l2cap_chan *chan, bdaddr_t *src, __le16 psm)
{
	int err;

	write_lock(&chan_list_lock);

	if (psm && __l2cap_global_chan_by_addr(psm, src, chan->src_type)) {
		err = -EADDRINUSE;
		goto done;
	}

	if (psm) {
		chan->psm = psm;
		chan->sport = psm;
		err = 0;
	} else {
		u16 p, start, end, incr;

		if (chan->src_type == BDADDR_BREDR) {
			start = L2CAP_PSM_DYN_START;
			end = L2CAP_PSM_AUTO_END;
			incr = 2;
		} else {
			start = L2CAP_PSM_LE_DYN_START;
			end = L2CAP_PSM_LE_DYN_END;
			incr = 1;
		}

		err = -EINVAL;
		for (p = start; p <= end; p += incr)
			if (!__l2cap_global_chan_by_addr(cpu_to_le16(p), src,
							 chan->src_type)) {
				chan->psm   = cpu_to_le16(p);
				chan->sport = cpu_to_le16(p);
				err = 0;
				break;
			}
	}

done:
	write_unlock(&chan_list_lock);
	return err;
}
EXPORT_SYMBOL_GPL(l2cap_add_psm);

int l2cap_add_scid(struct l2cap_chan *chan,  __u16 scid)
{
	write_lock(&chan_list_lock);

	/* Override the defaults (which are for conn-oriented) */
	chan->omtu = L2CAP_DEFAULT_MTU;
	chan->chan_type = L2CAP_CHAN_FIXED;

	chan->scid = scid;

	write_unlock(&chan_list_lock);

	return 0;
}

static u16 l2cap_alloc_cid(struct l2cap_conn *conn)
{
	u16 cid, dyn_end;

	if (conn->hcon->type == LE_LINK)
		dyn_end = L2CAP_CID_LE_DYN_END;
	else
		dyn_end = L2CAP_CID_DYN_END;

	for (cid = L2CAP_CID_DYN_START; cid <= dyn_end; cid++) {
		if (!__l2cap_get_chan_by_scid(conn, cid))
			return cid;
	}

	return 0;
}

static void l2cap_state_change(struct l2cap_chan *chan, int state)
{
	BT_DBG("chan %p %s -> %s", chan, state_to_string(chan->state),
	       state_to_string(state));

	chan->state = state;
	chan->ops->state_change(chan, state, 0);
}

static inline void l2cap_state_change_and_error(struct l2cap_chan *chan,
						int state, int err)
{
	chan->state = state;
	chan->ops->state_change(chan, chan->state, err);
}

static inline void l2cap_chan_set_err(struct l2cap_chan *chan, int err)
{
	chan->ops->state_change(chan, chan->state, err);
}

static void __set_retrans_timer(struct l2cap_chan *chan)
{
	if (!delayed_work_pending(&chan->monitor_timer) &&
	    chan->retrans_timeout) {
		l2cap_set_timer(chan, &chan->retrans_timer,
				msecs_to_jiffies(chan->retrans_timeout));
	}
}

static void __set_monitor_timer(struct l2cap_chan *chan)
{
	__clear_retrans_timer(chan);
	if (chan->monitor_timeout) {
		l2cap_set_timer(chan, &chan->monitor_timer,
				msecs_to_jiffies(chan->monitor_timeout));
	}
}

static struct sk_buff *l2cap_ertm_seq_in_queue(struct sk_buff_head *head,
					       u16 seq)
{
	struct sk_buff *skb;

	skb_queue_walk(head, skb) {
		if (bt_cb(skb)->l2cap.txseq == seq)
			return skb;
	}

	return NULL;
}

/* ---- L2CAP sequence number lists ---- */

/* For ERTM, ordered lists of sequence numbers must be tracked for
 * SREJ requests that are received and for frames that are to be
 * retransmitted. These seq_list functions implement a singly-linked
 * list in an array, where membership in the list can also be checked
 * in constant time. Items can also be added to the tail of the list
 * and removed from the head in constant time, without further memory
 * allocs or frees.
 */

static int l2cap_seq_list_init(struct l2cap_seq_list *seq_list, u16 size)
{
	size_t alloc_size, i;

	/* Allocated size is a power of 2 to map sequence numbers
	 * (which may be up to 14 bits) in to a smaller array that is
	 * sized for the negotiated ERTM transmit windows.
	 */
	alloc_size = roundup_pow_of_two(size);

	seq_list->list = kmalloc_array(alloc_size, sizeof(u16), GFP_KERNEL);
	if (!seq_list->list)
		return -ENOMEM;

	seq_list->mask = alloc_size - 1;
	seq_list->head = L2CAP_SEQ_LIST_CLEAR;
	seq_list->tail = L2CAP_SEQ_LIST_CLEAR;
	for (i = 0; i < alloc_size; i++)
		seq_list->list[i] = L2CAP_SEQ_LIST_CLEAR;

	return 0;
}

static inline void l2cap_seq_list_free(struct l2cap_seq_list *seq_list)
{
	kfree(seq_list->list);
}

static inline bool l2cap_seq_list_contains(struct l2cap_seq_list *seq_list,
					   u16 seq)
{
	/* Constant-time check for list membership */
	return seq_list->list[seq & seq_list->mask] != L2CAP_SEQ_LIST_CLEAR;
}

static inline u16 l2cap_seq_list_pop(struct l2cap_seq_list *seq_list)
{
	u16 seq = seq_list->head;
	u16 mask = seq_list->mask;

	seq_list->head = seq_list->list[seq & mask];
	seq_list->list[seq & mask] = L2CAP_SEQ_LIST_CLEAR;

	if (seq_list->head == L2CAP_SEQ_LIST_TAIL) {
		seq_list->head = L2CAP_SEQ_LIST_CLEAR;
		seq_list->tail = L2CAP_SEQ_LIST_CLEAR;
	}

	return seq;
}

static void l2cap_seq_list_clear(struct l2cap_seq_list *seq_list)
{
	u16 i;

	if (seq_list->head == L2CAP_SEQ_LIST_CLEAR)
		return;

	for (i = 0; i <= seq_list->mask; i++)
		seq_list->list[i] = L2CAP_SEQ_LIST_CLEAR;

	seq_list->head = L2CAP_SEQ_LIST_CLEAR;
	seq_list->tail = L2CAP_SEQ_LIST_CLEAR;
}

static void l2cap_seq_list_append(struct l2cap_seq_list *seq_list, u16 seq)
{
	u16 mask = seq_list->mask;

	/* All appends happen in constant time */

	if (seq_list->list[seq & mask] != L2CAP_SEQ_LIST_CLEAR)
		return;

	if (seq_list->tail == L2CAP_SEQ_LIST_CLEAR)
		seq_list->head = seq;
	else
		seq_list->list[seq_list->tail & mask] = seq;

	seq_list->tail = seq;
	seq_list->list[seq & mask] = L2CAP_SEQ_LIST_TAIL;
}

static void l2cap_chan_timeout(struct work_struct *work)
{
	struct l2cap_chan *chan = container_of(work, struct l2cap_chan,
					       chan_timer.work);
	struct l2cap_conn *conn = chan->conn;
	int reason;

	BT_DBG("chan %p state %s", chan, state_to_string(chan->state));

	if (!conn)
		return;

	mutex_lock(&conn->chan_lock);
	/* __set_chan_timer() calls l2cap_chan_hold(chan) while scheduling
	 * this work. No need to call l2cap_chan_hold(chan) here again.
	 */
	l2cap_chan_lock(chan);

	if (chan->state == BT_CONNECTED || chan->state == BT_CONFIG)
		reason = ECONNREFUSED;
	else if (chan->state == BT_CONNECT &&
		 chan->sec_level != BT_SECURITY_SDP)
		reason = ECONNREFUSED;
	else
		reason = ETIMEDOUT;

	l2cap_chan_close(chan, reason);

	chan->ops->close(chan);

	l2cap_chan_unlock(chan);
	l2cap_chan_put(chan);

	mutex_unlock(&conn->chan_lock);
}

struct l2cap_chan *l2cap_chan_create(void)
{
	struct l2cap_chan *chan;

	chan = kzalloc(sizeof(*chan), GFP_ATOMIC);
	if (!chan)
		return NULL;

	skb_queue_head_init(&chan->tx_q);
	skb_queue_head_init(&chan->srej_q);
	mutex_init(&chan->lock);

	/* Set default lock nesting level */
	atomic_set(&chan->nesting, L2CAP_NESTING_NORMAL);

	/* Available receive buffer space is initially unknown */
	chan->rx_avail = -1;

	write_lock(&chan_list_lock);
	list_add(&chan->global_l, &chan_list);
	write_unlock(&chan_list_lock);

	INIT_DELAYED_WORK(&chan->chan_timer, l2cap_chan_timeout);
	INIT_DELAYED_WORK(&chan->retrans_timer, l2cap_retrans_timeout);
	INIT_DELAYED_WORK(&chan->monitor_timer, l2cap_monitor_timeout);
	INIT_DELAYED_WORK(&chan->ack_timer, l2cap_ack_timeout);

	chan->state = BT_OPEN;

	kref_init(&chan->kref);

	/* This flag is cleared in l2cap_chan_ready() */
	set_bit(CONF_NOT_COMPLETE, &chan->conf_state);

	BT_DBG("chan %p", chan);

	return chan;
}
EXPORT_SYMBOL_GPL(l2cap_chan_create);

static void l2cap_chan_destroy(struct kref *kref)
{
	struct l2cap_chan *chan = container_of(kref, struct l2cap_chan, kref);

	BT_DBG("chan %p", chan);

	write_lock(&chan_list_lock);
	list_del(&chan->global_l);
	write_unlock(&chan_list_lock);

	kfree(chan);
}

void l2cap_chan_hold(struct l2cap_chan *c)
{
	BT_DBG("chan %p orig refcnt %u", c, kref_read(&c->kref));

	kref_get(&c->kref);
}

struct l2cap_chan *l2cap_chan_hold_unless_zero(struct l2cap_chan *c)
{
	BT_DBG("chan %p orig refcnt %u", c, kref_read(&c->kref));

	if (!kref_get_unless_zero(&c->kref))
		return NULL;

	return c;
}

void l2cap_chan_put(struct l2cap_chan *c)
{
	BT_DBG("chan %p orig refcnt %u", c, kref_read(&c->kref));

	kref_put(&c->kref, l2cap_chan_destroy);
}
EXPORT_SYMBOL_GPL(l2cap_chan_put);

void l2cap_chan_set_defaults(struct l2cap_chan *chan)
{
	chan->fcs  = L2CAP_FCS_CRC16;
	chan->max_tx = L2CAP_DEFAULT_MAX_TX;
	chan->tx_win = L2CAP_DEFAULT_TX_WINDOW;
	chan->tx_win_max = L2CAP_DEFAULT_TX_WINDOW;
	chan->remote_max_tx = chan->max_tx;
	chan->remote_tx_win = chan->tx_win;
	chan->ack_win = L2CAP_DEFAULT_TX_WINDOW;
	chan->sec_level = BT_SECURITY_LOW;
	chan->flush_to = L2CAP_DEFAULT_FLUSH_TO;
	chan->retrans_timeout = L2CAP_DEFAULT_RETRANS_TO;
	chan->monitor_timeout = L2CAP_DEFAULT_MONITOR_TO;

	chan->conf_state = 0;
	set_bit(CONF_NOT_COMPLETE, &chan->conf_state);

	set_bit(FLAG_FORCE_ACTIVE, &chan->flags);
}
EXPORT_SYMBOL_GPL(l2cap_chan_set_defaults);

static __u16 l2cap_le_rx_credits(struct l2cap_chan *chan)
{
	size_t sdu_len = chan->sdu ? chan->sdu->len : 0;

	if (chan->mps == 0)
		return 0;

	/* If we don't know the available space in the receiver buffer, give
	 * enough credits for a full packet.
	 */
	if (chan->rx_avail == -1)
		return (chan->imtu / chan->mps) + 1;

	/* If we know how much space is available in the receive buffer, give
	 * out as many credits as would fill the buffer.
	 */
	if (chan->rx_avail <= sdu_len)
		return 0;

	return DIV_ROUND_UP(chan->rx_avail - sdu_len, chan->mps);
}

static void l2cap_le_flowctl_init(struct l2cap_chan *chan, u16 tx_credits)
{
	chan->sdu = NULL;
	chan->sdu_last_frag = NULL;
	chan->sdu_len = 0;
	chan->tx_credits = tx_credits;
	/* Derive MPS from connection MTU to stop HCI fragmentation */
	chan->mps = min_t(u16, chan->imtu, chan->conn->mtu - L2CAP_HDR_SIZE);
	chan->rx_credits = l2cap_le_rx_credits(chan);

	skb_queue_head_init(&chan->tx_q);
}

static void l2cap_ecred_init(struct l2cap_chan *chan, u16 tx_credits)
{
	l2cap_le_flowctl_init(chan, tx_credits);

	/* L2CAP implementations shall support a minimum MPS of 64 octets */
	if (chan->mps < L2CAP_ECRED_MIN_MPS) {
		chan->mps = L2CAP_ECRED_MIN_MPS;
		chan->rx_credits = l2cap_le_rx_credits(chan);
	}
}

void __l2cap_chan_add(struct l2cap_conn *conn, struct l2cap_chan *chan)
{
	BT_DBG("conn %p, psm 0x%2.2x, dcid 0x%4.4x", conn,
	       __le16_to_cpu(chan->psm), chan->dcid);

	conn->disc_reason = HCI_ERROR_REMOTE_USER_TERM;

	chan->conn = conn;

	switch (chan->chan_type) {
	case L2CAP_CHAN_CONN_ORIENTED:
		/* Alloc CID for connection-oriented socket */
		chan->scid = l2cap_alloc_cid(conn);
		if (conn->hcon->type == ACL_LINK)
			chan->omtu = L2CAP_DEFAULT_MTU;
		break;

	case L2CAP_CHAN_CONN_LESS:
		/* Connectionless socket */
		chan->scid = L2CAP_CID_CONN_LESS;
		chan->dcid = L2CAP_CID_CONN_LESS;
		chan->omtu = L2CAP_DEFAULT_MTU;
		break;

	case L2CAP_CHAN_FIXED:
		/* Caller will set CID and CID specific MTU values */
		break;

	default:
		/* Raw socket can send/recv signalling messages only */
		chan->scid = L2CAP_CID_SIGNALING;
		chan->dcid = L2CAP_CID_SIGNALING;
		chan->omtu = L2CAP_DEFAULT_MTU;
	}

	chan->local_id		= L2CAP_BESTEFFORT_ID;
	chan->local_stype	= L2CAP_SERV_BESTEFFORT;
	chan->local_msdu	= L2CAP_DEFAULT_MAX_SDU_SIZE;
	chan->local_sdu_itime	= L2CAP_DEFAULT_SDU_ITIME;
	chan->local_acc_lat	= L2CAP_DEFAULT_ACC_LAT;
	chan->local_flush_to	= L2CAP_EFS_DEFAULT_FLUSH_TO;

	l2cap_chan_hold(chan);

	/* Only keep a reference for fixed channels if they requested it */
	if (chan->chan_type != L2CAP_CHAN_FIXED ||
	    test_bit(FLAG_HOLD_HCI_CONN, &chan->flags))
		hci_conn_hold(conn->hcon);

	list_add(&chan->list, &conn->chan_l);
}

void l2cap_chan_add(struct l2cap_conn *conn, struct l2cap_chan *chan)
{
	mutex_lock(&conn->chan_lock);
	__l2cap_chan_add(conn, chan);
	mutex_unlock(&conn->chan_lock);
}

void l2cap_chan_del(struct l2cap_chan *chan, int err)
{
	struct l2cap_conn *conn = chan->conn;

	__clear_chan_timer(chan);

	BT_DBG("chan %p, conn %p, err %d, state %s", chan, conn, err,
	       state_to_string(chan->state));

	chan->ops->teardown(chan, err);

	if (conn) {
		/* Delete from channel list */
		list_del(&chan->list);

		l2cap_chan_put(chan);

		chan->conn = NULL;

		/* Reference was only held for non-fixed channels or
		 * fixed channels that explicitly requested it using the
		 * FLAG_HOLD_HCI_CONN flag.
		 */
		if (chan->chan_type != L2CAP_CHAN_FIXED ||
		    test_bit(FLAG_HOLD_HCI_CONN, &chan->flags))
			hci_conn_drop(conn->hcon);
	}

	if (test_bit(CONF_NOT_COMPLETE, &chan->conf_state))
		return;

	switch (chan->mode) {
	case L2CAP_MODE_BASIC:
		break;

	case L2CAP_MODE_LE_FLOWCTL:
	case L2CAP_MODE_EXT_FLOWCTL:
		skb_queue_purge(&chan->tx_q);
		break;

	case L2CAP_MODE_ERTM:
		__clear_retrans_timer(chan);
		__clear_monitor_timer(chan);
		__clear_ack_timer(chan);

		skb_queue_purge(&chan->srej_q);

		l2cap_seq_list_free(&chan->srej_list);
		l2cap_seq_list_free(&chan->retrans_list);
		fallthrough;

	case L2CAP_MODE_STREAMING:
		skb_queue_purge(&chan->tx_q);
		break;
	}
}
EXPORT_SYMBOL_GPL(l2cap_chan_del);

static void __l2cap_chan_list_id(struct l2cap_conn *conn, u16 id,
				 l2cap_chan_func_t func, void *data)
{
	struct l2cap_chan *chan, *l;

	list_for_each_entry_safe(chan, l, &conn->chan_l, list) {
		if (chan->ident == id)
			func(chan, data);
	}
}

static void __l2cap_chan_list(struct l2cap_conn *conn, l2cap_chan_func_t func,
			      void *data)
{
	struct l2cap_chan *chan;

	list_for_each_entry(chan, &conn->chan_l, list) {
		func(chan, data);
	}
}

void l2cap_chan_list(struct l2cap_conn *conn, l2cap_chan_func_t func,
		     void *data)
{
	if (!conn)
		return;

	mutex_lock(&conn->chan_lock);
	__l2cap_chan_list(conn, func, data);
	mutex_unlock(&conn->chan_lock);
}

EXPORT_SYMBOL_GPL(l2cap_chan_list);

static void l2cap_conn_update_id_addr(struct work_struct *work)
{
	struct l2cap_conn *conn = container_of(work, struct l2cap_conn,
					       id_addr_timer.work);
	struct hci_conn *hcon = conn->hcon;
	struct l2cap_chan *chan;

	mutex_lock(&conn->chan_lock);

	list_for_each_entry(chan, &conn->chan_l, list) {
		l2cap_chan_lock(chan);
		bacpy(&chan->dst, &hcon->dst);
		chan->dst_type = bdaddr_dst_type(hcon);
		l2cap_chan_unlock(chan);
	}

	mutex_unlock(&conn->chan_lock);
}

static void l2cap_chan_le_connect_reject(struct l2cap_chan *chan)
{
	struct l2cap_conn *conn = chan->conn;
	struct l2cap_le_conn_rsp rsp;
	u16 result;

	if (test_bit(FLAG_DEFER_SETUP, &chan->flags))
		result = L2CAP_CR_LE_AUTHORIZATION;
	else
		result = L2CAP_CR_LE_BAD_PSM;

	l2cap_state_change(chan, BT_DISCONN);

	rsp.dcid    = cpu_to_le16(chan->scid);
	rsp.mtu     = cpu_to_le16(chan->imtu);
	rsp.mps     = cpu_to_le16(chan->mps);
	rsp.credits = cpu_to_le16(chan->rx_credits);
	rsp.result  = cpu_to_le16(result);

	l2cap_send_cmd(conn, chan->ident, L2CAP_LE_CONN_RSP, sizeof(rsp),
		       &rsp);
}

static void l2cap_chan_ecred_connect_reject(struct l2cap_chan *chan)
{
	l2cap_state_change(chan, BT_DISCONN);

	__l2cap_ecred_conn_rsp_defer(chan);
}

static void l2cap_chan_connect_reject(struct l2cap_chan *chan)
{
	struct l2cap_conn *conn = chan->conn;
	struct l2cap_conn_rsp rsp;
	u16 result;

	if (test_bit(FLAG_DEFER_SETUP, &chan->flags))
		result = L2CAP_CR_SEC_BLOCK;
	else
		result = L2CAP_CR_BAD_PSM;

	l2cap_state_change(chan, BT_DISCONN);

	rsp.scid   = cpu_to_le16(chan->dcid);
	rsp.dcid   = cpu_to_le16(chan->scid);
	rsp.result = cpu_to_le16(result);
	rsp.status = cpu_to_le16(L2CAP_CS_NO_INFO);

	l2cap_send_cmd(conn, chan->ident, L2CAP_CONN_RSP, sizeof(rsp), &rsp);
}

void l2cap_chan_close(struct l2cap_chan *chan, int reason)
{
	struct l2cap_conn *conn = chan->conn;

	BT_DBG("chan %p state %s", chan, state_to_string(chan->state));

	switch (chan->state) {
	case BT_LISTEN:
		chan->ops->teardown(chan, 0);
		break;

	case BT_CONNECTED:
	case BT_CONFIG:
		if (chan->chan_type == L2CAP_CHAN_CONN_ORIENTED) {
			__set_chan_timer(chan, chan->ops->get_sndtimeo(chan));
			l2cap_send_disconn_req(chan, reason);
		} else
			l2cap_chan_del(chan, reason);
		break;

	case BT_CONNECT2:
		if (chan->chan_type == L2CAP_CHAN_CONN_ORIENTED) {
			if (conn->hcon->type == ACL_LINK)
				l2cap_chan_connect_reject(chan);
			else if (conn->hcon->type == LE_LINK) {
				switch (chan->mode) {
				case L2CAP_MODE_LE_FLOWCTL:
					l2cap_chan_le_connect_reject(chan);
					break;
				case L2CAP_MODE_EXT_FLOWCTL:
					l2cap_chan_ecred_connect_reject(chan);
					return;
				}
			}
		}

		l2cap_chan_del(chan, reason);
		break;

	case BT_CONNECT:
	case BT_DISCONN:
		l2cap_chan_del(chan, reason);
		break;

	default:
		chan->ops->teardown(chan, 0);
		break;
	}
}
EXPORT_SYMBOL(l2cap_chan_close);

static inline u8 l2cap_get_auth_type(struct l2cap_chan *chan)
{
	switch (chan->chan_type) {
	case L2CAP_CHAN_RAW:
		switch (chan->sec_level) {
		case BT_SECURITY_HIGH:
		case BT_SECURITY_FIPS:
			return HCI_AT_DEDICATED_BONDING_MITM;
		case BT_SECURITY_MEDIUM:
			return HCI_AT_DEDICATED_BONDING;
		default:
			return HCI_AT_NO_BONDING;
		}
		break;
	case L2CAP_CHAN_CONN_LESS:
		if (chan->psm == cpu_to_le16(L2CAP_PSM_3DSP)) {
			if (chan->sec_level == BT_SECURITY_LOW)
				chan->sec_level = BT_SECURITY_SDP;
		}
		if (chan->sec_level == BT_SECURITY_HIGH ||
		    chan->sec_level == BT_SECURITY_FIPS)
			return HCI_AT_NO_BONDING_MITM;
		else
			return HCI_AT_NO_BONDING;
		break;
	case L2CAP_CHAN_CONN_ORIENTED:
		if (chan->psm == cpu_to_le16(L2CAP_PSM_SDP)) {
			if (chan->sec_level == BT_SECURITY_LOW)
				chan->sec_level = BT_SECURITY_SDP;

			if (chan->sec_level == BT_SECURITY_HIGH ||
			    chan->sec_level == BT_SECURITY_FIPS)
				return HCI_AT_NO_BONDING_MITM;
			else
				return HCI_AT_NO_BONDING;
		}
		fallthrough;

	default:
		switch (chan->sec_level) {
		case BT_SECURITY_HIGH:
		case BT_SECURITY_FIPS:
			return HCI_AT_GENERAL_BONDING_MITM;
		case BT_SECURITY_MEDIUM:
			return HCI_AT_GENERAL_BONDING;
		default:
			return HCI_AT_NO_BONDING;
		}
		break;
	}
}

/* Service level security */
int l2cap_chan_check_security(struct l2cap_chan *chan, bool initiator)
{
	struct l2cap_conn *conn = chan->conn;
	__u8 auth_type;

	if (conn->hcon->type == LE_LINK)
		return smp_conn_security(conn->hcon, chan->sec_level);

	auth_type = l2cap_get_auth_type(chan);

	return hci_conn_security(conn->hcon, chan->sec_level, auth_type,
				 initiator);
}

static u8 l2cap_get_ident(struct l2cap_conn *conn)
{
	u8 id;

	/* Get next available identificator.
	 *    1 - 128 are used by kernel.
	 *  129 - 199 are reserved.
	 *  200 - 254 are used by utilities like l2ping, etc.
	 */

	mutex_lock(&conn->ident_lock);

	if (++conn->tx_ident > 128)
		conn->tx_ident = 1;

	id = conn->tx_ident;

	mutex_unlock(&conn->ident_lock);

	return id;
}

static void l2cap_send_cmd(struct l2cap_conn *conn, u8 ident, u8 code, u16 len,
			   void *data)
{
	struct sk_buff *skb = l2cap_build_cmd(conn, code, ident, len, data);
	u8 flags;

	BT_DBG("code 0x%2.2x", code);

	if (!skb)
		return;

	/* Use NO_FLUSH if supported or we have an LE link (which does
	 * not support auto-flushing packets) */
	if (lmp_no_flush_capable(conn->hcon->hdev) ||
	    conn->hcon->type == LE_LINK)
		flags = ACL_START_NO_FLUSH;
	else
		flags = ACL_START;

	bt_cb(skb)->force_active = BT_POWER_FORCE_ACTIVE_ON;
	skb->priority = HCI_PRIO_MAX;

	hci_send_acl(conn->hchan, skb, flags);
}

static void l2cap_do_send(struct l2cap_chan *chan, struct sk_buff *skb)
{
	struct hci_conn *hcon = chan->conn->hcon;
	u16 flags;

	BT_DBG("chan %p, skb %p len %d priority %u", chan, skb, skb->len,
	       skb->priority);

	/* Use NO_FLUSH for LE links (where this is the only option) or
	 * if the BR/EDR link supports it and flushing has not been
	 * explicitly requested (through FLAG_FLUSHABLE).
	 */
	if (hcon->type == LE_LINK ||
	    (!test_bit(FLAG_FLUSHABLE, &chan->flags) &&
	     lmp_no_flush_capable(hcon->hdev)))
		flags = ACL_START_NO_FLUSH;
	else
		flags = ACL_START;

	bt_cb(skb)->force_active = test_bit(FLAG_FORCE_ACTIVE, &chan->flags);
	hci_send_acl(chan->conn->hchan, skb, flags);
}

static void __unpack_enhanced_control(u16 enh, struct l2cap_ctrl *control)
{
	control->reqseq = (enh & L2CAP_CTRL_REQSEQ) >> L2CAP_CTRL_REQSEQ_SHIFT;
	control->final = (enh & L2CAP_CTRL_FINAL) >> L2CAP_CTRL_FINAL_SHIFT;

	if (enh & L2CAP_CTRL_FRAME_TYPE) {
		/* S-Frame */
		control->sframe = 1;
		control->poll = (enh & L2CAP_CTRL_POLL) >> L2CAP_CTRL_POLL_SHIFT;
		control->super = (enh & L2CAP_CTRL_SUPERVISE) >> L2CAP_CTRL_SUPER_SHIFT;

		control->sar = 0;
		control->txseq = 0;
	} else {
		/* I-Frame */
		control->sframe = 0;
		control->sar = (enh & L2CAP_CTRL_SAR) >> L2CAP_CTRL_SAR_SHIFT;
		control->txseq = (enh & L2CAP_CTRL_TXSEQ) >> L2CAP_CTRL_TXSEQ_SHIFT;

		control->poll = 0;
		control->super = 0;
	}
}

static void __unpack_extended_control(u32 ext, struct l2cap_ctrl *control)
{
	control->reqseq = (ext & L2CAP_EXT_CTRL_REQSEQ) >> L2CAP_EXT_CTRL_REQSEQ_SHIFT;
	control->final = (ext & L2CAP_EXT_CTRL_FINAL) >> L2CAP_EXT_CTRL_FINAL_SHIFT;

	if (ext & L2CAP_EXT_CTRL_FRAME_TYPE) {
		/* S-Frame */
		control->sframe = 1;
		control->poll = (ext & L2CAP_EXT_CTRL_POLL) >> L2CAP_EXT_CTRL_POLL_SHIFT;
		control->super = (ext & L2CAP_EXT_CTRL_SUPERVISE) >> L2CAP_EXT_CTRL_SUPER_SHIFT;

		control->sar = 0;
		control->txseq = 0;
	} else {
		/* I-Frame */
		control->sframe = 0;
		control->sar = (ext & L2CAP_EXT_CTRL_SAR) >> L2CAP_EXT_CTRL_SAR_SHIFT;
		control->txseq = (ext & L2CAP_EXT_CTRL_TXSEQ) >> L2CAP_EXT_CTRL_TXSEQ_SHIFT;

		control->poll = 0;
		control->super = 0;
	}
}

static inline void __unpack_control(struct l2cap_chan *chan,
				    struct sk_buff *skb)
{
	if (test_bit(FLAG_EXT_CTRL, &chan->flags)) {
		__unpack_extended_control(get_unaligned_le32(skb->data),
					  &bt_cb(skb)->l2cap);
		skb_pull(skb, L2CAP_EXT_CTRL_SIZE);
	} else {
		__unpack_enhanced_control(get_unaligned_le16(skb->data),
					  &bt_cb(skb)->l2cap);
		skb_pull(skb, L2CAP_ENH_CTRL_SIZE);
	}
}

static u32 __pack_extended_control(struct l2cap_ctrl *control)
{
	u32 packed;

	packed = control->reqseq << L2CAP_EXT_CTRL_REQSEQ_SHIFT;
	packed |= control->final << L2CAP_EXT_CTRL_FINAL_SHIFT;

	if (control->sframe) {
		packed |= control->poll << L2CAP_EXT_CTRL_POLL_SHIFT;
		packed |= control->super << L2CAP_EXT_CTRL_SUPER_SHIFT;
		packed |= L2CAP_EXT_CTRL_FRAME_TYPE;
	} else {
		packed |= control->sar << L2CAP_EXT_CTRL_SAR_SHIFT;
		packed |= control->txseq << L2CAP_EXT_CTRL_TXSEQ_SHIFT;
	}

	return packed;
}

static u16 __pack_enhanced_control(struct l2cap_ctrl *control)
{
	u16 packed;

	packed = control->reqseq << L2CAP_CTRL_REQSEQ_SHIFT;
	packed |= control->final << L2CAP_CTRL_FINAL_SHIFT;

	if (control->sframe) {
		packed |= control->poll << L2CAP_CTRL_POLL_SHIFT;
		packed |= control->super << L2CAP_CTRL_SUPER_SHIFT;
		packed |= L2CAP_CTRL_FRAME_TYPE;
	} else {
		packed |= control->sar << L2CAP_CTRL_SAR_SHIFT;
		packed |= control->txseq << L2CAP_CTRL_TXSEQ_SHIFT;
	}

	return packed;
}

static inline void __pack_control(struct l2cap_chan *chan,
				  struct l2cap_ctrl *control,
				  struct sk_buff *skb)
{
	if (test_bit(FLAG_EXT_CTRL, &chan->flags)) {
		put_unaligned_le32(__pack_extended_control(control),
				   skb->data + L2CAP_HDR_SIZE);
	} else {
		put_unaligned_le16(__pack_enhanced_control(control),
				   skb->data + L2CAP_HDR_SIZE);
	}
}

static inline unsigned int __ertm_hdr_size(struct l2cap_chan *chan)
{
	if (test_bit(FLAG_EXT_CTRL, &chan->flags))
		return L2CAP_EXT_HDR_SIZE;
	else
		return L2CAP_ENH_HDR_SIZE;
}

static struct sk_buff *l2cap_create_sframe_pdu(struct l2cap_chan *chan,
					       u32 control)
{
	struct sk_buff *skb;
	struct l2cap_hdr *lh;
	int hlen = __ertm_hdr_size(chan);

	if (chan->fcs == L2CAP_FCS_CRC16)
		hlen += L2CAP_FCS_SIZE;

	skb = bt_skb_alloc(hlen, GFP_KERNEL);

	if (!skb)
		return ERR_PTR(-ENOMEM);

	lh = skb_put(skb, L2CAP_HDR_SIZE);
	lh->len = cpu_to_le16(hlen - L2CAP_HDR_SIZE);
	lh->cid = cpu_to_le16(chan->dcid);

	if (test_bit(FLAG_EXT_CTRL, &chan->flags))
		put_unaligned_le32(control, skb_put(skb, L2CAP_EXT_CTRL_SIZE));
	else
		put_unaligned_le16(control, skb_put(skb, L2CAP_ENH_CTRL_SIZE));

	if (chan->fcs == L2CAP_FCS_CRC16) {
		u16 fcs = crc16(0, (u8 *)skb->data, skb->len);
		put_unaligned_le16(fcs, skb_put(skb, L2CAP_FCS_SIZE));
	}

	skb->priority = HCI_PRIO_MAX;
	return skb;
}

static void l2cap_send_sframe(struct l2cap_chan *chan,
			      struct l2cap_ctrl *control)
{
	struct sk_buff *skb;
	u32 control_field;

	BT_DBG("chan %p, control %p", chan, control);

	if (!control->sframe)
		return;

	if (test_and_clear_bit(CONN_SEND_FBIT, &chan->conn_state) &&
	    !control->poll)
		control->final = 1;

	if (control->super == L2CAP_SUPER_RR)
		clear_bit(CONN_RNR_SENT, &chan->conn_state);
	else if (control->super == L2CAP_SUPER_RNR)
		set_bit(CONN_RNR_SENT, &chan->conn_state);

	if (control->super != L2CAP_SUPER_SREJ) {
		chan->last_acked_seq = control->reqseq;
		__clear_ack_timer(chan);
	}

	BT_DBG("reqseq %d, final %d, poll %d, super %d", control->reqseq,
	       control->final, control->poll, control->super);

	if (test_bit(FLAG_EXT_CTRL, &chan->flags))
		control_field = __pack_extended_control(control);
	else
		control_field = __pack_enhanced_control(control);

	skb = l2cap_create_sframe_pdu(chan, control_field);
	if (!IS_ERR(skb))
		l2cap_do_send(chan, skb);
}

static void l2cap_send_rr_or_rnr(struct l2cap_chan *chan, bool poll)
{
	struct l2cap_ctrl control;

	BT_DBG("chan %p, poll %d", chan, poll);

	memset(&control, 0, sizeof(control));
	control.sframe = 1;
	control.poll = poll;

	if (test_bit(CONN_LOCAL_BUSY, &chan->conn_state))
		control.super = L2CAP_SUPER_RNR;
	else
		control.super = L2CAP_SUPER_RR;

	control.reqseq = chan->buffer_seq;
	l2cap_send_sframe(chan, &control);
}

static inline int __l2cap_no_conn_pending(struct l2cap_chan *chan)
{
	if (chan->chan_type != L2CAP_CHAN_CONN_ORIENTED)
		return true;

	return !test_bit(CONF_CONNECT_PEND, &chan->conf_state);
}

void l2cap_send_conn_req(struct l2cap_chan *chan)
{
	struct l2cap_conn *conn = chan->conn;
	struct l2cap_conn_req req;

	req.scid = cpu_to_le16(chan->scid);
	req.psm  = chan->psm;

	chan->ident = l2cap_get_ident(conn);

	set_bit(CONF_CONNECT_PEND, &chan->conf_state);

	l2cap_send_cmd(conn, chan->ident, L2CAP_CONN_REQ, sizeof(req), &req);
}

static void l2cap_chan_ready(struct l2cap_chan *chan)
{
	/* The channel may have already been flagged as connected in
	 * case of receiving data before the L2CAP info req/rsp
	 * procedure is complete.
	 */
	if (chan->state == BT_CONNECTED)
		return;

	/* This clears all conf flags, including CONF_NOT_COMPLETE */
	chan->conf_state = 0;
	__clear_chan_timer(chan);

	switch (chan->mode) {
	case L2CAP_MODE_LE_FLOWCTL:
	case L2CAP_MODE_EXT_FLOWCTL:
		if (!chan->tx_credits)
			chan->ops->suspend(chan);
		break;
	}

	chan->state = BT_CONNECTED;

	chan->ops->ready(chan);
}

static void l2cap_le_connect(struct l2cap_chan *chan)
{
	struct l2cap_conn *conn = chan->conn;
	struct l2cap_le_conn_req req;

	if (test_and_set_bit(FLAG_LE_CONN_REQ_SENT, &chan->flags))
		return;

	if (!chan->imtu)
		chan->imtu = chan->conn->mtu;

	l2cap_le_flowctl_init(chan, 0);

	memset(&req, 0, sizeof(req));
	req.psm     = chan->psm;
	req.scid    = cpu_to_le16(chan->scid);
	req.mtu     = cpu_to_le16(chan->imtu);
	req.mps     = cpu_to_le16(chan->mps);
	req.credits = cpu_to_le16(chan->rx_credits);

	chan->ident = l2cap_get_ident(conn);

	l2cap_send_cmd(conn, chan->ident, L2CAP_LE_CONN_REQ,
		       sizeof(req), &req);
}

struct l2cap_ecred_conn_data {
	struct {
		struct l2cap_ecred_conn_req_hdr req;
		__le16 scid[5];
	} __packed pdu;
	struct l2cap_chan *chan;
	struct pid *pid;
	int count;
};

static void l2cap_ecred_defer_connect(struct l2cap_chan *chan, void *data)
{
	struct l2cap_ecred_conn_data *conn = data;
	struct pid *pid;

	if (chan == conn->chan)
		return;

	if (!test_and_clear_bit(FLAG_DEFER_SETUP, &chan->flags))
		return;

	pid = chan->ops->get_peer_pid(chan);

	/* Only add deferred channels with the same PID/PSM */
	if (conn->pid != pid || chan->psm != conn->chan->psm || chan->ident ||
	    chan->mode != L2CAP_MODE_EXT_FLOWCTL || chan->state != BT_CONNECT)
		return;

	if (test_and_set_bit(FLAG_ECRED_CONN_REQ_SENT, &chan->flags))
		return;

	l2cap_ecred_init(chan, 0);

	/* Set the same ident so we can match on the rsp */
	chan->ident = conn->chan->ident;

	/* Include all channels deferred */
	conn->pdu.scid[conn->count] = cpu_to_le16(chan->scid);

	conn->count++;
}

static void l2cap_ecred_connect(struct l2cap_chan *chan)
{
	struct l2cap_conn *conn = chan->conn;
	struct l2cap_ecred_conn_data data;

	if (test_bit(FLAG_DEFER_SETUP, &chan->flags))
		return;

	if (test_and_set_bit(FLAG_ECRED_CONN_REQ_SENT, &chan->flags))
		return;

	l2cap_ecred_init(chan, 0);

	memset(&data, 0, sizeof(data));
	data.pdu.req.psm     = chan->psm;
	data.pdu.req.mtu     = cpu_to_le16(chan->imtu);
	data.pdu.req.mps     = cpu_to_le16(chan->mps);
	data.pdu.req.credits = cpu_to_le16(chan->rx_credits);
	data.pdu.scid[0]     = cpu_to_le16(chan->scid);

	chan->ident = l2cap_get_ident(conn);

	data.count = 1;
	data.chan = chan;
	data.pid = chan->ops->get_peer_pid(chan);

	__l2cap_chan_list(conn, l2cap_ecred_defer_connect, &data);

	l2cap_send_cmd(conn, chan->ident, L2CAP_ECRED_CONN_REQ,
		       sizeof(data.pdu.req) + data.count * sizeof(__le16),
		       &data.pdu);
}

static void l2cap_le_start(struct l2cap_chan *chan)
{
	struct l2cap_conn *conn = chan->conn;

	if (!smp_conn_security(conn->hcon, chan->sec_level))
		return;

	if (!chan->psm) {
		l2cap_chan_ready(chan);
		return;
	}

	if (chan->state == BT_CONNECT) {
		if (chan->mode == L2CAP_MODE_EXT_FLOWCTL)
			l2cap_ecred_connect(chan);
		else
			l2cap_le_connect(chan);
	}
}

static void l2cap_start_connection(struct l2cap_chan *chan)
{
	if (chan->conn->hcon->type == LE_LINK) {
		l2cap_le_start(chan);
	} else {
		l2cap_send_conn_req(chan);
	}
}

static void l2cap_request_info(struct l2cap_conn *conn)
{
	struct l2cap_info_req req;

	if (conn->info_state & L2CAP_INFO_FEAT_MASK_REQ_SENT)
		return;

	req.type = cpu_to_le16(L2CAP_IT_FEAT_MASK);

	conn->info_state |= L2CAP_INFO_FEAT_MASK_REQ_SENT;
	conn->info_ident = l2cap_get_ident(conn);

	schedule_delayed_work(&conn->info_timer, L2CAP_INFO_TIMEOUT);

	l2cap_send_cmd(conn, conn->info_ident, L2CAP_INFO_REQ,
		       sizeof(req), &req);
}

static bool l2cap_check_enc_key_size(struct hci_conn *hcon)
{
	/* The minimum encryption key size needs to be enforced by the
	 * host stack before establishing any L2CAP connections. The
	 * specification in theory allows a minimum of 1, but to align
	 * BR/EDR and LE transports, a minimum of 7 is chosen.
	 *
	 * This check might also be called for unencrypted connections
	 * that have no key size requirements. Ensure that the link is
	 * actually encrypted before enforcing a key size.
	 */
	int min_key_size = hcon->hdev->min_enc_key_size;

	/* On FIPS security level, key size must be 16 bytes */
	if (hcon->sec_level == BT_SECURITY_FIPS)
		min_key_size = 16;

	return (!test_bit(HCI_CONN_ENCRYPT, &hcon->flags) ||
		hcon->enc_key_size >= min_key_size);
}

static void l2cap_do_start(struct l2cap_chan *chan)
{
	struct l2cap_conn *conn = chan->conn;

	if (conn->hcon->type == LE_LINK) {
		l2cap_le_start(chan);
		return;
	}

	if (!(conn->info_state & L2CAP_INFO_FEAT_MASK_REQ_SENT)) {
		l2cap_request_info(conn);
		return;
	}

	if (!(conn->info_state & L2CAP_INFO_FEAT_MASK_REQ_DONE))
		return;

	if (!l2cap_chan_check_security(chan, true) ||
	    !__l2cap_no_conn_pending(chan))
		return;

	if (l2cap_check_enc_key_size(conn->hcon))
		l2cap_start_connection(chan);
	else
		__set_chan_timer(chan, L2CAP_DISC_TIMEOUT);
}

static inline int l2cap_mode_supported(__u8 mode, __u32 feat_mask)
{
	u32 local_feat_mask = l2cap_feat_mask;
	if (!disable_ertm)
		local_feat_mask |= L2CAP_FEAT_ERTM | L2CAP_FEAT_STREAMING;

	switch (mode) {
	case L2CAP_MODE_ERTM:
		return L2CAP_FEAT_ERTM & feat_mask & local_feat_mask;
	case L2CAP_MODE_STREAMING:
		return L2CAP_FEAT_STREAMING & feat_mask & local_feat_mask;
	default:
		return 0x00;
	}
}

static void l2cap_send_disconn_req(struct l2cap_chan *chan, int err)
{
	struct l2cap_conn *conn = chan->conn;
	struct l2cap_disconn_req req;

	if (!conn)
		return;

	if (chan->mode == L2CAP_MODE_ERTM && chan->state == BT_CONNECTED) {
		__clear_retrans_timer(chan);
		__clear_monitor_timer(chan);
		__clear_ack_timer(chan);
	}

	req.dcid = cpu_to_le16(chan->dcid);
	req.scid = cpu_to_le16(chan->scid);
	l2cap_send_cmd(conn, l2cap_get_ident(conn), L2CAP_DISCONN_REQ,
		       sizeof(req), &req);

	l2cap_state_change_and_error(chan, BT_DISCONN, err);
}

/* ---- L2CAP connections ---- */
static void l2cap_conn_start(struct l2cap_conn *conn)
{
	struct l2cap_chan *chan, *tmp;

	BT_DBG("conn %p", conn);

	mutex_lock(&conn->chan_lock);

	list_for_each_entry_safe(chan, tmp, &conn->chan_l, list) {
		l2cap_chan_lock(chan);

		if (chan->chan_type != L2CAP_CHAN_CONN_ORIENTED) {
			l2cap_chan_ready(chan);
			l2cap_chan_unlock(chan);
			continue;
		}

		if (chan->state == BT_CONNECT) {
			if (!l2cap_chan_check_security(chan, true) ||
			    !__l2cap_no_conn_pending(chan)) {
				l2cap_chan_unlock(chan);
				continue;
			}

			if (!l2cap_mode_supported(chan->mode, conn->feat_mask)
			    && test_bit(CONF_STATE2_DEVICE,
					&chan->conf_state)) {
				l2cap_chan_close(chan, ECONNRESET);
				l2cap_chan_unlock(chan);
				continue;
			}

			if (l2cap_check_enc_key_size(conn->hcon))
				l2cap_start_connection(chan);
			else
				l2cap_chan_close(chan, ECONNREFUSED);

		} else if (chan->state == BT_CONNECT2) {
			struct l2cap_conn_rsp rsp;
			char buf[128];
			rsp.scid = cpu_to_le16(chan->dcid);
			rsp.dcid = cpu_to_le16(chan->scid);

			if (l2cap_chan_check_security(chan, false)) {
				if (test_bit(FLAG_DEFER_SETUP, &chan->flags)) {
					rsp.result = cpu_to_le16(L2CAP_CR_PEND);
					rsp.status = cpu_to_le16(L2CAP_CS_AUTHOR_PEND);
					chan->ops->defer(chan);

				} else {
					l2cap_state_change(chan, BT_CONFIG);
					rsp.result = cpu_to_le16(L2CAP_CR_SUCCESS);
					rsp.status = cpu_to_le16(L2CAP_CS_NO_INFO);
				}
			} else {
				rsp.result = cpu_to_le16(L2CAP_CR_PEND);
				rsp.status = cpu_to_le16(L2CAP_CS_AUTHEN_PEND);
			}

			l2cap_send_cmd(conn, chan->ident, L2CAP_CONN_RSP,
				       sizeof(rsp), &rsp);

			if (test_bit(CONF_REQ_SENT, &chan->conf_state) ||
			    rsp.result != L2CAP_CR_SUCCESS) {
				l2cap_chan_unlock(chan);
				continue;
			}

			set_bit(CONF_REQ_SENT, &chan->conf_state);
			l2cap_send_cmd(conn, l2cap_get_ident(conn), L2CAP_CONF_REQ,
				       l2cap_build_conf_req(chan, buf, sizeof(buf)), buf);
			chan->num_conf_req++;
		}

		l2cap_chan_unlock(chan);
	}

	mutex_unlock(&conn->chan_lock);
}

static void l2cap_le_conn_ready(struct l2cap_conn *conn)
{
	struct hci_conn *hcon = conn->hcon;
	struct hci_dev *hdev = hcon->hdev;

	BT_DBG("%s conn %p", hdev->name, conn);

	/* For outgoing pairing which doesn't necessarily have an
	 * associated socket (e.g. mgmt_pair_device).
	 */
	if (hcon->out)
		smp_conn_security(hcon, hcon->pending_sec_level);

	/* For LE peripheral connections, make sure the connection interval
	 * is in the range of the minimum and maximum interval that has
	 * been configured for this connection. If not, then trigger
	 * the connection update procedure.
	 */
	if (hcon->role == HCI_ROLE_SLAVE &&
	    (hcon->le_conn_interval < hcon->le_conn_min_interval ||
	     hcon->le_conn_interval > hcon->le_conn_max_interval)) {
		struct l2cap_conn_param_update_req req;

		req.min = cpu_to_le16(hcon->le_conn_min_interval);
		req.max = cpu_to_le16(hcon->le_conn_max_interval);
		req.latency = cpu_to_le16(hcon->le_conn_latency);
		req.to_multiplier = cpu_to_le16(hcon->le_supv_timeout);

		l2cap_send_cmd(conn, l2cap_get_ident(conn),
			       L2CAP_CONN_PARAM_UPDATE_REQ, sizeof(req), &req);
	}
}

static void l2cap_conn_ready(struct l2cap_conn *conn)
{
	struct l2cap_chan *chan;
	struct hci_conn *hcon = conn->hcon;

	BT_DBG("conn %p", conn);

	if (hcon->type == ACL_LINK)
		l2cap_request_info(conn);

	mutex_lock(&conn->chan_lock);

	list_for_each_entry(chan, &conn->chan_l, list) {

		l2cap_chan_lock(chan);

		if (hcon->type == LE_LINK) {
			l2cap_le_start(chan);
		} else if (chan->chan_type != L2CAP_CHAN_CONN_ORIENTED) {
			if (conn->info_state & L2CAP_INFO_FEAT_MASK_REQ_DONE)
				l2cap_chan_ready(chan);
		} else if (chan->state == BT_CONNECT) {
			l2cap_do_start(chan);
		}

		l2cap_chan_unlock(chan);
	}

	mutex_unlock(&conn->chan_lock);

	if (hcon->type == LE_LINK)
		l2cap_le_conn_ready(conn);

	queue_work(hcon->hdev->workqueue, &conn->pending_rx_work);
}

/* Notify sockets that we cannot guaranty reliability anymore */
static void l2cap_conn_unreliable(struct l2cap_conn *conn, int err)
{
	struct l2cap_chan *chan;

	BT_DBG("conn %p", conn);

	mutex_lock(&conn->chan_lock);

	list_for_each_entry(chan, &conn->chan_l, list) {
		if (test_bit(FLAG_FORCE_RELIABLE, &chan->flags))
			l2cap_chan_set_err(chan, err);
	}

	mutex_unlock(&conn->chan_lock);
}

static void l2cap_info_timeout(struct work_struct *work)
{
	struct l2cap_conn *conn = container_of(work, struct l2cap_conn,
					       info_timer.work);

	conn->info_state |= L2CAP_INFO_FEAT_MASK_REQ_DONE;
	conn->info_ident = 0;

	l2cap_conn_start(conn);
}

/*
 * l2cap_user
 * External modules can register l2cap_user objects on l2cap_conn. The ->probe
 * callback is called during registration. The ->remove callback is called
 * during unregistration.
 * An l2cap_user object can either be explicitly unregistered or when the
 * underlying l2cap_conn object is deleted. This guarantees that l2cap->hcon,
 * l2cap->hchan, .. are valid as long as the remove callback hasn't been called.
 * External modules must own a reference to the l2cap_conn object if they intend
 * to call l2cap_unregister_user(). The l2cap_conn object might get destroyed at
 * any time if they don't.
 */

int l2cap_register_user(struct l2cap_conn *conn, struct l2cap_user *user)
{
	struct hci_dev *hdev = conn->hcon->hdev;
	int ret;

	/* We need to check whether l2cap_conn is registered. If it is not, we
	 * must not register the l2cap_user. l2cap_conn_del() is unregisters
	 * l2cap_conn objects, but doesn't provide its own locking. Instead, it
	 * relies on the parent hci_conn object to be locked. This itself relies
	 * on the hci_dev object to be locked. So we must lock the hci device
	 * here, too. */

	hci_dev_lock(hdev);

	if (!list_empty(&user->list)) {
		ret = -EINVAL;
		goto out_unlock;
	}

	/* conn->hchan is NULL after l2cap_conn_del() was called */
	if (!conn->hchan) {
		ret = -ENODEV;
		goto out_unlock;
	}

	ret = user->probe(conn, user);
	if (ret)
		goto out_unlock;

	list_add(&user->list, &conn->users);
	ret = 0;

out_unlock:
	hci_dev_unlock(hdev);
	return ret;
}
EXPORT_SYMBOL(l2cap_register_user);

void l2cap_unregister_user(struct l2cap_conn *conn, struct l2cap_user *user)
{
	struct hci_dev *hdev = conn->hcon->hdev;

	hci_dev_lock(hdev);

	if (list_empty(&user->list))
		goto out_unlock;

	list_del_init(&user->list);
	user->remove(conn, user);

out_unlock:
	hci_dev_unlock(hdev);
}
EXPORT_SYMBOL(l2cap_unregister_user);

static void l2cap_unregister_all_users(struct l2cap_conn *conn)
{
	struct l2cap_user *user;

	while (!list_empty(&conn->users)) {
		user = list_first_entry(&conn->users, struct l2cap_user, list);
		list_del_init(&user->list);
		user->remove(conn, user);
	}
}

static void l2cap_conn_del(struct hci_conn *hcon, int err)
{
	struct l2cap_conn *conn = hcon->l2cap_data;
	struct l2cap_chan *chan, *l;

	if (!conn)
		return;

	BT_DBG("hcon %p conn %p, err %d", hcon, conn, err);

	kfree_skb(conn->rx_skb);

	skb_queue_purge(&conn->pending_rx);

	/* We can not call flush_work(&conn->pending_rx_work) here since we
	 * might block if we are running on a worker from the same workqueue
	 * pending_rx_work is waiting on.
	 */
	if (work_pending(&conn->pending_rx_work))
		cancel_work_sync(&conn->pending_rx_work);

	cancel_delayed_work_sync(&conn->id_addr_timer);

	l2cap_unregister_all_users(conn);

	/* Force the connection to be immediately dropped */
	hcon->disc_timeout = 0;

	mutex_lock(&conn->chan_lock);

	/* Kill channels */
	list_for_each_entry_safe(chan, l, &conn->chan_l, list) {
		l2cap_chan_hold(chan);
		l2cap_chan_lock(chan);

		l2cap_chan_del(chan, err);

		chan->ops->close(chan);

		l2cap_chan_unlock(chan);
		l2cap_chan_put(chan);
	}

	mutex_unlock(&conn->chan_lock);

	hci_chan_del(conn->hchan);

	if (conn->info_state & L2CAP_INFO_FEAT_MASK_REQ_SENT)
		cancel_delayed_work_sync(&conn->info_timer);

	hcon->l2cap_data = NULL;
	conn->hchan = NULL;
	l2cap_conn_put(conn);
}

static void l2cap_conn_free(struct kref *ref)
{
	struct l2cap_conn *conn = container_of(ref, struct l2cap_conn, ref);

	hci_conn_put(conn->hcon);
	kfree(conn);
}

struct l2cap_conn *l2cap_conn_get(struct l2cap_conn *conn)
{
	kref_get(&conn->ref);
	return conn;
}
EXPORT_SYMBOL(l2cap_conn_get);

void l2cap_conn_put(struct l2cap_conn *conn)
{
	kref_put(&conn->ref, l2cap_conn_free);
}
EXPORT_SYMBOL(l2cap_conn_put);

/* ---- Socket interface ---- */

/* Find socket with psm and source / destination bdaddr.
 * Returns closest match.
 */
static struct l2cap_chan *l2cap_global_chan_by_psm(int state, __le16 psm,
						   bdaddr_t *src,
						   bdaddr_t *dst,
						   u8 link_type)
{
	struct l2cap_chan *c, *tmp, *c1 = NULL;

	read_lock(&chan_list_lock);

	list_for_each_entry_safe(c, tmp, &chan_list, global_l) {
		if (state && c->state != state)
			continue;

		if (link_type == ACL_LINK && c->src_type != BDADDR_BREDR)
			continue;

		if (link_type == LE_LINK && c->src_type == BDADDR_BREDR)
			continue;

		if (c->chan_type != L2CAP_CHAN_FIXED && c->psm == psm) {
			int src_match, dst_match;
			int src_any, dst_any;

			/* Exact match. */
			src_match = !bacmp(&c->src, src);
			dst_match = !bacmp(&c->dst, dst);
			if (src_match && dst_match) {
				if (!l2cap_chan_hold_unless_zero(c))
					continue;

				read_unlock(&chan_list_lock);
				return c;
			}

			/* Closest match */
			src_any = !bacmp(&c->src, BDADDR_ANY);
			dst_any = !bacmp(&c->dst, BDADDR_ANY);
			if ((src_match && dst_any) || (src_any && dst_match) ||
			    (src_any && dst_any))
				c1 = c;
		}
	}

	if (c1)
		c1 = l2cap_chan_hold_unless_zero(c1);

	read_unlock(&chan_list_lock);

	return c1;
}

static void l2cap_monitor_timeout(struct work_struct *work)
{
	struct l2cap_chan *chan = container_of(work, struct l2cap_chan,
					       monitor_timer.work);

	BT_DBG("chan %p", chan);

	l2cap_chan_lock(chan);

	if (!chan->conn) {
		l2cap_chan_unlock(chan);
		l2cap_chan_put(chan);
		return;
	}

	l2cap_tx(chan, NULL, NULL, L2CAP_EV_MONITOR_TO);

	l2cap_chan_unlock(chan);
	l2cap_chan_put(chan);
}

static void l2cap_retrans_timeout(struct work_struct *work)
{
	struct l2cap_chan *chan = container_of(work, struct l2cap_chan,
					       retrans_timer.work);

	BT_DBG("chan %p", chan);

	l2cap_chan_lock(chan);

	if (!chan->conn) {
		l2cap_chan_unlock(chan);
		l2cap_chan_put(chan);
		return;
	}

	l2cap_tx(chan, NULL, NULL, L2CAP_EV_RETRANS_TO);
	l2cap_chan_unlock(chan);
	l2cap_chan_put(chan);
}

static void l2cap_streaming_send(struct l2cap_chan *chan,
				 struct sk_buff_head *skbs)
{
	struct sk_buff *skb;
	struct l2cap_ctrl *control;

	BT_DBG("chan %p, skbs %p", chan, skbs);

	skb_queue_splice_tail_init(skbs, &chan->tx_q);

	while (!skb_queue_empty(&chan->tx_q)) {

		skb = skb_dequeue(&chan->tx_q);

		bt_cb(skb)->l2cap.retries = 1;
		control = &bt_cb(skb)->l2cap;

		control->reqseq = 0;
		control->txseq = chan->next_tx_seq;

		__pack_control(chan, control, skb);

		if (chan->fcs == L2CAP_FCS_CRC16) {
			u16 fcs = crc16(0, (u8 *) skb->data, skb->len);
			put_unaligned_le16(fcs, skb_put(skb, L2CAP_FCS_SIZE));
		}

		l2cap_do_send(chan, skb);

		BT_DBG("Sent txseq %u", control->txseq);

		chan->next_tx_seq = __next_seq(chan, chan->next_tx_seq);
		chan->frames_sent++;
	}
}

static int l2cap_ertm_send(struct l2cap_chan *chan)
{
	struct sk_buff *skb, *tx_skb;
	struct l2cap_ctrl *control;
	int sent = 0;

	BT_DBG("chan %p", chan);

	if (chan->state != BT_CONNECTED)
		return -ENOTCONN;

	if (test_bit(CONN_REMOTE_BUSY, &chan->conn_state))
		return 0;

	while (chan->tx_send_head &&
	       chan->unacked_frames < chan->remote_tx_win &&
	       chan->tx_state == L2CAP_TX_STATE_XMIT) {

		skb = chan->tx_send_head;

		bt_cb(skb)->l2cap.retries = 1;
		control = &bt_cb(skb)->l2cap;

		if (test_and_clear_bit(CONN_SEND_FBIT, &chan->conn_state))
			control->final = 1;

		control->reqseq = chan->buffer_seq;
		chan->last_acked_seq = chan->buffer_seq;
		control->txseq = chan->next_tx_seq;

		__pack_control(chan, control, skb);

		if (chan->fcs == L2CAP_FCS_CRC16) {
			u16 fcs = crc16(0, (u8 *) skb->data, skb->len);
			put_unaligned_le16(fcs, skb_put(skb, L2CAP_FCS_SIZE));
		}

		/* Clone after data has been modified. Data is assumed to be
		   read-only (for locking purposes) on cloned sk_buffs.
		 */
		tx_skb = skb_clone(skb, GFP_KERNEL);

		if (!tx_skb)
			break;

		__set_retrans_timer(chan);

		chan->next_tx_seq = __next_seq(chan, chan->next_tx_seq);
		chan->unacked_frames++;
		chan->frames_sent++;
		sent++;

		if (skb_queue_is_last(&chan->tx_q, skb))
			chan->tx_send_head = NULL;
		else
			chan->tx_send_head = skb_queue_next(&chan->tx_q, skb);

		l2cap_do_send(chan, tx_skb);
		BT_DBG("Sent txseq %u", control->txseq);
	}

	BT_DBG("Sent %d, %u unacked, %u in ERTM queue", sent,
	       chan->unacked_frames, skb_queue_len(&chan->tx_q));

	return sent;
}

static void l2cap_ertm_resend(struct l2cap_chan *chan)
{
	struct l2cap_ctrl control;
	struct sk_buff *skb;
	struct sk_buff *tx_skb;
	u16 seq;

	BT_DBG("chan %p", chan);

	if (test_bit(CONN_REMOTE_BUSY, &chan->conn_state))
		return;

	while (chan->retrans_list.head != L2CAP_SEQ_LIST_CLEAR) {
		seq = l2cap_seq_list_pop(&chan->retrans_list);

		skb = l2cap_ertm_seq_in_queue(&chan->tx_q, seq);
		if (!skb) {
			BT_DBG("Error: Can't retransmit seq %d, frame missing",
			       seq);
			continue;
		}

		bt_cb(skb)->l2cap.retries++;
		control = bt_cb(skb)->l2cap;

		if (chan->max_tx != 0 &&
		    bt_cb(skb)->l2cap.retries > chan->max_tx) {
			BT_DBG("Retry limit exceeded (%d)", chan->max_tx);
			l2cap_send_disconn_req(chan, ECONNRESET);
			l2cap_seq_list_clear(&chan->retrans_list);
			break;
		}

		control.reqseq = chan->buffer_seq;
		if (test_and_clear_bit(CONN_SEND_FBIT, &chan->conn_state))
			control.final = 1;
		else
			control.final = 0;

		if (skb_cloned(skb)) {
			/* Cloned sk_buffs are read-only, so we need a
			 * writeable copy
			 */
			tx_skb = skb_copy(skb, GFP_KERNEL);
		} else {
			tx_skb = skb_clone(skb, GFP_KERNEL);
		}

		if (!tx_skb) {
			l2cap_seq_list_clear(&chan->retrans_list);
			break;
		}

		/* Update skb contents */
		if (test_bit(FLAG_EXT_CTRL, &chan->flags)) {
			put_unaligned_le32(__pack_extended_control(&control),
					   tx_skb->data + L2CAP_HDR_SIZE);
		} else {
			put_unaligned_le16(__pack_enhanced_control(&control),
					   tx_skb->data + L2CAP_HDR_SIZE);
		}

		/* Update FCS */
		if (chan->fcs == L2CAP_FCS_CRC16) {
			u16 fcs = crc16(0, (u8 *) tx_skb->data,
					tx_skb->len - L2CAP_FCS_SIZE);
			put_unaligned_le16(fcs, skb_tail_pointer(tx_skb) -
						L2CAP_FCS_SIZE);
		}

		l2cap_do_send(chan, tx_skb);

		BT_DBG("Resent txseq %d", control.txseq);

		chan->last_acked_seq = chan->buffer_seq;
	}
}

static void l2cap_retransmit(struct l2cap_chan *chan,
			     struct l2cap_ctrl *control)
{
	BT_DBG("chan %p, control %p", chan, control);

	l2cap_seq_list_append(&chan->retrans_list, control->reqseq);
	l2cap_ertm_resend(chan);
}

static void l2cap_retransmit_all(struct l2cap_chan *chan,
				 struct l2cap_ctrl *control)
{
	struct sk_buff *skb;

	BT_DBG("chan %p, control %p", chan, control);

	if (control->poll)
		set_bit(CONN_SEND_FBIT, &chan->conn_state);

	l2cap_seq_list_clear(&chan->retrans_list);

	if (test_bit(CONN_REMOTE_BUSY, &chan->conn_state))
		return;

	if (chan->unacked_frames) {
		skb_queue_walk(&chan->tx_q, skb) {
			if (bt_cb(skb)->l2cap.txseq == control->reqseq ||
			    skb == chan->tx_send_head)
				break;
		}

		skb_queue_walk_from(&chan->tx_q, skb) {
			if (skb == chan->tx_send_head)
				break;

			l2cap_seq_list_append(&chan->retrans_list,
					      bt_cb(skb)->l2cap.txseq);
		}

		l2cap_ertm_resend(chan);
	}
}

static void l2cap_send_ack(struct l2cap_chan *chan)
{
	struct l2cap_ctrl control;
	u16 frames_to_ack = __seq_offset(chan, chan->buffer_seq,
					 chan->last_acked_seq);
	int threshold;

	BT_DBG("chan %p last_acked_seq %d buffer_seq %d",
	       chan, chan->last_acked_seq, chan->buffer_seq);

	memset(&control, 0, sizeof(control));
	control.sframe = 1;

	if (test_bit(CONN_LOCAL_BUSY, &chan->conn_state) &&
	    chan->rx_state == L2CAP_RX_STATE_RECV) {
		__clear_ack_timer(chan);
		control.super = L2CAP_SUPER_RNR;
		control.reqseq = chan->buffer_seq;
		l2cap_send_sframe(chan, &control);
	} else {
		if (!test_bit(CONN_REMOTE_BUSY, &chan->conn_state)) {
			l2cap_ertm_send(chan);
			/* If any i-frames were sent, they included an ack */
			if (chan->buffer_seq == chan->last_acked_seq)
				frames_to_ack = 0;
		}

		/* Ack now if the window is 3/4ths full.
		 * Calculate without mul or div
		 */
		threshold = chan->ack_win;
		threshold += threshold << 1;
		threshold >>= 2;

		BT_DBG("frames_to_ack %u, threshold %d", frames_to_ack,
		       threshold);

		if (frames_to_ack >= threshold) {
			__clear_ack_timer(chan);
			control.super = L2CAP_SUPER_RR;
			control.reqseq = chan->buffer_seq;
			l2cap_send_sframe(chan, &control);
			frames_to_ack = 0;
		}

		if (frames_to_ack)
			__set_ack_timer(chan);
	}
}

static inline int l2cap_skbuff_fromiovec(struct l2cap_chan *chan,
					 struct msghdr *msg, int len,
					 int count, struct sk_buff *skb)
{
	struct l2cap_conn *conn = chan->conn;
	struct sk_buff **frag;
	int sent = 0;

	if (!copy_from_iter_full(skb_put(skb, count), count, &msg->msg_iter))
		return -EFAULT;

	sent += count;
	len  -= count;

	/* Continuation fragments (no L2CAP header) */
	frag = &skb_shinfo(skb)->frag_list;
	while (len) {
		struct sk_buff *tmp;

		count = min_t(unsigned int, conn->mtu, len);

		tmp = chan->ops->alloc_skb(chan, 0, count,
					   msg->msg_flags & MSG_DONTWAIT);
		if (IS_ERR(tmp))
			return PTR_ERR(tmp);

		*frag = tmp;

		if (!copy_from_iter_full(skb_put(*frag, count), count,
				   &msg->msg_iter))
			return -EFAULT;

		sent += count;
		len  -= count;

		skb->len += (*frag)->len;
		skb->data_len += (*frag)->len;

		frag = &(*frag)->next;
	}

	return sent;
}

static struct sk_buff *l2cap_create_connless_pdu(struct l2cap_chan *chan,
						 struct msghdr *msg, size_t len)
{
	struct l2cap_conn *conn = chan->conn;
	struct sk_buff *skb;
	int err, count, hlen = L2CAP_HDR_SIZE + L2CAP_PSMLEN_SIZE;
	struct l2cap_hdr *lh;

	BT_DBG("chan %p psm 0x%2.2x len %zu", chan,
	       __le16_to_cpu(chan->psm), len);

	count = min_t(unsigned int, (conn->mtu - hlen), len);

	skb = chan->ops->alloc_skb(chan, hlen, count,
				   msg->msg_flags & MSG_DONTWAIT);
	if (IS_ERR(skb))
		return skb;

	/* Create L2CAP header */
	lh = skb_put(skb, L2CAP_HDR_SIZE);
	lh->cid = cpu_to_le16(chan->dcid);
	lh->len = cpu_to_le16(len + L2CAP_PSMLEN_SIZE);
	put_unaligned(chan->psm, (__le16 *) skb_put(skb, L2CAP_PSMLEN_SIZE));

	err = l2cap_skbuff_fromiovec(chan, msg, len, count, skb);
	if (unlikely(err < 0)) {
		kfree_skb(skb);
		return ERR_PTR(err);
	}
	return skb;
}

static struct sk_buff *l2cap_create_basic_pdu(struct l2cap_chan *chan,
					      struct msghdr *msg, size_t len)
{
	struct l2cap_conn *conn = chan->conn;
	struct sk_buff *skb;
	int err, count;
	struct l2cap_hdr *lh;

	BT_DBG("chan %p len %zu", chan, len);

	count = min_t(unsigned int, (conn->mtu - L2CAP_HDR_SIZE), len);

	skb = chan->ops->alloc_skb(chan, L2CAP_HDR_SIZE, count,
				   msg->msg_flags & MSG_DONTWAIT);
	if (IS_ERR(skb))
		return skb;

	/* Create L2CAP header */
	lh = skb_put(skb, L2CAP_HDR_SIZE);
	lh->cid = cpu_to_le16(chan->dcid);
	lh->len = cpu_to_le16(len);

	err = l2cap_skbuff_fromiovec(chan, msg, len, count, skb);
	if (unlikely(err < 0)) {
		kfree_skb(skb);
		return ERR_PTR(err);
	}
	return skb;
}

static struct sk_buff *l2cap_create_iframe_pdu(struct l2cap_chan *chan,
					       struct msghdr *msg, size_t len,
					       u16 sdulen)
{
	struct l2cap_conn *conn = chan->conn;
	struct sk_buff *skb;
	int err, count, hlen;
	struct l2cap_hdr *lh;

	BT_DBG("chan %p len %zu", chan, len);

	if (!conn)
		return ERR_PTR(-ENOTCONN);

	hlen = __ertm_hdr_size(chan);

	if (sdulen)
		hlen += L2CAP_SDULEN_SIZE;

	if (chan->fcs == L2CAP_FCS_CRC16)
		hlen += L2CAP_FCS_SIZE;

	count = min_t(unsigned int, (conn->mtu - hlen), len);

	skb = chan->ops->alloc_skb(chan, hlen, count,
				   msg->msg_flags & MSG_DONTWAIT);
	if (IS_ERR(skb))
		return skb;

	/* Create L2CAP header */
	lh = skb_put(skb, L2CAP_HDR_SIZE);
	lh->cid = cpu_to_le16(chan->dcid);
	lh->len = cpu_to_le16(len + (hlen - L2CAP_HDR_SIZE));

	/* Control header is populated later */
	if (test_bit(FLAG_EXT_CTRL, &chan->flags))
		put_unaligned_le32(0, skb_put(skb, L2CAP_EXT_CTRL_SIZE));
	else
		put_unaligned_le16(0, skb_put(skb, L2CAP_ENH_CTRL_SIZE));

	if (sdulen)
		put_unaligned_le16(sdulen, skb_put(skb, L2CAP_SDULEN_SIZE));

	err = l2cap_skbuff_fromiovec(chan, msg, len, count, skb);
	if (unlikely(err < 0)) {
		kfree_skb(skb);
		return ERR_PTR(err);
	}

	bt_cb(skb)->l2cap.fcs = chan->fcs;
	bt_cb(skb)->l2cap.retries = 0;
	return skb;
}

static int l2cap_segment_sdu(struct l2cap_chan *chan,
			     struct sk_buff_head *seg_queue,
			     struct msghdr *msg, size_t len)
{
	struct sk_buff *skb;
	u16 sdu_len;
	size_t pdu_len;
	u8 sar;

	BT_DBG("chan %p, msg %p, len %zu", chan, msg, len);

	/* It is critical that ERTM PDUs fit in a single HCI fragment,
	 * so fragmented skbs are not used.  The HCI layer's handling
	 * of fragmented skbs is not compatible with ERTM's queueing.
	 */

	/* PDU size is derived from the HCI MTU */
	pdu_len = chan->conn->mtu;

	/* Constrain PDU size for BR/EDR connections */
	pdu_len = min_t(size_t, pdu_len, L2CAP_BREDR_MAX_PAYLOAD);

	/* Adjust for largest possible L2CAP overhead. */
	if (chan->fcs)
		pdu_len -= L2CAP_FCS_SIZE;

	pdu_len -= __ertm_hdr_size(chan);

	/* Remote device may have requested smaller PDUs */
	pdu_len = min_t(size_t, pdu_len, chan->remote_mps);

	if (len <= pdu_len) {
		sar = L2CAP_SAR_UNSEGMENTED;
		sdu_len = 0;
		pdu_len = len;
	} else {
		sar = L2CAP_SAR_START;
		sdu_len = len;
	}

	while (len > 0) {
		skb = l2cap_create_iframe_pdu(chan, msg, pdu_len, sdu_len);

		if (IS_ERR(skb)) {
			__skb_queue_purge(seg_queue);
			return PTR_ERR(skb);
		}

		bt_cb(skb)->l2cap.sar = sar;
		__skb_queue_tail(seg_queue, skb);

		len -= pdu_len;
		if (sdu_len)
			sdu_len = 0;

		if (len <= pdu_len) {
			sar = L2CAP_SAR_END;
			pdu_len = len;
		} else {
			sar = L2CAP_SAR_CONTINUE;
		}
	}

	return 0;
}

static struct sk_buff *l2cap_create_le_flowctl_pdu(struct l2cap_chan *chan,
						   struct msghdr *msg,
						   size_t len, u16 sdulen)
{
	struct l2cap_conn *conn = chan->conn;
	struct sk_buff *skb;
	int err, count, hlen;
	struct l2cap_hdr *lh;

	BT_DBG("chan %p len %zu", chan, len);

	if (!conn)
		return ERR_PTR(-ENOTCONN);

	hlen = L2CAP_HDR_SIZE;

	if (sdulen)
		hlen += L2CAP_SDULEN_SIZE;

	count = min_t(unsigned int, (conn->mtu - hlen), len);

	skb = chan->ops->alloc_skb(chan, hlen, count,
				   msg->msg_flags & MSG_DONTWAIT);
	if (IS_ERR(skb))
		return skb;

	/* Create L2CAP header */
	lh = skb_put(skb, L2CAP_HDR_SIZE);
	lh->cid = cpu_to_le16(chan->dcid);
	lh->len = cpu_to_le16(len + (hlen - L2CAP_HDR_SIZE));

	if (sdulen)
		put_unaligned_le16(sdulen, skb_put(skb, L2CAP_SDULEN_SIZE));

	err = l2cap_skbuff_fromiovec(chan, msg, len, count, skb);
	if (unlikely(err < 0)) {
		kfree_skb(skb);
		return ERR_PTR(err);
	}

	return skb;
}

static int l2cap_segment_le_sdu(struct l2cap_chan *chan,
				struct sk_buff_head *seg_queue,
				struct msghdr *msg, size_t len)
{
	struct sk_buff *skb;
	size_t pdu_len;
	u16 sdu_len;

	BT_DBG("chan %p, msg %p, len %zu", chan, msg, len);

	sdu_len = len;
	pdu_len = chan->remote_mps - L2CAP_SDULEN_SIZE;

	while (len > 0) {
		if (len <= pdu_len)
			pdu_len = len;

		skb = l2cap_create_le_flowctl_pdu(chan, msg, pdu_len, sdu_len);
		if (IS_ERR(skb)) {
			__skb_queue_purge(seg_queue);
			return PTR_ERR(skb);
		}

		__skb_queue_tail(seg_queue, skb);

		len -= pdu_len;

		if (sdu_len) {
			sdu_len = 0;
			pdu_len += L2CAP_SDULEN_SIZE;
		}
	}

	return 0;
}

static void l2cap_le_flowctl_send(struct l2cap_chan *chan)
{
	int sent = 0;

	BT_DBG("chan %p", chan);

	while (chan->tx_credits && !skb_queue_empty(&chan->tx_q)) {
		l2cap_do_send(chan, skb_dequeue(&chan->tx_q));
		chan->tx_credits--;
		sent++;
	}

	BT_DBG("Sent %d credits %u queued %u", sent, chan->tx_credits,
	       skb_queue_len(&chan->tx_q));
}

int l2cap_chan_send(struct l2cap_chan *chan, struct msghdr *msg, size_t len,
		    const struct sockcm_cookie *sockc)
{
	struct sk_buff *skb;
	int err;
	struct sk_buff_head seg_queue;

	if (!chan->conn)
		return -ENOTCONN;

	/* Connectionless channel */
	if (chan->chan_type == L2CAP_CHAN_CONN_LESS) {
		skb = l2cap_create_connless_pdu(chan, msg, len);
		if (IS_ERR(skb))
			return PTR_ERR(skb);

		hci_tx_timestamp(skb, sockc);

		l2cap_do_send(chan, skb);
		return len;
	}

	switch (chan->mode) {
	case L2CAP_MODE_LE_FLOWCTL:
	case L2CAP_MODE_EXT_FLOWCTL:
		/* Check outgoing MTU */
		if (len > chan->omtu)
			return -EMSGSIZE;

		__skb_queue_head_init(&seg_queue);

		err = l2cap_segment_le_sdu(chan, &seg_queue, msg, len);

		if (chan->state != BT_CONNECTED) {
			__skb_queue_purge(&seg_queue);
			err = -ENOTCONN;
		}

		if (err)
			return err;

		hci_tx_timestamp(skb_peek(&seg_queue), sockc);

		skb_queue_splice_tail_init(&seg_queue, &chan->tx_q);

		l2cap_le_flowctl_send(chan);

		if (!chan->tx_credits)
			chan->ops->suspend(chan);

		err = len;

		break;

	case L2CAP_MODE_BASIC:
		/* Check outgoing MTU */
		if (len > chan->omtu)
			return -EMSGSIZE;

		/* Create a basic PDU */
		skb = l2cap_create_basic_pdu(chan, msg, len);
		if (IS_ERR(skb))
			return PTR_ERR(skb);

		hci_tx_timestamp(skb, sockc);

		l2cap_do_send(chan, skb);
		err = len;
		break;

	case L2CAP_MODE_ERTM:
	case L2CAP_MODE_STREAMING:
		/* Check outgoing MTU */
		if (len > chan->omtu) {
			err = -EMSGSIZE;
			break;
		}

		__skb_queue_head_init(&seg_queue);

		/* Do segmentation before calling in to the state machine,
		 * since it's possible to block while waiting for memory
		 * allocation.
		 */
		err = l2cap_segment_sdu(chan, &seg_queue, msg, len);

		if (err)
			break;

		hci_tx_timestamp(skb_peek(&seg_queue), sockc);

		if (chan->mode == L2CAP_MODE_ERTM)
			l2cap_tx(chan, NULL, &seg_queue, L2CAP_EV_DATA_REQUEST);
		else
			l2cap_streaming_send(chan, &seg_queue);

		err = len;

		/* If the skbs were not queued for sending, they'll still be in
		 * seg_queue and need to be purged.
		 */
		__skb_queue_purge(&seg_queue);
		break;

	default:
		BT_DBG("bad state %1.1x", chan->mode);
		err = -EBADFD;
	}

	return err;
}
EXPORT_SYMBOL_GPL(l2cap_chan_send);

static void l2cap_send_srej(struct l2cap_chan *chan, u16 txseq)
{
	struct l2cap_ctrl control;
	u16 seq;

	BT_DBG("chan %p, txseq %u", chan, txseq);

	memset(&control, 0, sizeof(control));
	control.sframe = 1;
	control.super = L2CAP_SUPER_SREJ;

	for (seq = chan->expected_tx_seq; seq != txseq;
	     seq = __next_seq(chan, seq)) {
		if (!l2cap_ertm_seq_in_queue(&chan->srej_q, seq)) {
			control.reqseq = seq;
			l2cap_send_sframe(chan, &control);
			l2cap_seq_list_append(&chan->srej_list, seq);
		}
	}

	chan->expected_tx_seq = __next_seq(chan, txseq);
}

static void l2cap_send_srej_tail(struct l2cap_chan *chan)
{
	struct l2cap_ctrl control;

	BT_DBG("chan %p", chan);

	if (chan->srej_list.tail == L2CAP_SEQ_LIST_CLEAR)
		return;

	memset(&control, 0, sizeof(control));
	control.sframe = 1;
	control.super = L2CAP_SUPER_SREJ;
	control.reqseq = chan->srej_list.tail;
	l2cap_send_sframe(chan, &control);
}

static void l2cap_send_srej_list(struct l2cap_chan *chan, u16 txseq)
{
	struct l2cap_ctrl control;
	u16 initial_head;
	u16 seq;

	BT_DBG("chan %p, txseq %u", chan, txseq);

	memset(&control, 0, sizeof(control));
	control.sframe = 1;
	control.super = L2CAP_SUPER_SREJ;

	/* Capture initial list head to allow only one pass through the list. */
	initial_head = chan->srej_list.head;

	do {
		seq = l2cap_seq_list_pop(&chan->srej_list);
		if (seq == txseq || seq == L2CAP_SEQ_LIST_CLEAR)
			break;

		control.reqseq = seq;
		l2cap_send_sframe(chan, &control);
		l2cap_seq_list_append(&chan->srej_list, seq);
	} while (chan->srej_list.head != initial_head);
}

static void l2cap_process_reqseq(struct l2cap_chan *chan, u16 reqseq)
{
	struct sk_buff *acked_skb;
	u16 ackseq;

	BT_DBG("chan %p, reqseq %u", chan, reqseq);

	if (chan->unacked_frames == 0 || reqseq == chan->expected_ack_seq)
		return;

	BT_DBG("expected_ack_seq %u, unacked_frames %u",
	       chan->expected_ack_seq, chan->unacked_frames);

	for (ackseq = chan->expected_ack_seq; ackseq != reqseq;
	     ackseq = __next_seq(chan, ackseq)) {

		acked_skb = l2cap_ertm_seq_in_queue(&chan->tx_q, ackseq);
		if (acked_skb) {
			skb_unlink(acked_skb, &chan->tx_q);
			kfree_skb(acked_skb);
			chan->unacked_frames--;
		}
	}

	chan->expected_ack_seq = reqseq;

	if (chan->unacked_frames == 0)
		__clear_retrans_timer(chan);

	BT_DBG("unacked_frames %u", chan->unacked_frames);
}

static void l2cap_abort_rx_srej_sent(struct l2cap_chan *chan)
{
	BT_DBG("chan %p", chan);

	chan->expected_tx_seq = chan->buffer_seq;
	l2cap_seq_list_clear(&chan->srej_list);
	skb_queue_purge(&chan->srej_q);
	chan->rx_state = L2CAP_RX_STATE_RECV;
}

static void l2cap_tx_state_xmit(struct l2cap_chan *chan,
				struct l2cap_ctrl *control,
				struct sk_buff_head *skbs, u8 event)
{
	BT_DBG("chan %p, control %p, skbs %p, event %d", chan, control, skbs,
	       event);

	switch (event) {
	case L2CAP_EV_DATA_REQUEST:
		if (chan->tx_send_head == NULL)
			chan->tx_send_head = skb_peek(skbs);

		skb_queue_splice_tail_init(skbs, &chan->tx_q);
		l2cap_ertm_send(chan);
		break;
	case L2CAP_EV_LOCAL_BUSY_DETECTED:
		BT_DBG("Enter LOCAL_BUSY");
		set_bit(CONN_LOCAL_BUSY, &chan->conn_state);

		if (chan->rx_state == L2CAP_RX_STATE_SREJ_SENT) {
			/* The SREJ_SENT state must be aborted if we are to
			 * enter the LOCAL_BUSY state.
			 */
			l2cap_abort_rx_srej_sent(chan);
		}

		l2cap_send_ack(chan);

		break;
	case L2CAP_EV_LOCAL_BUSY_CLEAR:
		BT_DBG("Exit LOCAL_BUSY");
		clear_bit(CONN_LOCAL_BUSY, &chan->conn_state);

		if (test_bit(CONN_RNR_SENT, &chan->conn_state)) {
			struct l2cap_ctrl local_control;

			memset(&local_control, 0, sizeof(local_control));
			local_control.sframe = 1;
			local_control.super = L2CAP_SUPER_RR;
			local_control.poll = 1;
			local_control.reqseq = chan->buffer_seq;
			l2cap_send_sframe(chan, &local_control);

			chan->retry_count = 1;
			__set_monitor_timer(chan);
			chan->tx_state = L2CAP_TX_STATE_WAIT_F;
		}
		break;
	case L2CAP_EV_RECV_REQSEQ_AND_FBIT:
		l2cap_process_reqseq(chan, control->reqseq);
		break;
	case L2CAP_EV_EXPLICIT_POLL:
		l2cap_send_rr_or_rnr(chan, 1);
		chan->retry_count = 1;
		__set_monitor_timer(chan);
		__clear_ack_timer(chan);
		chan->tx_state = L2CAP_TX_STATE_WAIT_F;
		break;
	case L2CAP_EV_RETRANS_TO:
		l2cap_send_rr_or_rnr(chan, 1);
		chan->retry_count = 1;
		__set_monitor_timer(chan);
		chan->tx_state = L2CAP_TX_STATE_WAIT_F;
		break;
	case L2CAP_EV_RECV_FBIT:
		/* Nothing to process */
		break;
	default:
		break;
	}
}

static void l2cap_tx_state_wait_f(struct l2cap_chan *chan,
				  struct l2cap_ctrl *control,
				  struct sk_buff_head *skbs, u8 event)
{
	BT_DBG("chan %p, control %p, skbs %p, event %d", chan, control, skbs,
	       event);

	switch (event) {
	case L2CAP_EV_DATA_REQUEST:
		if (chan->tx_send_head == NULL)
			chan->tx_send_head = skb_peek(skbs);
		/* Queue data, but don't send. */
		skb_queue_splice_tail_init(skbs, &chan->tx_q);
		break;
	case L2CAP_EV_LOCAL_BUSY_DETECTED:
		BT_DBG("Enter LOCAL_BUSY");
		set_bit(CONN_LOCAL_BUSY, &chan->conn_state);

		if (chan->rx_state == L2CAP_RX_STATE_SREJ_SENT) {
			/* The SREJ_SENT state must be aborted if we are to
			 * enter the LOCAL_BUSY state.
			 */
			l2cap_abort_rx_srej_sent(chan);
		}

		l2cap_send_ack(chan);

		break;
	case L2CAP_EV_LOCAL_BUSY_CLEAR:
		BT_DBG("Exit LOCAL_BUSY");
		clear_bit(CONN_LOCAL_BUSY, &chan->conn_state);

		if (test_bit(CONN_RNR_SENT, &chan->conn_state)) {
			struct l2cap_ctrl local_control;
			memset(&local_control, 0, sizeof(local_control));
			local_control.sframe = 1;
			local_control.super = L2CAP_SUPER_RR;
			local_control.poll = 1;
			local_control.reqseq = chan->buffer_seq;
			l2cap_send_sframe(chan, &local_control);

			chan->retry_count = 1;
			__set_monitor_timer(chan);
			chan->tx_state = L2CAP_TX_STATE_WAIT_F;
		}
		break;
	case L2CAP_EV_RECV_REQSEQ_AND_FBIT:
		l2cap_process_reqseq(chan, control->reqseq);
		fallthrough;

	case L2CAP_EV_RECV_FBIT:
		if (control && control->final) {
			__clear_monitor_timer(chan);
			if (chan->unacked_frames > 0)
				__set_retrans_timer(chan);
			chan->retry_count = 0;
			chan->tx_state = L2CAP_TX_STATE_XMIT;
			BT_DBG("recv fbit tx_state 0x2.2%x", chan->tx_state);
		}
		break;
	case L2CAP_EV_EXPLICIT_POLL:
		/* Ignore */
		break;
	case L2CAP_EV_MONITOR_TO:
		if (chan->max_tx == 0 || chan->retry_count < chan->max_tx) {
			l2cap_send_rr_or_rnr(chan, 1);
			__set_monitor_timer(chan);
			chan->retry_count++;
		} else {
			l2cap_send_disconn_req(chan, ECONNABORTED);
		}
		break;
	default:
		break;
	}
}

static void l2cap_tx(struct l2cap_chan *chan, struct l2cap_ctrl *control,
		     struct sk_buff_head *skbs, u8 event)
{
	BT_DBG("chan %p, control %p, skbs %p, event %d, state %d",
	       chan, control, skbs, event, chan->tx_state);

	switch (chan->tx_state) {
	case L2CAP_TX_STATE_XMIT:
		l2cap_tx_state_xmit(chan, control, skbs, event);
		break;
	case L2CAP_TX_STATE_WAIT_F:
		l2cap_tx_state_wait_f(chan, control, skbs, event);
		break;
	default:
		/* Ignore event */
		break;
	}
}

static void l2cap_pass_to_tx(struct l2cap_chan *chan,
			     struct l2cap_ctrl *control)
{
	BT_DBG("chan %p, control %p", chan, control);
	l2cap_tx(chan, control, NULL, L2CAP_EV_RECV_REQSEQ_AND_FBIT);
}

static void l2cap_pass_to_tx_fbit(struct l2cap_chan *chan,
				  struct l2cap_ctrl *control)
{
	BT_DBG("chan %p, control %p", chan, control);
	l2cap_tx(chan, control, NULL, L2CAP_EV_RECV_FBIT);
}

/* Copy frame to all raw sockets on that connection */
static void l2cap_raw_recv(struct l2cap_conn *conn, struct sk_buff *skb)
{
	struct sk_buff *nskb;
	struct l2cap_chan *chan;

	BT_DBG("conn %p", conn);

	mutex_lock(&conn->chan_lock);

	list_for_each_entry(chan, &conn->chan_l, list) {
		if (chan->chan_type != L2CAP_CHAN_RAW)
			continue;

		/* Don't send frame to the channel it came from */
		if (bt_cb(skb)->l2cap.chan == chan)
			continue;

		nskb = skb_clone(skb, GFP_KERNEL);
		if (!nskb)
			continue;
		if (chan->ops->recv(chan, nskb))
			kfree_skb(nskb);
	}

	mutex_unlock(&conn->chan_lock);
}

/* ---- L2CAP signalling commands ---- */
static struct sk_buff *l2cap_build_cmd(struct l2cap_conn *conn, u8 code,
				       u8 ident, u16 dlen, void *data)
{
	struct sk_buff *skb, **frag;
	struct l2cap_cmd_hdr *cmd;
	struct l2cap_hdr *lh;
	int len, count;

	BT_DBG("conn %p, code 0x%2.2x, ident 0x%2.2x, len %u",
	       conn, code, ident, dlen);

	if (conn->mtu < L2CAP_HDR_SIZE + L2CAP_CMD_HDR_SIZE)
		return NULL;

	len = L2CAP_HDR_SIZE + L2CAP_CMD_HDR_SIZE + dlen;
	count = min_t(unsigned int, conn->mtu, len);

	skb = bt_skb_alloc(count, GFP_KERNEL);
	if (!skb)
		return NULL;

	lh = skb_put(skb, L2CAP_HDR_SIZE);
	lh->len = cpu_to_le16(L2CAP_CMD_HDR_SIZE + dlen);

	if (conn->hcon->type == LE_LINK)
		lh->cid = cpu_to_le16(L2CAP_CID_LE_SIGNALING);
	else
		lh->cid = cpu_to_le16(L2CAP_CID_SIGNALING);

	cmd = skb_put(skb, L2CAP_CMD_HDR_SIZE);
	cmd->code  = code;
	cmd->ident = ident;
	cmd->len   = cpu_to_le16(dlen);

	if (dlen) {
		count -= L2CAP_HDR_SIZE + L2CAP_CMD_HDR_SIZE;
		skb_put_data(skb, data, count);
		data += count;
	}

	len -= skb->len;

	/* Continuation fragments (no L2CAP header) */
	frag = &skb_shinfo(skb)->frag_list;
	while (len) {
		count = min_t(unsigned int, conn->mtu, len);

		*frag = bt_skb_alloc(count, GFP_KERNEL);
		if (!*frag)
			goto fail;

		skb_put_data(*frag, data, count);

		len  -= count;
		data += count;

		frag = &(*frag)->next;
	}

	return skb;

fail:
	kfree_skb(skb);
	return NULL;
}

static inline int l2cap_get_conf_opt(void **ptr, int *type, int *olen,
				     unsigned long *val)
{
	struct l2cap_conf_opt *opt = *ptr;
	int len;

	len = L2CAP_CONF_OPT_SIZE + opt->len;
	*ptr += len;

	*type = opt->type;
	*olen = opt->len;

	switch (opt->len) {
	case 1:
		*val = *((u8 *) opt->val);
		break;

	case 2:
		*val = get_unaligned_le16(opt->val);
		break;

	case 4:
		*val = get_unaligned_le32(opt->val);
		break;

	default:
		*val = (unsigned long) opt->val;
		break;
	}

	BT_DBG("type 0x%2.2x len %u val 0x%lx", *type, opt->len, *val);
	return len;
}

static void l2cap_add_conf_opt(void **ptr, u8 type, u8 len, unsigned long val, size_t size)
{
	struct l2cap_conf_opt *opt = *ptr;

	BT_DBG("type 0x%2.2x len %u val 0x%lx", type, len, val);

	if (size < L2CAP_CONF_OPT_SIZE + len)
		return;

	opt->type = type;
	opt->len  = len;

	switch (len) {
	case 1:
		*((u8 *) opt->val)  = val;
		break;

	case 2:
		put_unaligned_le16(val, opt->val);
		break;

	case 4:
		put_unaligned_le32(val, opt->val);
		break;

	default:
		memcpy(opt->val, (void *) val, len);
		break;
	}

	*ptr += L2CAP_CONF_OPT_SIZE + len;
}

static void l2cap_add_opt_efs(void **ptr, struct l2cap_chan *chan, size_t size)
{
	struct l2cap_conf_efs efs;

	switch (chan->mode) {
	case L2CAP_MODE_ERTM:
		efs.id		= chan->local_id;
		efs.stype	= chan->local_stype;
		efs.msdu	= cpu_to_le16(chan->local_msdu);
		efs.sdu_itime	= cpu_to_le32(chan->local_sdu_itime);
		efs.acc_lat	= cpu_to_le32(L2CAP_DEFAULT_ACC_LAT);
		efs.flush_to	= cpu_to_le32(L2CAP_EFS_DEFAULT_FLUSH_TO);
		break;

	case L2CAP_MODE_STREAMING:
		efs.id		= 1;
		efs.stype	= L2CAP_SERV_BESTEFFORT;
		efs.msdu	= cpu_to_le16(chan->local_msdu);
		efs.sdu_itime	= cpu_to_le32(chan->local_sdu_itime);
		efs.acc_lat	= 0;
		efs.flush_to	= 0;
		break;

	default:
		return;
	}

	l2cap_add_conf_opt(ptr, L2CAP_CONF_EFS, sizeof(efs),
			   (unsigned long) &efs, size);
}

static void l2cap_ack_timeout(struct work_struct *work)
{
	struct l2cap_chan *chan = container_of(work, struct l2cap_chan,
					       ack_timer.work);
	u16 frames_to_ack;

	BT_DBG("chan %p", chan);

	l2cap_chan_lock(chan);

	frames_to_ack = __seq_offset(chan, chan->buffer_seq,
				     chan->last_acked_seq);

	if (frames_to_ack)
		l2cap_send_rr_or_rnr(chan, 0);

	l2cap_chan_unlock(chan);
	l2cap_chan_put(chan);
}

int l2cap_ertm_init(struct l2cap_chan *chan)
{
	int err;

	chan->next_tx_seq = 0;
	chan->expected_tx_seq = 0;
	chan->expected_ack_seq = 0;
	chan->unacked_frames = 0;
	chan->buffer_seq = 0;
	chan->frames_sent = 0;
	chan->last_acked_seq = 0;
	chan->sdu = NULL;
	chan->sdu_last_frag = NULL;
	chan->sdu_len = 0;

	skb_queue_head_init(&chan->tx_q);

	if (chan->mode != L2CAP_MODE_ERTM)
		return 0;

	chan->rx_state = L2CAP_RX_STATE_RECV;
	chan->tx_state = L2CAP_TX_STATE_XMIT;

	skb_queue_head_init(&chan->srej_q);

	err = l2cap_seq_list_init(&chan->srej_list, chan->tx_win);
	if (err < 0)
		return err;

	err = l2cap_seq_list_init(&chan->retrans_list, chan->remote_tx_win);
	if (err < 0)
		l2cap_seq_list_free(&chan->srej_list);

	return err;
}

static inline __u8 l2cap_select_mode(__u8 mode, __u16 remote_feat_mask)
{
	switch (mode) {
	case L2CAP_MODE_STREAMING:
	case L2CAP_MODE_ERTM:
		if (l2cap_mode_supported(mode, remote_feat_mask))
			return mode;
		fallthrough;
	default:
		return L2CAP_MODE_BASIC;
	}
}

static inline bool __l2cap_ews_supported(struct l2cap_conn *conn)
{
	return (conn->feat_mask & L2CAP_FEAT_EXT_WINDOW);
}

static inline bool __l2cap_efs_supported(struct l2cap_conn *conn)
{
	return (conn->feat_mask & L2CAP_FEAT_EXT_FLOW);
}

static void __l2cap_set_ertm_timeouts(struct l2cap_chan *chan,
				      struct l2cap_conf_rfc *rfc)
{
	rfc->retrans_timeout = cpu_to_le16(L2CAP_DEFAULT_RETRANS_TO);
	rfc->monitor_timeout = cpu_to_le16(L2CAP_DEFAULT_MONITOR_TO);
}

static inline void l2cap_txwin_setup(struct l2cap_chan *chan)
{
	if (chan->tx_win > L2CAP_DEFAULT_TX_WINDOW &&
	    __l2cap_ews_supported(chan->conn)) {
		/* use extended control field */
		set_bit(FLAG_EXT_CTRL, &chan->flags);
		chan->tx_win_max = L2CAP_DEFAULT_EXT_WINDOW;
	} else {
		chan->tx_win = min_t(u16, chan->tx_win,
				     L2CAP_DEFAULT_TX_WINDOW);
		chan->tx_win_max = L2CAP_DEFAULT_TX_WINDOW;
	}
	chan->ack_win = chan->tx_win;
}

static void l2cap_mtu_auto(struct l2cap_chan *chan)
{
	struct hci_conn *conn = chan->conn->hcon;

	chan->imtu = L2CAP_DEFAULT_MIN_MTU;

	/* The 2-DH1 packet has between 2 and 56 information bytes
	 * (including the 2-byte payload header)
	 */
	if (!(conn->pkt_type & HCI_2DH1))
		chan->imtu = 54;

	/* The 3-DH1 packet has between 2 and 85 information bytes
	 * (including the 2-byte payload header)
	 */
	if (!(conn->pkt_type & HCI_3DH1))
		chan->imtu = 83;

	/* The 2-DH3 packet has between 2 and 369 information bytes
	 * (including the 2-byte payload header)
	 */
	if (!(conn->pkt_type & HCI_2DH3))
		chan->imtu = 367;

	/* The 3-DH3 packet has between 2 and 554 information bytes
	 * (including the 2-byte payload header)
	 */
	if (!(conn->pkt_type & HCI_3DH3))
		chan->imtu = 552;

	/* The 2-DH5 packet has between 2 and 681 information bytes
	 * (including the 2-byte payload header)
	 */
	if (!(conn->pkt_type & HCI_2DH5))
		chan->imtu = 679;

	/* The 3-DH5 packet has between 2 and 1023 information bytes
	 * (including the 2-byte payload header)
	 */
	if (!(conn->pkt_type & HCI_3DH5))
		chan->imtu = 1021;
}

static int l2cap_build_conf_req(struct l2cap_chan *chan, void *data, size_t data_size)
{
	struct l2cap_conf_req *req = data;
	struct l2cap_conf_rfc rfc = { .mode = chan->mode };
	void *ptr = req->data;
	void *endptr = data + data_size;
	u16 size;

	BT_DBG("chan %p", chan);

	if (chan->num_conf_req || chan->num_conf_rsp)
		goto done;

	switch (chan->mode) {
	case L2CAP_MODE_STREAMING:
	case L2CAP_MODE_ERTM:
		if (test_bit(CONF_STATE2_DEVICE, &chan->conf_state))
			break;

		if (__l2cap_efs_supported(chan->conn))
			set_bit(FLAG_EFS_ENABLE, &chan->flags);

		fallthrough;
	default:
		chan->mode = l2cap_select_mode(rfc.mode, chan->conn->feat_mask);
		break;
	}

done:
	if (chan->imtu != L2CAP_DEFAULT_MTU) {
		if (!chan->imtu)
			l2cap_mtu_auto(chan);
		l2cap_add_conf_opt(&ptr, L2CAP_CONF_MTU, 2, chan->imtu,
				   endptr - ptr);
	}

	switch (chan->mode) {
	case L2CAP_MODE_BASIC:
		if (disable_ertm)
			break;

		if (!(chan->conn->feat_mask & L2CAP_FEAT_ERTM) &&
		    !(chan->conn->feat_mask & L2CAP_FEAT_STREAMING))
			break;

		rfc.mode            = L2CAP_MODE_BASIC;
		rfc.txwin_size      = 0;
		rfc.max_transmit    = 0;
		rfc.retrans_timeout = 0;
		rfc.monitor_timeout = 0;
		rfc.max_pdu_size    = 0;

		l2cap_add_conf_opt(&ptr, L2CAP_CONF_RFC, sizeof(rfc),
				   (unsigned long) &rfc, endptr - ptr);
		break;

	case L2CAP_MODE_ERTM:
		rfc.mode            = L2CAP_MODE_ERTM;
		rfc.max_transmit    = chan->max_tx;

		__l2cap_set_ertm_timeouts(chan, &rfc);

		size = min_t(u16, L2CAP_DEFAULT_MAX_PDU_SIZE, chan->conn->mtu -
			     L2CAP_EXT_HDR_SIZE - L2CAP_SDULEN_SIZE -
			     L2CAP_FCS_SIZE);
		rfc.max_pdu_size = cpu_to_le16(size);

		l2cap_txwin_setup(chan);

		rfc.txwin_size = min_t(u16, chan->tx_win,
				       L2CAP_DEFAULT_TX_WINDOW);

		l2cap_add_conf_opt(&ptr, L2CAP_CONF_RFC, sizeof(rfc),
				   (unsigned long) &rfc, endptr - ptr);

		if (test_bit(FLAG_EFS_ENABLE, &chan->flags))
			l2cap_add_opt_efs(&ptr, chan, endptr - ptr);

		if (test_bit(FLAG_EXT_CTRL, &chan->flags))
			l2cap_add_conf_opt(&ptr, L2CAP_CONF_EWS, 2,
					   chan->tx_win, endptr - ptr);

		if (chan->conn->feat_mask & L2CAP_FEAT_FCS)
			if (chan->fcs == L2CAP_FCS_NONE ||
			    test_bit(CONF_RECV_NO_FCS, &chan->conf_state)) {
				chan->fcs = L2CAP_FCS_NONE;
				l2cap_add_conf_opt(&ptr, L2CAP_CONF_FCS, 1,
						   chan->fcs, endptr - ptr);
			}
		break;

	case L2CAP_MODE_STREAMING:
		l2cap_txwin_setup(chan);
		rfc.mode            = L2CAP_MODE_STREAMING;
		rfc.txwin_size      = 0;
		rfc.max_transmit    = 0;
		rfc.retrans_timeout = 0;
		rfc.monitor_timeout = 0;

		size = min_t(u16, L2CAP_DEFAULT_MAX_PDU_SIZE, chan->conn->mtu -
			     L2CAP_EXT_HDR_SIZE - L2CAP_SDULEN_SIZE -
			     L2CAP_FCS_SIZE);
		rfc.max_pdu_size = cpu_to_le16(size);

		l2cap_add_conf_opt(&ptr, L2CAP_CONF_RFC, sizeof(rfc),
				   (unsigned long) &rfc, endptr - ptr);

		if (test_bit(FLAG_EFS_ENABLE, &chan->flags))
			l2cap_add_opt_efs(&ptr, chan, endptr - ptr);

		if (chan->conn->feat_mask & L2CAP_FEAT_FCS)
			if (chan->fcs == L2CAP_FCS_NONE ||
			    test_bit(CONF_RECV_NO_FCS, &chan->conf_state)) {
				chan->fcs = L2CAP_FCS_NONE;
				l2cap_add_conf_opt(&ptr, L2CAP_CONF_FCS, 1,
						   chan->fcs, endptr - ptr);
			}
		break;
	}

	req->dcid  = cpu_to_le16(chan->dcid);
	req->flags = cpu_to_le16(0);

	return ptr - data;
}

static int l2cap_parse_conf_req(struct l2cap_chan *chan, void *data, size_t data_size)
{
	struct l2cap_conf_rsp *rsp = data;
	void *ptr = rsp->data;
	void *endptr = data + data_size;
	void *req = chan->conf_req;
	int len = chan->conf_len;
	int type, hint, olen;
	unsigned long val;
	struct l2cap_conf_rfc rfc = { .mode = L2CAP_MODE_BASIC };
	struct l2cap_conf_efs efs;
	u8 remote_efs = 0;
	u16 mtu = L2CAP_DEFAULT_MTU;
	u16 result = L2CAP_CONF_SUCCESS;
	u16 size;

	BT_DBG("chan %p", chan);

	while (len >= L2CAP_CONF_OPT_SIZE) {
		len -= l2cap_get_conf_opt(&req, &type, &olen, &val);
		if (len < 0)
			break;

		hint  = type & L2CAP_CONF_HINT;
		type &= L2CAP_CONF_MASK;

		switch (type) {
		case L2CAP_CONF_MTU:
			if (olen != 2)
				break;
			mtu = val;
			break;

		case L2CAP_CONF_FLUSH_TO:
			if (olen != 2)
				break;
			chan->flush_to = val;
			break;

		case L2CAP_CONF_QOS:
			break;

		case L2CAP_CONF_RFC:
			if (olen != sizeof(rfc))
				break;
			memcpy(&rfc, (void *) val, olen);
			break;

		case L2CAP_CONF_FCS:
			if (olen != 1)
				break;
			if (val == L2CAP_FCS_NONE)
				set_bit(CONF_RECV_NO_FCS, &chan->conf_state);
			break;

		case L2CAP_CONF_EFS:
			if (olen != sizeof(efs))
				break;
			remote_efs = 1;
			memcpy(&efs, (void *) val, olen);
			break;

		case L2CAP_CONF_EWS:
			if (olen != 2)
				break;
			return -ECONNREFUSED;

		default:
			if (hint)
				break;
			result = L2CAP_CONF_UNKNOWN;
			l2cap_add_conf_opt(&ptr, (u8)type, sizeof(u8), type, endptr - ptr);
			break;
		}
	}

	if (chan->num_conf_rsp || chan->num_conf_req > 1)
		goto done;

	switch (chan->mode) {
	case L2CAP_MODE_STREAMING:
	case L2CAP_MODE_ERTM:
		if (!test_bit(CONF_STATE2_DEVICE, &chan->conf_state)) {
			chan->mode = l2cap_select_mode(rfc.mode,
						       chan->conn->feat_mask);
			break;
		}

		if (remote_efs) {
			if (__l2cap_efs_supported(chan->conn))
				set_bit(FLAG_EFS_ENABLE, &chan->flags);
			else
				return -ECONNREFUSED;
		}

		if (chan->mode != rfc.mode)
			return -ECONNREFUSED;

		break;
	}

done:
	if (chan->mode != rfc.mode) {
		result = L2CAP_CONF_UNACCEPT;
		rfc.mode = chan->mode;

		if (chan->num_conf_rsp == 1)
			return -ECONNREFUSED;

		l2cap_add_conf_opt(&ptr, L2CAP_CONF_RFC, sizeof(rfc),
				   (unsigned long) &rfc, endptr - ptr);
	}

	if (result == L2CAP_CONF_SUCCESS) {
		/* Configure output options and let the other side know
		 * which ones we don't like. */

		if (mtu < L2CAP_DEFAULT_MIN_MTU)
			result = L2CAP_CONF_UNACCEPT;
		else {
			chan->omtu = mtu;
			set_bit(CONF_MTU_DONE, &chan->conf_state);
		}
		l2cap_add_conf_opt(&ptr, L2CAP_CONF_MTU, 2, chan->omtu, endptr - ptr);

		if (remote_efs) {
			if (chan->local_stype != L2CAP_SERV_NOTRAFIC &&
			    efs.stype != L2CAP_SERV_NOTRAFIC &&
			    efs.stype != chan->local_stype) {

				result = L2CAP_CONF_UNACCEPT;

				if (chan->num_conf_req >= 1)
					return -ECONNREFUSED;

				l2cap_add_conf_opt(&ptr, L2CAP_CONF_EFS,
						   sizeof(efs),
						   (unsigned long) &efs, endptr - ptr);
			} else {
				/* Send PENDING Conf Rsp */
				result = L2CAP_CONF_PENDING;
				set_bit(CONF_LOC_CONF_PEND, &chan->conf_state);
			}
		}

		switch (rfc.mode) {
		case L2CAP_MODE_BASIC:
			chan->fcs = L2CAP_FCS_NONE;
			set_bit(CONF_MODE_DONE, &chan->conf_state);
			break;

		case L2CAP_MODE_ERTM:
			if (!test_bit(CONF_EWS_RECV, &chan->conf_state))
				chan->remote_tx_win = rfc.txwin_size;
			else
				rfc.txwin_size = L2CAP_DEFAULT_TX_WINDOW;

			chan->remote_max_tx = rfc.max_transmit;

			size = min_t(u16, le16_to_cpu(rfc.max_pdu_size),
				     chan->conn->mtu - L2CAP_EXT_HDR_SIZE -
				     L2CAP_SDULEN_SIZE - L2CAP_FCS_SIZE);
			rfc.max_pdu_size = cpu_to_le16(size);
			chan->remote_mps = size;

			__l2cap_set_ertm_timeouts(chan, &rfc);

			set_bit(CONF_MODE_DONE, &chan->conf_state);

			l2cap_add_conf_opt(&ptr, L2CAP_CONF_RFC,
					   sizeof(rfc), (unsigned long) &rfc, endptr - ptr);

			if (remote_efs &&
			    test_bit(FLAG_EFS_ENABLE, &chan->flags)) {
				chan->remote_id = efs.id;
				chan->remote_stype = efs.stype;
				chan->remote_msdu = le16_to_cpu(efs.msdu);
				chan->remote_flush_to =
					le32_to_cpu(efs.flush_to);
				chan->remote_acc_lat =
					le32_to_cpu(efs.acc_lat);
				chan->remote_sdu_itime =
					le32_to_cpu(efs.sdu_itime);
				l2cap_add_conf_opt(&ptr, L2CAP_CONF_EFS,
						   sizeof(efs),
						   (unsigned long) &efs, endptr - ptr);
			}
			break;

		case L2CAP_MODE_STREAMING:
			size = min_t(u16, le16_to_cpu(rfc.max_pdu_size),
				     chan->conn->mtu - L2CAP_EXT_HDR_SIZE -
				     L2CAP_SDULEN_SIZE - L2CAP_FCS_SIZE);
			rfc.max_pdu_size = cpu_to_le16(size);
			chan->remote_mps = size;

			set_bit(CONF_MODE_DONE, &chan->conf_state);

			l2cap_add_conf_opt(&ptr, L2CAP_CONF_RFC, sizeof(rfc),
					   (unsigned long) &rfc, endptr - ptr);

			break;

		default:
			result = L2CAP_CONF_UNACCEPT;

			memset(&rfc, 0, sizeof(rfc));
			rfc.mode = chan->mode;
		}

		if (result == L2CAP_CONF_SUCCESS)
			set_bit(CONF_OUTPUT_DONE, &chan->conf_state);
	}
	rsp->scid   = cpu_to_le16(chan->dcid);
	rsp->result = cpu_to_le16(result);
	rsp->flags  = cpu_to_le16(0);

	return ptr - data;
}

static int l2cap_parse_conf_rsp(struct l2cap_chan *chan, void *rsp, int len,
				void *data, size_t size, u16 *result)
{
	struct l2cap_conf_req *req = data;
	void *ptr = req->data;
	void *endptr = data + size;
	int type, olen;
	unsigned long val;
	struct l2cap_conf_rfc rfc = { .mode = L2CAP_MODE_BASIC };
	struct l2cap_conf_efs efs;

	BT_DBG("chan %p, rsp %p, len %d, req %p", chan, rsp, len, data);

	while (len >= L2CAP_CONF_OPT_SIZE) {
		len -= l2cap_get_conf_opt(&rsp, &type, &olen, &val);
		if (len < 0)
			break;

		switch (type) {
		case L2CAP_CONF_MTU:
			if (olen != 2)
				break;
			if (val < L2CAP_DEFAULT_MIN_MTU) {
				*result = L2CAP_CONF_UNACCEPT;
				chan->imtu = L2CAP_DEFAULT_MIN_MTU;
			} else
				chan->imtu = val;
			l2cap_add_conf_opt(&ptr, L2CAP_CONF_MTU, 2, chan->imtu,
					   endptr - ptr);
			break;

		case L2CAP_CONF_FLUSH_TO:
			if (olen != 2)
				break;
			chan->flush_to = val;
			l2cap_add_conf_opt(&ptr, L2CAP_CONF_FLUSH_TO, 2,
					   chan->flush_to, endptr - ptr);
			break;

		case L2CAP_CONF_RFC:
			if (olen != sizeof(rfc))
				break;
			memcpy(&rfc, (void *)val, olen);
			if (test_bit(CONF_STATE2_DEVICE, &chan->conf_state) &&
			    rfc.mode != chan->mode)
				return -ECONNREFUSED;
			chan->fcs = 0;
			l2cap_add_conf_opt(&ptr, L2CAP_CONF_RFC, sizeof(rfc),
					   (unsigned long) &rfc, endptr - ptr);
			break;

		case L2CAP_CONF_EWS:
			if (olen != 2)
				break;
			chan->ack_win = min_t(u16, val, chan->ack_win);
			l2cap_add_conf_opt(&ptr, L2CAP_CONF_EWS, 2,
					   chan->tx_win, endptr - ptr);
			break;

		case L2CAP_CONF_EFS:
			if (olen != sizeof(efs))
				break;
			memcpy(&efs, (void *)val, olen);
			if (chan->local_stype != L2CAP_SERV_NOTRAFIC &&
			    efs.stype != L2CAP_SERV_NOTRAFIC &&
			    efs.stype != chan->local_stype)
				return -ECONNREFUSED;
			l2cap_add_conf_opt(&ptr, L2CAP_CONF_EFS, sizeof(efs),
					   (unsigned long) &efs, endptr - ptr);
			break;

		case L2CAP_CONF_FCS:
			if (olen != 1)
				break;
			if (*result == L2CAP_CONF_PENDING)
				if (val == L2CAP_FCS_NONE)
					set_bit(CONF_RECV_NO_FCS,
						&chan->conf_state);
			break;
		}
	}

	if (chan->mode == L2CAP_MODE_BASIC && chan->mode != rfc.mode)
		return -ECONNREFUSED;

	chan->mode = rfc.mode;

	if (*result == L2CAP_CONF_SUCCESS || *result == L2CAP_CONF_PENDING) {
		switch (rfc.mode) {
		case L2CAP_MODE_ERTM:
			chan->retrans_timeout = le16_to_cpu(rfc.retrans_timeout);
			chan->monitor_timeout = le16_to_cpu(rfc.monitor_timeout);
			chan->mps    = le16_to_cpu(rfc.max_pdu_size);
			if (!test_bit(FLAG_EXT_CTRL, &chan->flags))
				chan->ack_win = min_t(u16, chan->ack_win,
						      rfc.txwin_size);

			if (test_bit(FLAG_EFS_ENABLE, &chan->flags)) {
				chan->local_msdu = le16_to_cpu(efs.msdu);
				chan->local_sdu_itime =
					le32_to_cpu(efs.sdu_itime);
				chan->local_acc_lat = le32_to_cpu(efs.acc_lat);
				chan->local_flush_to =
					le32_to_cpu(efs.flush_to);
			}
			break;

		case L2CAP_MODE_STREAMING:
			chan->mps    = le16_to_cpu(rfc.max_pdu_size);
		}
	}

	req->dcid   = cpu_to_le16(chan->dcid);
	req->flags  = cpu_to_le16(0);

	return ptr - data;
}

static int l2cap_build_conf_rsp(struct l2cap_chan *chan, void *data,
				u16 result, u16 flags)
{
	struct l2cap_conf_rsp *rsp = data;
	void *ptr = rsp->data;

	BT_DBG("chan %p", chan);

	rsp->scid   = cpu_to_le16(chan->dcid);
	rsp->result = cpu_to_le16(result);
	rsp->flags  = cpu_to_le16(flags);

	return ptr - data;
}

void __l2cap_le_connect_rsp_defer(struct l2cap_chan *chan)
{
	struct l2cap_le_conn_rsp rsp;
	struct l2cap_conn *conn = chan->conn;

	BT_DBG("chan %p", chan);

	rsp.dcid    = cpu_to_le16(chan->scid);
	rsp.mtu     = cpu_to_le16(chan->imtu);
	rsp.mps     = cpu_to_le16(chan->mps);
	rsp.credits = cpu_to_le16(chan->rx_credits);
	rsp.result  = cpu_to_le16(L2CAP_CR_LE_SUCCESS);

	l2cap_send_cmd(conn, chan->ident, L2CAP_LE_CONN_RSP, sizeof(rsp),
		       &rsp);
}

static void l2cap_ecred_list_defer(struct l2cap_chan *chan, void *data)
{
	int *result = data;

	if (*result || test_bit(FLAG_ECRED_CONN_REQ_SENT, &chan->flags))
		return;

	switch (chan->state) {
	case BT_CONNECT2:
		/* If channel still pending accept add to result */
		(*result)++;
		return;
	case BT_CONNECTED:
		return;
	default:
		/* If not connected or pending accept it has been refused */
		*result = -ECONNREFUSED;
		return;
	}
}

struct l2cap_ecred_rsp_data {
	struct {
		struct l2cap_ecred_conn_rsp_hdr rsp;
		__le16 scid[L2CAP_ECRED_MAX_CID];
	} __packed pdu;
	int count;
};

static void l2cap_ecred_rsp_defer(struct l2cap_chan *chan, void *data)
{
	struct l2cap_ecred_rsp_data *rsp = data;
	struct l2cap_ecred_conn_rsp *rsp_flex =
		container_of(&rsp->pdu.rsp, struct l2cap_ecred_conn_rsp, hdr);

	if (test_bit(FLAG_ECRED_CONN_REQ_SENT, &chan->flags))
		return;

	/* Reset ident so only one response is sent */
	chan->ident = 0;

	/* Include all channels pending with the same ident */
	if (!rsp->pdu.rsp.result)
		rsp_flex->dcid[rsp->count++] = cpu_to_le16(chan->scid);
	else
		l2cap_chan_del(chan, ECONNRESET);
}

void __l2cap_ecred_conn_rsp_defer(struct l2cap_chan *chan)
{
	struct l2cap_conn *conn = chan->conn;
	struct l2cap_ecred_rsp_data data;
	u16 id = chan->ident;
	int result = 0;

	if (!id)
		return;

	BT_DBG("chan %p id %d", chan, id);

	memset(&data, 0, sizeof(data));

	data.pdu.rsp.mtu     = cpu_to_le16(chan->imtu);
	data.pdu.rsp.mps     = cpu_to_le16(chan->mps);
	data.pdu.rsp.credits = cpu_to_le16(chan->rx_credits);
	data.pdu.rsp.result  = cpu_to_le16(L2CAP_CR_LE_SUCCESS);

	/* Verify that all channels are ready */
	__l2cap_chan_list_id(conn, id, l2cap_ecred_list_defer, &result);

	if (result > 0)
		return;

	if (result < 0)
		data.pdu.rsp.result = cpu_to_le16(L2CAP_CR_LE_AUTHORIZATION);

	/* Build response */
	__l2cap_chan_list_id(conn, id, l2cap_ecred_rsp_defer, &data);

	l2cap_send_cmd(conn, id, L2CAP_ECRED_CONN_RSP,
		       sizeof(data.pdu.rsp) + (data.count * sizeof(__le16)),
		       &data.pdu);
}

void __l2cap_connect_rsp_defer(struct l2cap_chan *chan)
{
	struct l2cap_conn_rsp rsp;
	struct l2cap_conn *conn = chan->conn;
	u8 buf[128];
	u8 rsp_code;

	rsp.scid   = cpu_to_le16(chan->dcid);
	rsp.dcid   = cpu_to_le16(chan->scid);
	rsp.result = cpu_to_le16(L2CAP_CR_SUCCESS);
	rsp.status = cpu_to_le16(L2CAP_CS_NO_INFO);
	rsp_code = L2CAP_CONN_RSP;

	BT_DBG("chan %p rsp_code %u", chan, rsp_code);

	l2cap_send_cmd(conn, chan->ident, rsp_code, sizeof(rsp), &rsp);

	if (test_and_set_bit(CONF_REQ_SENT, &chan->conf_state))
		return;

	l2cap_send_cmd(conn, l2cap_get_ident(conn), L2CAP_CONF_REQ,
		       l2cap_build_conf_req(chan, buf, sizeof(buf)), buf);
	chan->num_conf_req++;
}

static void l2cap_conf_rfc_get(struct l2cap_chan *chan, void *rsp, int len)
{
	int type, olen;
	unsigned long val;
	/* Use sane default values in case a misbehaving remote device
	 * did not send an RFC or extended window size option.
	 */
	u16 txwin_ext = chan->ack_win;
	struct l2cap_conf_rfc rfc = {
		.mode = chan->mode,
		.retrans_timeout = cpu_to_le16(L2CAP_DEFAULT_RETRANS_TO),
		.monitor_timeout = cpu_to_le16(L2CAP_DEFAULT_MONITOR_TO),
		.max_pdu_size = cpu_to_le16(chan->imtu),
		.txwin_size = min_t(u16, chan->ack_win, L2CAP_DEFAULT_TX_WINDOW),
	};

	BT_DBG("chan %p, rsp %p, len %d", chan, rsp, len);

	if ((chan->mode != L2CAP_MODE_ERTM) && (chan->mode != L2CAP_MODE_STREAMING))
		return;

	while (len >= L2CAP_CONF_OPT_SIZE) {
		len -= l2cap_get_conf_opt(&rsp, &type, &olen, &val);
		if (len < 0)
			break;

		switch (type) {
		case L2CAP_CONF_RFC:
			if (olen != sizeof(rfc))
				break;
			memcpy(&rfc, (void *)val, olen);
			break;
		case L2CAP_CONF_EWS:
			if (olen != 2)
				break;
			txwin_ext = val;
			break;
		}
	}

	switch (rfc.mode) {
	case L2CAP_MODE_ERTM:
		chan->retrans_timeout = le16_to_cpu(rfc.retrans_timeout);
		chan->monitor_timeout = le16_to_cpu(rfc.monitor_timeout);
		chan->mps = le16_to_cpu(rfc.max_pdu_size);
		if (test_bit(FLAG_EXT_CTRL, &chan->flags))
			chan->ack_win = min_t(u16, chan->ack_win, txwin_ext);
		else
			chan->ack_win = min_t(u16, chan->ack_win,
					      rfc.txwin_size);
		break;
	case L2CAP_MODE_STREAMING:
		chan->mps    = le16_to_cpu(rfc.max_pdu_size);
	}
}

static inline int l2cap_command_rej(struct l2cap_conn *conn,
				    struct l2cap_cmd_hdr *cmd, u16 cmd_len,
				    u8 *data)
{
	struct l2cap_cmd_rej_unk *rej = (struct l2cap_cmd_rej_unk *) data;

	if (cmd_len < sizeof(*rej))
		return -EPROTO;

	if (rej->reason != L2CAP_REJ_NOT_UNDERSTOOD)
		return 0;

	if ((conn->info_state & L2CAP_INFO_FEAT_MASK_REQ_SENT) &&
	    cmd->ident == conn->info_ident) {
		cancel_delayed_work(&conn->info_timer);

		conn->info_state |= L2CAP_INFO_FEAT_MASK_REQ_DONE;
		conn->info_ident = 0;

		l2cap_conn_start(conn);
	}

	return 0;
}

<<<<<<< HEAD
static void l2cap_connect(struct l2cap_conn *conn, struct l2cap_cmd_hdr *cmd,
			  u8 *data, u8 rsp_code, u8 amp_id)
=======
static void l2cap_connect(struct l2cap_conn *conn,
					struct l2cap_cmd_hdr *cmd,
					u8 *data, u8 rsp_code, u8 amp_id)
>>>>>>> 93e31170
{
	struct l2cap_conn_req *req = (struct l2cap_conn_req *) data;
	struct l2cap_conn_rsp rsp;
	struct l2cap_chan *chan = NULL, *pchan = NULL;
	int result, status = L2CAP_CS_NO_INFO;

	u16 dcid = 0, scid = __le16_to_cpu(req->scid);
	__le16 psm = req->psm;

	BT_DBG("psm 0x%2.2x scid 0x%4.4x", __le16_to_cpu(psm), scid);

	/* Check if we have socket listening on psm */
	pchan = l2cap_global_chan_by_psm(BT_LISTEN, psm, &conn->hcon->src,
					 &conn->hcon->dst, ACL_LINK);
	if (!pchan) {
		result = L2CAP_CR_BAD_PSM;
		goto response;
	}

	mutex_lock(&conn->chan_lock);
	l2cap_chan_lock(pchan);

	/* Check if the ACL is secure enough (if not SDP) */
	if (psm != cpu_to_le16(L2CAP_PSM_SDP) &&
	    !hci_conn_check_link_mode(conn->hcon)) {
		conn->disc_reason = HCI_ERROR_AUTH_FAILURE;
		result = L2CAP_CR_SEC_BLOCK;
		goto response;
	}

	result = L2CAP_CR_NO_MEM;

	/* Check for valid dynamic CID range (as per Erratum 3253) */
	if (scid < L2CAP_CID_DYN_START || scid > L2CAP_CID_DYN_END) {
		result = L2CAP_CR_INVALID_SCID;
		goto response;
	}

	/* Check if we already have channel with that dcid */
	if (__l2cap_get_chan_by_dcid(conn, scid)) {
		result = L2CAP_CR_SCID_IN_USE;
		goto response;
	}

	chan = pchan->ops->new_connection(pchan);
	if (!chan)
		goto response;

	/* For certain devices (ex: HID mouse), support for authentication,
	 * pairing and bonding is optional. For such devices, inorder to avoid
	 * the ACL alive for too long after L2CAP disconnection, reset the ACL
	 * disc_timeout back to HCI_DISCONN_TIMEOUT during L2CAP connect.
	 */
	conn->hcon->disc_timeout = HCI_DISCONN_TIMEOUT;

	bacpy(&chan->src, &conn->hcon->src);
	bacpy(&chan->dst, &conn->hcon->dst);
	chan->src_type = bdaddr_src_type(conn->hcon);
	chan->dst_type = bdaddr_dst_type(conn->hcon);
	chan->psm  = psm;
	chan->dcid = scid;

	__l2cap_chan_add(conn, chan);

	dcid = chan->scid;

	__set_chan_timer(chan, chan->ops->get_sndtimeo(chan));

	chan->ident = cmd->ident;

	if (conn->info_state & L2CAP_INFO_FEAT_MASK_REQ_DONE) {
		if (l2cap_chan_check_security(chan, false)) {
			if (test_bit(FLAG_DEFER_SETUP, &chan->flags)) {
				l2cap_state_change(chan, BT_CONNECT2);
				result = L2CAP_CR_PEND;
				status = L2CAP_CS_AUTHOR_PEND;
				chan->ops->defer(chan);
			} else {
				/* Force pending result for AMP controllers.
				 * The connection will succeed after the
				 * physical link is up.
				 */
				if (amp_id == AMP_ID_BREDR) {
					l2cap_state_change(chan, BT_CONFIG);
					result = L2CAP_CR_SUCCESS;
				} else {
					l2cap_state_change(chan, BT_CONNECT2);
					result = L2CAP_CR_PEND;
				}
				status = L2CAP_CS_NO_INFO;
			}
		} else {
			l2cap_state_change(chan, BT_CONNECT2);
			result = L2CAP_CR_PEND;
			status = L2CAP_CS_AUTHEN_PEND;
		}
	} else {
		l2cap_state_change(chan, BT_CONNECT2);
		result = L2CAP_CR_PEND;
		status = L2CAP_CS_NO_INFO;
	}

response:
	rsp.scid   = cpu_to_le16(scid);
	rsp.dcid   = cpu_to_le16(dcid);
	rsp.result = cpu_to_le16(result);
	rsp.status = cpu_to_le16(status);
	l2cap_send_cmd(conn, cmd->ident, rsp_code, sizeof(rsp), &rsp);

	if (!pchan)
		return;

	if (result == L2CAP_CR_PEND && status == L2CAP_CS_NO_INFO) {
		struct l2cap_info_req info;
		info.type = cpu_to_le16(L2CAP_IT_FEAT_MASK);

		conn->info_state |= L2CAP_INFO_FEAT_MASK_REQ_SENT;
		conn->info_ident = l2cap_get_ident(conn);

		schedule_delayed_work(&conn->info_timer, L2CAP_INFO_TIMEOUT);

		l2cap_send_cmd(conn, conn->info_ident, L2CAP_INFO_REQ,
			       sizeof(info), &info);
	}

	if (chan && !test_bit(CONF_REQ_SENT, &chan->conf_state) &&
	    result == L2CAP_CR_SUCCESS) {
		u8 buf[128];
		set_bit(CONF_REQ_SENT, &chan->conf_state);
		l2cap_send_cmd(conn, l2cap_get_ident(conn), L2CAP_CONF_REQ,
			       l2cap_build_conf_req(chan, buf, sizeof(buf)), buf);
		chan->num_conf_req++;
	}

	l2cap_chan_unlock(pchan);
	mutex_unlock(&conn->chan_lock);
	l2cap_chan_put(pchan);
}

static int l2cap_connect_req(struct l2cap_conn *conn,
			     struct l2cap_cmd_hdr *cmd, u16 cmd_len, u8 *data)
{
	struct hci_dev *hdev = conn->hcon->hdev;
	struct hci_conn *hcon = conn->hcon;

	if (cmd_len < sizeof(struct l2cap_conn_req))
		return -EPROTO;

	hci_dev_lock(hdev);
	if (hci_dev_test_flag(hdev, HCI_MGMT))
		mgmt_device_connected(hdev, hcon, NULL, 0);
	hci_dev_unlock(hdev);

	l2cap_connect(conn, cmd, data, L2CAP_CONN_RSP, 0);
	return 0;
}

static int l2cap_connect_create_rsp(struct l2cap_conn *conn,
				    struct l2cap_cmd_hdr *cmd, u16 cmd_len,
				    u8 *data)
{
	struct l2cap_conn_rsp *rsp = (struct l2cap_conn_rsp *) data;
	u16 scid, dcid, result, status;
	struct l2cap_chan *chan;
	u8 req[128];
	int err;

	if (cmd_len < sizeof(*rsp))
		return -EPROTO;

	scid   = __le16_to_cpu(rsp->scid);
	dcid   = __le16_to_cpu(rsp->dcid);
	result = __le16_to_cpu(rsp->result);
	status = __le16_to_cpu(rsp->status);

	if (result == L2CAP_CR_SUCCESS && (dcid < L2CAP_CID_DYN_START ||
					   dcid > L2CAP_CID_DYN_END))
		return -EPROTO;

	BT_DBG("dcid 0x%4.4x scid 0x%4.4x result 0x%2.2x status 0x%2.2x",
	       dcid, scid, result, status);

	mutex_lock(&conn->chan_lock);

	if (scid) {
		chan = __l2cap_get_chan_by_scid(conn, scid);
		if (!chan) {
			err = -EBADSLT;
			goto unlock;
		}
	} else {
		chan = __l2cap_get_chan_by_ident(conn, cmd->ident);
		if (!chan) {
			err = -EBADSLT;
			goto unlock;
		}
	}

	chan = l2cap_chan_hold_unless_zero(chan);
	if (!chan) {
		err = -EBADSLT;
		goto unlock;
	}

	err = 0;

	l2cap_chan_lock(chan);

	switch (result) {
	case L2CAP_CR_SUCCESS:
		if (__l2cap_get_chan_by_dcid(conn, dcid)) {
			err = -EBADSLT;
			break;
		}

		l2cap_state_change(chan, BT_CONFIG);
		chan->ident = 0;
		chan->dcid = dcid;
		clear_bit(CONF_CONNECT_PEND, &chan->conf_state);

		if (test_and_set_bit(CONF_REQ_SENT, &chan->conf_state))
			break;

		l2cap_send_cmd(conn, l2cap_get_ident(conn), L2CAP_CONF_REQ,
			       l2cap_build_conf_req(chan, req, sizeof(req)), req);
		chan->num_conf_req++;
		break;

	case L2CAP_CR_PEND:
		set_bit(CONF_CONNECT_PEND, &chan->conf_state);
		break;

	default:
		l2cap_chan_del(chan, ECONNREFUSED);
		break;
	}

	l2cap_chan_unlock(chan);
	l2cap_chan_put(chan);

unlock:
	mutex_unlock(&conn->chan_lock);

	return err;
}

static inline void set_default_fcs(struct l2cap_chan *chan)
{
	/* FCS is enabled only in ERTM or streaming mode, if one or both
	 * sides request it.
	 */
	if (chan->mode != L2CAP_MODE_ERTM && chan->mode != L2CAP_MODE_STREAMING)
		chan->fcs = L2CAP_FCS_NONE;
	else if (!test_bit(CONF_RECV_NO_FCS, &chan->conf_state))
		chan->fcs = L2CAP_FCS_CRC16;
}

static void l2cap_send_efs_conf_rsp(struct l2cap_chan *chan, void *data,
				    u8 ident, u16 flags)
{
	struct l2cap_conn *conn = chan->conn;

	BT_DBG("conn %p chan %p ident %d flags 0x%4.4x", conn, chan, ident,
	       flags);

	clear_bit(CONF_LOC_CONF_PEND, &chan->conf_state);
	set_bit(CONF_OUTPUT_DONE, &chan->conf_state);

	l2cap_send_cmd(conn, ident, L2CAP_CONF_RSP,
		       l2cap_build_conf_rsp(chan, data,
					    L2CAP_CONF_SUCCESS, flags), data);
}

static void cmd_reject_invalid_cid(struct l2cap_conn *conn, u8 ident,
				   u16 scid, u16 dcid)
{
	struct l2cap_cmd_rej_cid rej;

	rej.reason = cpu_to_le16(L2CAP_REJ_INVALID_CID);
	rej.scid = __cpu_to_le16(scid);
	rej.dcid = __cpu_to_le16(dcid);

	l2cap_send_cmd(conn, ident, L2CAP_COMMAND_REJ, sizeof(rej), &rej);
}

static inline int l2cap_config_req(struct l2cap_conn *conn,
				   struct l2cap_cmd_hdr *cmd, u16 cmd_len,
				   u8 *data)
{
	struct l2cap_conf_req *req = (struct l2cap_conf_req *) data;
	u16 dcid, flags;
	u8 rsp[64];
	struct l2cap_chan *chan;
	int len, err = 0;

	if (cmd_len < sizeof(*req))
		return -EPROTO;

	dcid  = __le16_to_cpu(req->dcid);
	flags = __le16_to_cpu(req->flags);

	BT_DBG("dcid 0x%4.4x flags 0x%2.2x", dcid, flags);

	chan = l2cap_get_chan_by_scid(conn, dcid);
	if (!chan) {
		cmd_reject_invalid_cid(conn, cmd->ident, dcid, 0);
		return 0;
	}

	if (chan->state != BT_CONFIG && chan->state != BT_CONNECT2 &&
	    chan->state != BT_CONNECTED) {
		cmd_reject_invalid_cid(conn, cmd->ident, chan->scid,
				       chan->dcid);
		goto unlock;
	}

	/* Reject if config buffer is too small. */
	len = cmd_len - sizeof(*req);
	if (chan->conf_len + len > sizeof(chan->conf_req)) {
		l2cap_send_cmd(conn, cmd->ident, L2CAP_CONF_RSP,
			       l2cap_build_conf_rsp(chan, rsp,
			       L2CAP_CONF_REJECT, flags), rsp);
		goto unlock;
	}

	/* Store config. */
	memcpy(chan->conf_req + chan->conf_len, req->data, len);
	chan->conf_len += len;

	if (flags & L2CAP_CONF_FLAG_CONTINUATION) {
		/* Incomplete config. Send empty response. */
		l2cap_send_cmd(conn, cmd->ident, L2CAP_CONF_RSP,
			       l2cap_build_conf_rsp(chan, rsp,
			       L2CAP_CONF_SUCCESS, flags), rsp);
		goto unlock;
	}

	/* Complete config. */
	len = l2cap_parse_conf_req(chan, rsp, sizeof(rsp));
	if (len < 0) {
		l2cap_send_disconn_req(chan, ECONNRESET);
		goto unlock;
	}

	chan->ident = cmd->ident;
	l2cap_send_cmd(conn, cmd->ident, L2CAP_CONF_RSP, len, rsp);
	if (chan->num_conf_rsp < L2CAP_CONF_MAX_CONF_RSP)
		chan->num_conf_rsp++;

	/* Reset config buffer. */
	chan->conf_len = 0;

	if (!test_bit(CONF_OUTPUT_DONE, &chan->conf_state))
		goto unlock;

	if (test_bit(CONF_INPUT_DONE, &chan->conf_state)) {
		set_default_fcs(chan);

		if (chan->mode == L2CAP_MODE_ERTM ||
		    chan->mode == L2CAP_MODE_STREAMING)
			err = l2cap_ertm_init(chan);

		if (err < 0)
			l2cap_send_disconn_req(chan, -err);
		else
			l2cap_chan_ready(chan);

		goto unlock;
	}

	if (!test_and_set_bit(CONF_REQ_SENT, &chan->conf_state)) {
		u8 buf[64];
		l2cap_send_cmd(conn, l2cap_get_ident(conn), L2CAP_CONF_REQ,
			       l2cap_build_conf_req(chan, buf, sizeof(buf)), buf);
		chan->num_conf_req++;
	}

	/* Got Conf Rsp PENDING from remote side and assume we sent
	   Conf Rsp PENDING in the code above */
	if (test_bit(CONF_REM_CONF_PEND, &chan->conf_state) &&
	    test_bit(CONF_LOC_CONF_PEND, &chan->conf_state)) {

		/* check compatibility */

		/* Send rsp for BR/EDR channel */
		l2cap_send_efs_conf_rsp(chan, rsp, cmd->ident, flags);
	}

unlock:
	l2cap_chan_unlock(chan);
	l2cap_chan_put(chan);
	return err;
}

static inline int l2cap_config_rsp(struct l2cap_conn *conn,
				   struct l2cap_cmd_hdr *cmd, u16 cmd_len,
				   u8 *data)
{
	struct l2cap_conf_rsp *rsp = (struct l2cap_conf_rsp *)data;
	u16 scid, flags, result;
	struct l2cap_chan *chan;
	int len = cmd_len - sizeof(*rsp);
	int err = 0;

	if (cmd_len < sizeof(*rsp))
		return -EPROTO;

	scid   = __le16_to_cpu(rsp->scid);
	flags  = __le16_to_cpu(rsp->flags);
	result = __le16_to_cpu(rsp->result);

	BT_DBG("scid 0x%4.4x flags 0x%2.2x result 0x%2.2x len %d", scid, flags,
	       result, len);

	chan = l2cap_get_chan_by_scid(conn, scid);
	if (!chan)
		return 0;

	switch (result) {
	case L2CAP_CONF_SUCCESS:
		l2cap_conf_rfc_get(chan, rsp->data, len);
		clear_bit(CONF_REM_CONF_PEND, &chan->conf_state);
		break;

	case L2CAP_CONF_PENDING:
		set_bit(CONF_REM_CONF_PEND, &chan->conf_state);

		if (test_bit(CONF_LOC_CONF_PEND, &chan->conf_state)) {
			char buf[64];

			len = l2cap_parse_conf_rsp(chan, rsp->data, len,
						   buf, sizeof(buf), &result);
			if (len < 0) {
				l2cap_send_disconn_req(chan, ECONNRESET);
				goto done;
			}

			l2cap_send_efs_conf_rsp(chan, buf, cmd->ident, 0);
		}
		goto done;

	case L2CAP_CONF_UNKNOWN:
	case L2CAP_CONF_UNACCEPT:
		if (chan->num_conf_rsp <= L2CAP_CONF_MAX_CONF_RSP) {
			char req[64];

			if (len > sizeof(req) - sizeof(struct l2cap_conf_req)) {
				l2cap_send_disconn_req(chan, ECONNRESET);
				goto done;
			}

			/* throw out any old stored conf requests */
			result = L2CAP_CONF_SUCCESS;
			len = l2cap_parse_conf_rsp(chan, rsp->data, len,
						   req, sizeof(req), &result);
			if (len < 0) {
				l2cap_send_disconn_req(chan, ECONNRESET);
				goto done;
			}

			l2cap_send_cmd(conn, l2cap_get_ident(conn),
				       L2CAP_CONF_REQ, len, req);
			chan->num_conf_req++;
			if (result != L2CAP_CONF_SUCCESS)
				goto done;
			break;
		}
		fallthrough;

	default:
		l2cap_chan_set_err(chan, ECONNRESET);

		__set_chan_timer(chan, L2CAP_DISC_REJ_TIMEOUT);
		l2cap_send_disconn_req(chan, ECONNRESET);
		goto done;
	}

	if (flags & L2CAP_CONF_FLAG_CONTINUATION)
		goto done;

	set_bit(CONF_INPUT_DONE, &chan->conf_state);

	if (test_bit(CONF_OUTPUT_DONE, &chan->conf_state)) {
		set_default_fcs(chan);

		if (chan->mode == L2CAP_MODE_ERTM ||
		    chan->mode == L2CAP_MODE_STREAMING)
			err = l2cap_ertm_init(chan);

		if (err < 0)
			l2cap_send_disconn_req(chan, -err);
		else
			l2cap_chan_ready(chan);
	}

done:
	l2cap_chan_unlock(chan);
	l2cap_chan_put(chan);
	return err;
}

static inline int l2cap_disconnect_req(struct l2cap_conn *conn,
				       struct l2cap_cmd_hdr *cmd, u16 cmd_len,
				       u8 *data)
{
	struct l2cap_disconn_req *req = (struct l2cap_disconn_req *) data;
	struct l2cap_disconn_rsp rsp;
	u16 dcid, scid;
	struct l2cap_chan *chan;

	if (cmd_len != sizeof(*req))
		return -EPROTO;

	scid = __le16_to_cpu(req->scid);
	dcid = __le16_to_cpu(req->dcid);

	BT_DBG("scid 0x%4.4x dcid 0x%4.4x", scid, dcid);

	chan = l2cap_get_chan_by_scid(conn, dcid);
	if (!chan) {
		cmd_reject_invalid_cid(conn, cmd->ident, dcid, scid);
		return 0;
	}

	rsp.dcid = cpu_to_le16(chan->scid);
	rsp.scid = cpu_to_le16(chan->dcid);
	l2cap_send_cmd(conn, cmd->ident, L2CAP_DISCONN_RSP, sizeof(rsp), &rsp);

	chan->ops->set_shutdown(chan);

	l2cap_chan_unlock(chan);
	mutex_lock(&conn->chan_lock);
	l2cap_chan_lock(chan);
	l2cap_chan_del(chan, ECONNRESET);
	mutex_unlock(&conn->chan_lock);

	chan->ops->close(chan);

	l2cap_chan_unlock(chan);
	l2cap_chan_put(chan);

	return 0;
}

static inline int l2cap_disconnect_rsp(struct l2cap_conn *conn,
				       struct l2cap_cmd_hdr *cmd, u16 cmd_len,
				       u8 *data)
{
	struct l2cap_disconn_rsp *rsp = (struct l2cap_disconn_rsp *) data;
	u16 dcid, scid;
	struct l2cap_chan *chan;

	if (cmd_len != sizeof(*rsp))
		return -EPROTO;

	scid = __le16_to_cpu(rsp->scid);
	dcid = __le16_to_cpu(rsp->dcid);

	BT_DBG("dcid 0x%4.4x scid 0x%4.4x", dcid, scid);

	chan = l2cap_get_chan_by_scid(conn, scid);
	if (!chan) {
		return 0;
	}

	if (chan->state != BT_DISCONN) {
		l2cap_chan_unlock(chan);
		l2cap_chan_put(chan);
		return 0;
	}

	l2cap_chan_unlock(chan);
	mutex_lock(&conn->chan_lock);
	l2cap_chan_lock(chan);
	l2cap_chan_del(chan, 0);
	mutex_unlock(&conn->chan_lock);

	chan->ops->close(chan);

	l2cap_chan_unlock(chan);
	l2cap_chan_put(chan);

	return 0;
}

static inline int l2cap_information_req(struct l2cap_conn *conn,
					struct l2cap_cmd_hdr *cmd, u16 cmd_len,
					u8 *data)
{
	struct l2cap_info_req *req = (struct l2cap_info_req *) data;
	u16 type;

	if (cmd_len != sizeof(*req))
		return -EPROTO;

	type = __le16_to_cpu(req->type);

	BT_DBG("type 0x%4.4x", type);

	if (type == L2CAP_IT_FEAT_MASK) {
		u8 buf[8];
		u32 feat_mask = l2cap_feat_mask;
		struct l2cap_info_rsp *rsp = (struct l2cap_info_rsp *) buf;
		rsp->type   = cpu_to_le16(L2CAP_IT_FEAT_MASK);
		rsp->result = cpu_to_le16(L2CAP_IR_SUCCESS);
		if (!disable_ertm)
			feat_mask |= L2CAP_FEAT_ERTM | L2CAP_FEAT_STREAMING
				| L2CAP_FEAT_FCS;

		put_unaligned_le32(feat_mask, rsp->data);
		l2cap_send_cmd(conn, cmd->ident, L2CAP_INFO_RSP, sizeof(buf),
			       buf);
	} else if (type == L2CAP_IT_FIXED_CHAN) {
		u8 buf[12];
		struct l2cap_info_rsp *rsp = (struct l2cap_info_rsp *) buf;

		rsp->type   = cpu_to_le16(L2CAP_IT_FIXED_CHAN);
		rsp->result = cpu_to_le16(L2CAP_IR_SUCCESS);
		rsp->data[0] = conn->local_fixed_chan;
		memset(rsp->data + 1, 0, 7);
		l2cap_send_cmd(conn, cmd->ident, L2CAP_INFO_RSP, sizeof(buf),
			       buf);
	} else {
		struct l2cap_info_rsp rsp;
		rsp.type   = cpu_to_le16(type);
		rsp.result = cpu_to_le16(L2CAP_IR_NOTSUPP);
		l2cap_send_cmd(conn, cmd->ident, L2CAP_INFO_RSP, sizeof(rsp),
			       &rsp);
	}

	return 0;
}

static inline int l2cap_information_rsp(struct l2cap_conn *conn,
					struct l2cap_cmd_hdr *cmd, u16 cmd_len,
					u8 *data)
{
	struct l2cap_info_rsp *rsp = (struct l2cap_info_rsp *) data;
	u16 type, result;

	if (cmd_len < sizeof(*rsp))
		return -EPROTO;

	type   = __le16_to_cpu(rsp->type);
	result = __le16_to_cpu(rsp->result);

	BT_DBG("type 0x%4.4x result 0x%2.2x", type, result);

	/* L2CAP Info req/rsp are unbound to channels, add extra checks */
	if (cmd->ident != conn->info_ident ||
	    conn->info_state & L2CAP_INFO_FEAT_MASK_REQ_DONE)
		return 0;

	cancel_delayed_work(&conn->info_timer);

	if (result != L2CAP_IR_SUCCESS) {
		conn->info_state |= L2CAP_INFO_FEAT_MASK_REQ_DONE;
		conn->info_ident = 0;

		l2cap_conn_start(conn);

		return 0;
	}

	switch (type) {
	case L2CAP_IT_FEAT_MASK:
		conn->feat_mask = get_unaligned_le32(rsp->data);

		if (conn->feat_mask & L2CAP_FEAT_FIXED_CHAN) {
			struct l2cap_info_req req;
			req.type = cpu_to_le16(L2CAP_IT_FIXED_CHAN);

			conn->info_ident = l2cap_get_ident(conn);

			l2cap_send_cmd(conn, conn->info_ident,
				       L2CAP_INFO_REQ, sizeof(req), &req);
		} else {
			conn->info_state |= L2CAP_INFO_FEAT_MASK_REQ_DONE;
			conn->info_ident = 0;

			l2cap_conn_start(conn);
		}
		break;

	case L2CAP_IT_FIXED_CHAN:
		conn->remote_fixed_chan = rsp->data[0];
		conn->info_state |= L2CAP_INFO_FEAT_MASK_REQ_DONE;
		conn->info_ident = 0;

		l2cap_conn_start(conn);
		break;
	}

	return 0;
}

static inline int l2cap_conn_param_update_req(struct l2cap_conn *conn,
					      struct l2cap_cmd_hdr *cmd,
					      u16 cmd_len, u8 *data)
{
	struct hci_conn *hcon = conn->hcon;
	struct l2cap_conn_param_update_req *req;
	struct l2cap_conn_param_update_rsp rsp;
	u16 min, max, latency, to_multiplier;
	int err;

	if (hcon->role != HCI_ROLE_MASTER)
		return -EINVAL;

	if (cmd_len != sizeof(struct l2cap_conn_param_update_req))
		return -EPROTO;

	req = (struct l2cap_conn_param_update_req *) data;
	min		= __le16_to_cpu(req->min);
	max		= __le16_to_cpu(req->max);
	latency		= __le16_to_cpu(req->latency);
	to_multiplier	= __le16_to_cpu(req->to_multiplier);

	BT_DBG("min 0x%4.4x max 0x%4.4x latency: 0x%4.4x Timeout: 0x%4.4x",
	       min, max, latency, to_multiplier);

	memset(&rsp, 0, sizeof(rsp));

	if (max > hcon->le_conn_max_interval) {
		BT_DBG("requested connection interval exceeds current bounds.");
		err = -EINVAL;
	} else {
		err = hci_check_conn_params(min, max, latency, to_multiplier);
	}

	if (err)
		rsp.result = cpu_to_le16(L2CAP_CONN_PARAM_REJECTED);
	else
		rsp.result = cpu_to_le16(L2CAP_CONN_PARAM_ACCEPTED);

	l2cap_send_cmd(conn, cmd->ident, L2CAP_CONN_PARAM_UPDATE_RSP,
		       sizeof(rsp), &rsp);

	if (!err) {
		u8 store_hint;

		store_hint = hci_le_conn_update(hcon, min, max, latency,
						to_multiplier);
		mgmt_new_conn_param(hcon->hdev, &hcon->dst, hcon->dst_type,
				    store_hint, min, max, latency,
				    to_multiplier);

	}

	return 0;
}

static int l2cap_le_connect_rsp(struct l2cap_conn *conn,
				struct l2cap_cmd_hdr *cmd, u16 cmd_len,
				u8 *data)
{
	struct l2cap_le_conn_rsp *rsp = (struct l2cap_le_conn_rsp *) data;
	struct hci_conn *hcon = conn->hcon;
	u16 dcid, mtu, mps, credits, result;
	struct l2cap_chan *chan;
	int err, sec_level;

	if (cmd_len < sizeof(*rsp))
		return -EPROTO;

	dcid    = __le16_to_cpu(rsp->dcid);
	mtu     = __le16_to_cpu(rsp->mtu);
	mps     = __le16_to_cpu(rsp->mps);
	credits = __le16_to_cpu(rsp->credits);
	result  = __le16_to_cpu(rsp->result);

	if (result == L2CAP_CR_LE_SUCCESS && (mtu < 23 || mps < 23 ||
					   dcid < L2CAP_CID_DYN_START ||
					   dcid > L2CAP_CID_LE_DYN_END))
		return -EPROTO;

	BT_DBG("dcid 0x%4.4x mtu %u mps %u credits %u result 0x%2.2x",
	       dcid, mtu, mps, credits, result);

	mutex_lock(&conn->chan_lock);

	chan = __l2cap_get_chan_by_ident(conn, cmd->ident);
	if (!chan) {
		err = -EBADSLT;
		goto unlock;
	}

	err = 0;

	l2cap_chan_lock(chan);

	switch (result) {
	case L2CAP_CR_LE_SUCCESS:
		if (__l2cap_get_chan_by_dcid(conn, dcid)) {
			err = -EBADSLT;
			break;
		}

		chan->ident = 0;
		chan->dcid = dcid;
		chan->omtu = mtu;
		chan->remote_mps = mps;
		chan->tx_credits = credits;
		l2cap_chan_ready(chan);
		break;

	case L2CAP_CR_LE_AUTHENTICATION:
	case L2CAP_CR_LE_ENCRYPTION:
		/* If we already have MITM protection we can't do
		 * anything.
		 */
		if (hcon->sec_level > BT_SECURITY_MEDIUM) {
			l2cap_chan_del(chan, ECONNREFUSED);
			break;
		}

		sec_level = hcon->sec_level + 1;
		if (chan->sec_level < sec_level)
			chan->sec_level = sec_level;

		/* We'll need to send a new Connect Request */
		clear_bit(FLAG_LE_CONN_REQ_SENT, &chan->flags);

		smp_conn_security(hcon, chan->sec_level);
		break;

	default:
		l2cap_chan_del(chan, ECONNREFUSED);
		break;
	}

	l2cap_chan_unlock(chan);

unlock:
	mutex_unlock(&conn->chan_lock);

	return err;
}

static inline int l2cap_bredr_sig_cmd(struct l2cap_conn *conn,
				      struct l2cap_cmd_hdr *cmd, u16 cmd_len,
				      u8 *data)
{
	int err = 0;

	switch (cmd->code) {
	case L2CAP_COMMAND_REJ:
		l2cap_command_rej(conn, cmd, cmd_len, data);
		break;

	case L2CAP_CONN_REQ:
		err = l2cap_connect_req(conn, cmd, cmd_len, data);
		break;

	case L2CAP_CONN_RSP:
		l2cap_connect_create_rsp(conn, cmd, cmd_len, data);
		break;

	case L2CAP_CONF_REQ:
		err = l2cap_config_req(conn, cmd, cmd_len, data);
		break;

	case L2CAP_CONF_RSP:
		l2cap_config_rsp(conn, cmd, cmd_len, data);
		break;

	case L2CAP_DISCONN_REQ:
		err = l2cap_disconnect_req(conn, cmd, cmd_len, data);
		break;

	case L2CAP_DISCONN_RSP:
		l2cap_disconnect_rsp(conn, cmd, cmd_len, data);
		break;

	case L2CAP_ECHO_REQ:
		l2cap_send_cmd(conn, cmd->ident, L2CAP_ECHO_RSP, cmd_len, data);
		break;

	case L2CAP_ECHO_RSP:
		break;

	case L2CAP_INFO_REQ:
		err = l2cap_information_req(conn, cmd, cmd_len, data);
		break;

	case L2CAP_INFO_RSP:
		l2cap_information_rsp(conn, cmd, cmd_len, data);
		break;

	default:
		BT_ERR("Unknown BR/EDR signaling command 0x%2.2x", cmd->code);
		err = -EINVAL;
		break;
	}

	return err;
}

static int l2cap_le_connect_req(struct l2cap_conn *conn,
				struct l2cap_cmd_hdr *cmd, u16 cmd_len,
				u8 *data)
{
	struct l2cap_le_conn_req *req = (struct l2cap_le_conn_req *) data;
	struct l2cap_le_conn_rsp rsp;
	struct l2cap_chan *chan, *pchan;
	u16 dcid, scid, credits, mtu, mps;
	__le16 psm;
	u8 result;

	if (cmd_len != sizeof(*req))
		return -EPROTO;

	scid = __le16_to_cpu(req->scid);
	mtu  = __le16_to_cpu(req->mtu);
	mps  = __le16_to_cpu(req->mps);
	psm  = req->psm;
	dcid = 0;
	credits = 0;

	if (mtu < 23 || mps < 23)
		return -EPROTO;

	BT_DBG("psm 0x%2.2x scid 0x%4.4x mtu %u mps %u", __le16_to_cpu(psm),
	       scid, mtu, mps);

	/* BLUETOOTH CORE SPECIFICATION Version 5.3 | Vol 3, Part A
	 * page 1059:
	 *
	 * Valid range: 0x0001-0x00ff
	 *
	 * Table 4.15: L2CAP_LE_CREDIT_BASED_CONNECTION_REQ SPSM ranges
	 */
	if (!psm || __le16_to_cpu(psm) > L2CAP_PSM_LE_DYN_END) {
		result = L2CAP_CR_LE_BAD_PSM;
		chan = NULL;
		goto response;
	}

	/* Check if we have socket listening on psm */
	pchan = l2cap_global_chan_by_psm(BT_LISTEN, psm, &conn->hcon->src,
					 &conn->hcon->dst, LE_LINK);
	if (!pchan) {
		result = L2CAP_CR_LE_BAD_PSM;
		chan = NULL;
		goto response;
	}

	mutex_lock(&conn->chan_lock);
	l2cap_chan_lock(pchan);

	if (!smp_sufficient_security(conn->hcon, pchan->sec_level,
				     SMP_ALLOW_STK)) {
		result = L2CAP_CR_LE_AUTHENTICATION;
		chan = NULL;
		goto response_unlock;
	}

	/* Check for valid dynamic CID range */
	if (scid < L2CAP_CID_DYN_START || scid > L2CAP_CID_LE_DYN_END) {
		result = L2CAP_CR_LE_INVALID_SCID;
		chan = NULL;
		goto response_unlock;
	}

	/* Check if we already have channel with that dcid */
	if (__l2cap_get_chan_by_dcid(conn, scid)) {
		result = L2CAP_CR_LE_SCID_IN_USE;
		chan = NULL;
		goto response_unlock;
	}

	chan = pchan->ops->new_connection(pchan);
	if (!chan) {
		result = L2CAP_CR_LE_NO_MEM;
		goto response_unlock;
	}

	bacpy(&chan->src, &conn->hcon->src);
	bacpy(&chan->dst, &conn->hcon->dst);
	chan->src_type = bdaddr_src_type(conn->hcon);
	chan->dst_type = bdaddr_dst_type(conn->hcon);
	chan->psm  = psm;
	chan->dcid = scid;
	chan->omtu = mtu;
	chan->remote_mps = mps;

	__l2cap_chan_add(conn, chan);

	l2cap_le_flowctl_init(chan, __le16_to_cpu(req->credits));

	dcid = chan->scid;
	credits = chan->rx_credits;

	__set_chan_timer(chan, chan->ops->get_sndtimeo(chan));

	chan->ident = cmd->ident;

	if (test_bit(FLAG_DEFER_SETUP, &chan->flags)) {
		l2cap_state_change(chan, BT_CONNECT2);
		/* The following result value is actually not defined
		 * for LE CoC but we use it to let the function know
		 * that it should bail out after doing its cleanup
		 * instead of sending a response.
		 */
		result = L2CAP_CR_PEND;
		chan->ops->defer(chan);
	} else {
		l2cap_chan_ready(chan);
		result = L2CAP_CR_LE_SUCCESS;
	}

response_unlock:
	l2cap_chan_unlock(pchan);
	mutex_unlock(&conn->chan_lock);
	l2cap_chan_put(pchan);

	if (result == L2CAP_CR_PEND)
		return 0;

response:
	if (chan) {
		rsp.mtu = cpu_to_le16(chan->imtu);
		rsp.mps = cpu_to_le16(chan->mps);
	} else {
		rsp.mtu = 0;
		rsp.mps = 0;
	}

	rsp.dcid    = cpu_to_le16(dcid);
	rsp.credits = cpu_to_le16(credits);
	rsp.result  = cpu_to_le16(result);

	l2cap_send_cmd(conn, cmd->ident, L2CAP_LE_CONN_RSP, sizeof(rsp), &rsp);

	return 0;
}

static inline int l2cap_le_credits(struct l2cap_conn *conn,
				   struct l2cap_cmd_hdr *cmd, u16 cmd_len,
				   u8 *data)
{
	struct l2cap_le_credits *pkt;
	struct l2cap_chan *chan;
	u16 cid, credits, max_credits;

	if (cmd_len != sizeof(*pkt))
		return -EPROTO;

	pkt = (struct l2cap_le_credits *) data;
	cid	= __le16_to_cpu(pkt->cid);
	credits	= __le16_to_cpu(pkt->credits);

	BT_DBG("cid 0x%4.4x credits 0x%4.4x", cid, credits);

	chan = l2cap_get_chan_by_dcid(conn, cid);
	if (!chan)
		return -EBADSLT;

	max_credits = LE_FLOWCTL_MAX_CREDITS - chan->tx_credits;
	if (credits > max_credits) {
		BT_ERR("LE credits overflow");
		l2cap_send_disconn_req(chan, ECONNRESET);

		/* Return 0 so that we don't trigger an unnecessary
		 * command reject packet.
		 */
		goto unlock;
	}

	chan->tx_credits += credits;

	/* Resume sending */
	l2cap_le_flowctl_send(chan);

	if (chan->tx_credits)
		chan->ops->resume(chan);

unlock:
	l2cap_chan_unlock(chan);
	l2cap_chan_put(chan);

	return 0;
}

static inline int l2cap_ecred_conn_req(struct l2cap_conn *conn,
				       struct l2cap_cmd_hdr *cmd, u16 cmd_len,
				       u8 *data)
{
	struct l2cap_ecred_conn_req *req = (void *) data;
	DEFINE_RAW_FLEX(struct l2cap_ecred_conn_rsp, pdu, dcid, L2CAP_ECRED_MAX_CID);
	struct l2cap_chan *chan, *pchan;
	u16 mtu, mps;
	__le16 psm;
	u8 result, len = 0;
	int i, num_scid;
	bool defer = false;

	if (!enable_ecred)
		return -EINVAL;

	if (cmd_len < sizeof(*req) || (cmd_len - sizeof(*req)) % sizeof(u16)) {
		result = L2CAP_CR_LE_INVALID_PARAMS;
		goto response;
	}

	cmd_len -= sizeof(*req);
	num_scid = cmd_len / sizeof(u16);

	if (num_scid > L2CAP_ECRED_MAX_CID) {
		result = L2CAP_CR_LE_INVALID_PARAMS;
		goto response;
	}

	mtu  = __le16_to_cpu(req->mtu);
	mps  = __le16_to_cpu(req->mps);

	if (mtu < L2CAP_ECRED_MIN_MTU || mps < L2CAP_ECRED_MIN_MPS) {
		result = L2CAP_CR_LE_UNACCEPT_PARAMS;
		goto response;
	}

	psm  = req->psm;

	/* BLUETOOTH CORE SPECIFICATION Version 5.3 | Vol 3, Part A
	 * page 1059:
	 *
	 * Valid range: 0x0001-0x00ff
	 *
	 * Table 4.15: L2CAP_LE_CREDIT_BASED_CONNECTION_REQ SPSM ranges
	 */
	if (!psm || __le16_to_cpu(psm) > L2CAP_PSM_LE_DYN_END) {
		result = L2CAP_CR_LE_BAD_PSM;
		goto response;
	}

	BT_DBG("psm 0x%2.2x mtu %u mps %u", __le16_to_cpu(psm), mtu, mps);

	memset(pdu, 0, sizeof(*pdu));

	/* Check if we have socket listening on psm */
	pchan = l2cap_global_chan_by_psm(BT_LISTEN, psm, &conn->hcon->src,
					 &conn->hcon->dst, LE_LINK);
	if (!pchan) {
		result = L2CAP_CR_LE_BAD_PSM;
		goto response;
	}

	mutex_lock(&conn->chan_lock);
	l2cap_chan_lock(pchan);

	if (!smp_sufficient_security(conn->hcon, pchan->sec_level,
				     SMP_ALLOW_STK)) {
		result = L2CAP_CR_LE_AUTHENTICATION;
		goto unlock;
	}

	result = L2CAP_CR_LE_SUCCESS;

	for (i = 0; i < num_scid; i++) {
		u16 scid = __le16_to_cpu(req->scid[i]);

		BT_DBG("scid[%d] 0x%4.4x", i, scid);

		pdu->dcid[i] = 0x0000;
		len += sizeof(*pdu->dcid);

		/* Check for valid dynamic CID range */
		if (scid < L2CAP_CID_DYN_START || scid > L2CAP_CID_LE_DYN_END) {
			result = L2CAP_CR_LE_INVALID_SCID;
			continue;
		}

		/* Check if we already have channel with that dcid */
		if (__l2cap_get_chan_by_dcid(conn, scid)) {
			result = L2CAP_CR_LE_SCID_IN_USE;
			continue;
		}

		chan = pchan->ops->new_connection(pchan);
		if (!chan) {
			result = L2CAP_CR_LE_NO_MEM;
			continue;
		}

		bacpy(&chan->src, &conn->hcon->src);
		bacpy(&chan->dst, &conn->hcon->dst);
		chan->src_type = bdaddr_src_type(conn->hcon);
		chan->dst_type = bdaddr_dst_type(conn->hcon);
		chan->psm  = psm;
		chan->dcid = scid;
		chan->omtu = mtu;
		chan->remote_mps = mps;

		__l2cap_chan_add(conn, chan);

		l2cap_ecred_init(chan, __le16_to_cpu(req->credits));

		/* Init response */
		if (!pdu->credits) {
			pdu->mtu = cpu_to_le16(chan->imtu);
			pdu->mps = cpu_to_le16(chan->mps);
			pdu->credits = cpu_to_le16(chan->rx_credits);
		}

		pdu->dcid[i] = cpu_to_le16(chan->scid);

		__set_chan_timer(chan, chan->ops->get_sndtimeo(chan));

		chan->ident = cmd->ident;
		chan->mode = L2CAP_MODE_EXT_FLOWCTL;

		if (test_bit(FLAG_DEFER_SETUP, &chan->flags)) {
			l2cap_state_change(chan, BT_CONNECT2);
			defer = true;
			chan->ops->defer(chan);
		} else {
			l2cap_chan_ready(chan);
		}
	}

unlock:
	l2cap_chan_unlock(pchan);
	mutex_unlock(&conn->chan_lock);
	l2cap_chan_put(pchan);

response:
	pdu->result = cpu_to_le16(result);

	if (defer)
		return 0;

	l2cap_send_cmd(conn, cmd->ident, L2CAP_ECRED_CONN_RSP,
		       sizeof(*pdu) + len, pdu);

	return 0;
}

static inline int l2cap_ecred_conn_rsp(struct l2cap_conn *conn,
				       struct l2cap_cmd_hdr *cmd, u16 cmd_len,
				       u8 *data)
{
	struct l2cap_ecred_conn_rsp *rsp = (void *) data;
	struct hci_conn *hcon = conn->hcon;
	u16 mtu, mps, credits, result;
	struct l2cap_chan *chan, *tmp;
	int err = 0, sec_level;
	int i = 0;

	if (cmd_len < sizeof(*rsp))
		return -EPROTO;

	mtu     = __le16_to_cpu(rsp->mtu);
	mps     = __le16_to_cpu(rsp->mps);
	credits = __le16_to_cpu(rsp->credits);
	result  = __le16_to_cpu(rsp->result);

	BT_DBG("mtu %u mps %u credits %u result 0x%4.4x", mtu, mps, credits,
	       result);

	mutex_lock(&conn->chan_lock);

	cmd_len -= sizeof(*rsp);

	list_for_each_entry_safe(chan, tmp, &conn->chan_l, list) {
		u16 dcid;

		if (chan->ident != cmd->ident ||
		    chan->mode != L2CAP_MODE_EXT_FLOWCTL ||
		    chan->state == BT_CONNECTED)
			continue;

		l2cap_chan_lock(chan);

		/* Check that there is a dcid for each pending channel */
		if (cmd_len < sizeof(dcid)) {
			l2cap_chan_del(chan, ECONNREFUSED);
			l2cap_chan_unlock(chan);
			continue;
		}

		dcid = __le16_to_cpu(rsp->dcid[i++]);
		cmd_len -= sizeof(u16);

		BT_DBG("dcid[%d] 0x%4.4x", i, dcid);

		/* Check if dcid is already in use */
		if (dcid && __l2cap_get_chan_by_dcid(conn, dcid)) {
			/* If a device receives a
			 * L2CAP_CREDIT_BASED_CONNECTION_RSP packet with an
			 * already-assigned Destination CID, then both the
			 * original channel and the new channel shall be
			 * immediately discarded and not used.
			 */
			l2cap_chan_del(chan, ECONNREFUSED);
			l2cap_chan_unlock(chan);
			chan = __l2cap_get_chan_by_dcid(conn, dcid);
			l2cap_chan_lock(chan);
			l2cap_chan_del(chan, ECONNRESET);
			l2cap_chan_unlock(chan);
			continue;
		}

		switch (result) {
		case L2CAP_CR_LE_AUTHENTICATION:
		case L2CAP_CR_LE_ENCRYPTION:
			/* If we already have MITM protection we can't do
			 * anything.
			 */
			if (hcon->sec_level > BT_SECURITY_MEDIUM) {
				l2cap_chan_del(chan, ECONNREFUSED);
				break;
			}

			sec_level = hcon->sec_level + 1;
			if (chan->sec_level < sec_level)
				chan->sec_level = sec_level;

			/* We'll need to send a new Connect Request */
			clear_bit(FLAG_ECRED_CONN_REQ_SENT, &chan->flags);

			smp_conn_security(hcon, chan->sec_level);
			break;

		case L2CAP_CR_LE_BAD_PSM:
			l2cap_chan_del(chan, ECONNREFUSED);
			break;

		default:
			/* If dcid was not set it means channels was refused */
			if (!dcid) {
				l2cap_chan_del(chan, ECONNREFUSED);
				break;
			}

			chan->ident = 0;
			chan->dcid = dcid;
			chan->omtu = mtu;
			chan->remote_mps = mps;
			chan->tx_credits = credits;
			l2cap_chan_ready(chan);
			break;
		}

		l2cap_chan_unlock(chan);
	}

	mutex_unlock(&conn->chan_lock);

	return err;
}

static inline int l2cap_ecred_reconf_req(struct l2cap_conn *conn,
					 struct l2cap_cmd_hdr *cmd, u16 cmd_len,
					 u8 *data)
{
	struct l2cap_ecred_reconf_req *req = (void *) data;
	struct l2cap_ecred_reconf_rsp rsp;
	u16 mtu, mps, result;
	struct l2cap_chan *chan;
	int i, num_scid;

	if (!enable_ecred)
		return -EINVAL;

	if (cmd_len < sizeof(*req) || cmd_len - sizeof(*req) % sizeof(u16)) {
		result = L2CAP_CR_LE_INVALID_PARAMS;
		goto respond;
	}

	mtu = __le16_to_cpu(req->mtu);
	mps = __le16_to_cpu(req->mps);

	BT_DBG("mtu %u mps %u", mtu, mps);

	if (mtu < L2CAP_ECRED_MIN_MTU) {
		result = L2CAP_RECONF_INVALID_MTU;
		goto respond;
	}

	if (mps < L2CAP_ECRED_MIN_MPS) {
		result = L2CAP_RECONF_INVALID_MPS;
		goto respond;
	}

	cmd_len -= sizeof(*req);
	num_scid = cmd_len / sizeof(u16);
	result = L2CAP_RECONF_SUCCESS;

	for (i = 0; i < num_scid; i++) {
		u16 scid;

		scid = __le16_to_cpu(req->scid[i]);
		if (!scid)
			return -EPROTO;

		chan = __l2cap_get_chan_by_dcid(conn, scid);
		if (!chan)
			continue;

		/* If the MTU value is decreased for any of the included
		 * channels, then the receiver shall disconnect all
		 * included channels.
		 */
		if (chan->omtu > mtu) {
			BT_ERR("chan %p decreased MTU %u -> %u", chan,
			       chan->omtu, mtu);
			result = L2CAP_RECONF_INVALID_MTU;
		}

		chan->omtu = mtu;
		chan->remote_mps = mps;
	}

respond:
	rsp.result = cpu_to_le16(result);

	l2cap_send_cmd(conn, cmd->ident, L2CAP_ECRED_RECONF_RSP, sizeof(rsp),
		       &rsp);

	return 0;
}

static inline int l2cap_ecred_reconf_rsp(struct l2cap_conn *conn,
					 struct l2cap_cmd_hdr *cmd, u16 cmd_len,
					 u8 *data)
{
	struct l2cap_chan *chan, *tmp;
	struct l2cap_ecred_conn_rsp *rsp = (void *) data;
	u16 result;

	if (cmd_len < sizeof(*rsp))
		return -EPROTO;

	result = __le16_to_cpu(rsp->result);

	BT_DBG("result 0x%4.4x", rsp->result);

	if (!result)
		return 0;

	list_for_each_entry_safe(chan, tmp, &conn->chan_l, list) {
		if (chan->ident != cmd->ident)
			continue;

		l2cap_chan_del(chan, ECONNRESET);
	}

	return 0;
}

static inline int l2cap_le_command_rej(struct l2cap_conn *conn,
				       struct l2cap_cmd_hdr *cmd, u16 cmd_len,
				       u8 *data)
{
	struct l2cap_cmd_rej_unk *rej = (struct l2cap_cmd_rej_unk *) data;
	struct l2cap_chan *chan;

	if (cmd_len < sizeof(*rej))
		return -EPROTO;

	mutex_lock(&conn->chan_lock);

	chan = __l2cap_get_chan_by_ident(conn, cmd->ident);
	if (!chan)
		goto done;

	chan = l2cap_chan_hold_unless_zero(chan);
	if (!chan)
		goto done;

	l2cap_chan_lock(chan);
	l2cap_chan_del(chan, ECONNREFUSED);
	l2cap_chan_unlock(chan);
	l2cap_chan_put(chan);

done:
	mutex_unlock(&conn->chan_lock);
	return 0;
}

static inline int l2cap_le_sig_cmd(struct l2cap_conn *conn,
				   struct l2cap_cmd_hdr *cmd, u16 cmd_len,
				   u8 *data)
{
	int err = 0;

	switch (cmd->code) {
	case L2CAP_COMMAND_REJ:
		l2cap_le_command_rej(conn, cmd, cmd_len, data);
		break;

	case L2CAP_CONN_PARAM_UPDATE_REQ:
		err = l2cap_conn_param_update_req(conn, cmd, cmd_len, data);
		break;

	case L2CAP_CONN_PARAM_UPDATE_RSP:
		break;

	case L2CAP_LE_CONN_RSP:
		l2cap_le_connect_rsp(conn, cmd, cmd_len, data);
		break;

	case L2CAP_LE_CONN_REQ:
		err = l2cap_le_connect_req(conn, cmd, cmd_len, data);
		break;

	case L2CAP_LE_CREDITS:
		err = l2cap_le_credits(conn, cmd, cmd_len, data);
		break;

	case L2CAP_ECRED_CONN_REQ:
		err = l2cap_ecred_conn_req(conn, cmd, cmd_len, data);
		break;

	case L2CAP_ECRED_CONN_RSP:
		err = l2cap_ecred_conn_rsp(conn, cmd, cmd_len, data);
		break;

	case L2CAP_ECRED_RECONF_REQ:
		err = l2cap_ecred_reconf_req(conn, cmd, cmd_len, data);
		break;

	case L2CAP_ECRED_RECONF_RSP:
		err = l2cap_ecred_reconf_rsp(conn, cmd, cmd_len, data);
		break;

	case L2CAP_DISCONN_REQ:
		err = l2cap_disconnect_req(conn, cmd, cmd_len, data);
		break;

	case L2CAP_DISCONN_RSP:
		l2cap_disconnect_rsp(conn, cmd, cmd_len, data);
		break;

	default:
		BT_ERR("Unknown LE signaling command 0x%2.2x", cmd->code);
		err = -EINVAL;
		break;
	}

	return err;
}

static inline void l2cap_le_sig_channel(struct l2cap_conn *conn,
					struct sk_buff *skb)
{
	struct hci_conn *hcon = conn->hcon;
	struct l2cap_cmd_hdr *cmd;
	u16 len;
	int err;

	if (hcon->type != LE_LINK)
		goto drop;

	if (skb->len < L2CAP_CMD_HDR_SIZE)
		goto drop;

	cmd = (void *) skb->data;
	skb_pull(skb, L2CAP_CMD_HDR_SIZE);

	len = le16_to_cpu(cmd->len);

	BT_DBG("code 0x%2.2x len %d id 0x%2.2x", cmd->code, len, cmd->ident);

	if (len != skb->len || !cmd->ident) {
		BT_DBG("corrupted command");
		goto drop;
	}

	err = l2cap_le_sig_cmd(conn, cmd, len, skb->data);
	if (err) {
		struct l2cap_cmd_rej_unk rej;

		BT_ERR("Wrong link type (%d)", err);

		rej.reason = cpu_to_le16(L2CAP_REJ_NOT_UNDERSTOOD);
		l2cap_send_cmd(conn, cmd->ident, L2CAP_COMMAND_REJ,
			       sizeof(rej), &rej);
	}

drop:
	kfree_skb(skb);
}

static inline void l2cap_sig_send_rej(struct l2cap_conn *conn, u16 ident)
{
	struct l2cap_cmd_rej_unk rej;

	rej.reason = cpu_to_le16(L2CAP_REJ_NOT_UNDERSTOOD);
	l2cap_send_cmd(conn, ident, L2CAP_COMMAND_REJ, sizeof(rej), &rej);
}

static inline void l2cap_sig_channel(struct l2cap_conn *conn,
				     struct sk_buff *skb)
{
	struct hci_conn *hcon = conn->hcon;
	struct l2cap_cmd_hdr *cmd;
	int err;

	l2cap_raw_recv(conn, skb);

	if (hcon->type != ACL_LINK)
		goto drop;

	while (skb->len >= L2CAP_CMD_HDR_SIZE) {
		u16 len;

		cmd = (void *) skb->data;
		skb_pull(skb, L2CAP_CMD_HDR_SIZE);

		len = le16_to_cpu(cmd->len);

		BT_DBG("code 0x%2.2x len %d id 0x%2.2x", cmd->code, len,
		       cmd->ident);

		if (len > skb->len || !cmd->ident) {
			BT_DBG("corrupted command");
			l2cap_sig_send_rej(conn, cmd->ident);
			skb_pull(skb, len > skb->len ? skb->len : len);
			continue;
		}

		err = l2cap_bredr_sig_cmd(conn, cmd, len, skb->data);
		if (err) {
			BT_ERR("Wrong link type (%d)", err);
			l2cap_sig_send_rej(conn, cmd->ident);
		}

		skb_pull(skb, len);
	}

	if (skb->len > 0) {
		BT_DBG("corrupted command");
		l2cap_sig_send_rej(conn, 0);
	}

drop:
	kfree_skb(skb);
}

static int l2cap_check_fcs(struct l2cap_chan *chan,  struct sk_buff *skb)
{
	u16 our_fcs, rcv_fcs;
	int hdr_size;

	if (test_bit(FLAG_EXT_CTRL, &chan->flags))
		hdr_size = L2CAP_EXT_HDR_SIZE;
	else
		hdr_size = L2CAP_ENH_HDR_SIZE;

	if (chan->fcs == L2CAP_FCS_CRC16) {
		skb_trim(skb, skb->len - L2CAP_FCS_SIZE);
		rcv_fcs = get_unaligned_le16(skb->data + skb->len);
		our_fcs = crc16(0, skb->data - hdr_size, skb->len + hdr_size);

		if (our_fcs != rcv_fcs)
			return -EBADMSG;
	}
	return 0;
}

static void l2cap_send_i_or_rr_or_rnr(struct l2cap_chan *chan)
{
	struct l2cap_ctrl control;

	BT_DBG("chan %p", chan);

	memset(&control, 0, sizeof(control));
	control.sframe = 1;
	control.final = 1;
	control.reqseq = chan->buffer_seq;
	set_bit(CONN_SEND_FBIT, &chan->conn_state);

	if (test_bit(CONN_LOCAL_BUSY, &chan->conn_state)) {
		control.super = L2CAP_SUPER_RNR;
		l2cap_send_sframe(chan, &control);
	}

	if (test_and_clear_bit(CONN_REMOTE_BUSY, &chan->conn_state) &&
	    chan->unacked_frames > 0)
		__set_retrans_timer(chan);

	/* Send pending iframes */
	l2cap_ertm_send(chan);

	if (!test_bit(CONN_LOCAL_BUSY, &chan->conn_state) &&
	    test_bit(CONN_SEND_FBIT, &chan->conn_state)) {
		/* F-bit wasn't sent in an s-frame or i-frame yet, so
		 * send it now.
		 */
		control.super = L2CAP_SUPER_RR;
		l2cap_send_sframe(chan, &control);
	}
}

static void append_skb_frag(struct sk_buff *skb, struct sk_buff *new_frag,
			    struct sk_buff **last_frag)
{
	/* skb->len reflects data in skb as well as all fragments
	 * skb->data_len reflects only data in fragments
	 */
	if (!skb_has_frag_list(skb))
		skb_shinfo(skb)->frag_list = new_frag;

	new_frag->next = NULL;

	(*last_frag)->next = new_frag;
	*last_frag = new_frag;

	skb->len += new_frag->len;
	skb->data_len += new_frag->len;
	skb->truesize += new_frag->truesize;
}

static int l2cap_reassemble_sdu(struct l2cap_chan *chan, struct sk_buff *skb,
				struct l2cap_ctrl *control)
{
	int err = -EINVAL;

	switch (control->sar) {
	case L2CAP_SAR_UNSEGMENTED:
		if (chan->sdu)
			break;

		err = chan->ops->recv(chan, skb);
		break;

	case L2CAP_SAR_START:
		if (chan->sdu)
			break;

		if (!pskb_may_pull(skb, L2CAP_SDULEN_SIZE))
			break;

		chan->sdu_len = get_unaligned_le16(skb->data);
		skb_pull(skb, L2CAP_SDULEN_SIZE);

		if (chan->sdu_len > chan->imtu) {
			err = -EMSGSIZE;
			break;
		}

		if (skb->len >= chan->sdu_len)
			break;

		chan->sdu = skb;
		chan->sdu_last_frag = skb;

		skb = NULL;
		err = 0;
		break;

	case L2CAP_SAR_CONTINUE:
		if (!chan->sdu)
			break;

		append_skb_frag(chan->sdu, skb,
				&chan->sdu_last_frag);
		skb = NULL;

		if (chan->sdu->len >= chan->sdu_len)
			break;

		err = 0;
		break;

	case L2CAP_SAR_END:
		if (!chan->sdu)
			break;

		append_skb_frag(chan->sdu, skb,
				&chan->sdu_last_frag);
		skb = NULL;

		if (chan->sdu->len != chan->sdu_len)
			break;

		err = chan->ops->recv(chan, chan->sdu);

		if (!err) {
			/* Reassembly complete */
			chan->sdu = NULL;
			chan->sdu_last_frag = NULL;
			chan->sdu_len = 0;
		}
		break;
	}

	if (err) {
		kfree_skb(skb);
		kfree_skb(chan->sdu);
		chan->sdu = NULL;
		chan->sdu_last_frag = NULL;
		chan->sdu_len = 0;
	}

	return err;
}

static int l2cap_resegment(struct l2cap_chan *chan)
{
	/* Placeholder */
	return 0;
}

void l2cap_chan_busy(struct l2cap_chan *chan, int busy)
{
	u8 event;

	if (chan->mode != L2CAP_MODE_ERTM)
		return;

	event = busy ? L2CAP_EV_LOCAL_BUSY_DETECTED : L2CAP_EV_LOCAL_BUSY_CLEAR;
	l2cap_tx(chan, NULL, NULL, event);
}

static int l2cap_rx_queued_iframes(struct l2cap_chan *chan)
{
	int err = 0;
	/* Pass sequential frames to l2cap_reassemble_sdu()
	 * until a gap is encountered.
	 */

	BT_DBG("chan %p", chan);

	while (!test_bit(CONN_LOCAL_BUSY, &chan->conn_state)) {
		struct sk_buff *skb;
		BT_DBG("Searching for skb with txseq %d (queue len %d)",
		       chan->buffer_seq, skb_queue_len(&chan->srej_q));

		skb = l2cap_ertm_seq_in_queue(&chan->srej_q, chan->buffer_seq);

		if (!skb)
			break;

		skb_unlink(skb, &chan->srej_q);
		chan->buffer_seq = __next_seq(chan, chan->buffer_seq);
		err = l2cap_reassemble_sdu(chan, skb, &bt_cb(skb)->l2cap);
		if (err)
			break;
	}

	if (skb_queue_empty(&chan->srej_q)) {
		chan->rx_state = L2CAP_RX_STATE_RECV;
		l2cap_send_ack(chan);
	}

	return err;
}

static void l2cap_handle_srej(struct l2cap_chan *chan,
			      struct l2cap_ctrl *control)
{
	struct sk_buff *skb;

	BT_DBG("chan %p, control %p", chan, control);

	if (control->reqseq == chan->next_tx_seq) {
		BT_DBG("Invalid reqseq %d, disconnecting", control->reqseq);
		l2cap_send_disconn_req(chan, ECONNRESET);
		return;
	}

	skb = l2cap_ertm_seq_in_queue(&chan->tx_q, control->reqseq);

	if (skb == NULL) {
		BT_DBG("Seq %d not available for retransmission",
		       control->reqseq);
		return;
	}

	if (chan->max_tx != 0 && bt_cb(skb)->l2cap.retries >= chan->max_tx) {
		BT_DBG("Retry limit exceeded (%d)", chan->max_tx);
		l2cap_send_disconn_req(chan, ECONNRESET);
		return;
	}

	clear_bit(CONN_REMOTE_BUSY, &chan->conn_state);

	if (control->poll) {
		l2cap_pass_to_tx(chan, control);

		set_bit(CONN_SEND_FBIT, &chan->conn_state);
		l2cap_retransmit(chan, control);
		l2cap_ertm_send(chan);

		if (chan->tx_state == L2CAP_TX_STATE_WAIT_F) {
			set_bit(CONN_SREJ_ACT, &chan->conn_state);
			chan->srej_save_reqseq = control->reqseq;
		}
	} else {
		l2cap_pass_to_tx_fbit(chan, control);

		if (control->final) {
			if (chan->srej_save_reqseq != control->reqseq ||
			    !test_and_clear_bit(CONN_SREJ_ACT,
						&chan->conn_state))
				l2cap_retransmit(chan, control);
		} else {
			l2cap_retransmit(chan, control);
			if (chan->tx_state == L2CAP_TX_STATE_WAIT_F) {
				set_bit(CONN_SREJ_ACT, &chan->conn_state);
				chan->srej_save_reqseq = control->reqseq;
			}
		}
	}
}

static void l2cap_handle_rej(struct l2cap_chan *chan,
			     struct l2cap_ctrl *control)
{
	struct sk_buff *skb;

	BT_DBG("chan %p, control %p", chan, control);

	if (control->reqseq == chan->next_tx_seq) {
		BT_DBG("Invalid reqseq %d, disconnecting", control->reqseq);
		l2cap_send_disconn_req(chan, ECONNRESET);
		return;
	}

	skb = l2cap_ertm_seq_in_queue(&chan->tx_q, control->reqseq);

	if (chan->max_tx && skb &&
	    bt_cb(skb)->l2cap.retries >= chan->max_tx) {
		BT_DBG("Retry limit exceeded (%d)", chan->max_tx);
		l2cap_send_disconn_req(chan, ECONNRESET);
		return;
	}

	clear_bit(CONN_REMOTE_BUSY, &chan->conn_state);

	l2cap_pass_to_tx(chan, control);

	if (control->final) {
		if (!test_and_clear_bit(CONN_REJ_ACT, &chan->conn_state))
			l2cap_retransmit_all(chan, control);
	} else {
		l2cap_retransmit_all(chan, control);
		l2cap_ertm_send(chan);
		if (chan->tx_state == L2CAP_TX_STATE_WAIT_F)
			set_bit(CONN_REJ_ACT, &chan->conn_state);
	}
}

static u8 l2cap_classify_txseq(struct l2cap_chan *chan, u16 txseq)
{
	BT_DBG("chan %p, txseq %d", chan, txseq);

	BT_DBG("last_acked_seq %d, expected_tx_seq %d", chan->last_acked_seq,
	       chan->expected_tx_seq);

	if (chan->rx_state == L2CAP_RX_STATE_SREJ_SENT) {
		if (__seq_offset(chan, txseq, chan->last_acked_seq) >=
		    chan->tx_win) {
			/* See notes below regarding "double poll" and
			 * invalid packets.
			 */
			if (chan->tx_win <= ((chan->tx_win_max + 1) >> 1)) {
				BT_DBG("Invalid/Ignore - after SREJ");
				return L2CAP_TXSEQ_INVALID_IGNORE;
			} else {
				BT_DBG("Invalid - in window after SREJ sent");
				return L2CAP_TXSEQ_INVALID;
			}
		}

		if (chan->srej_list.head == txseq) {
			BT_DBG("Expected SREJ");
			return L2CAP_TXSEQ_EXPECTED_SREJ;
		}

		if (l2cap_ertm_seq_in_queue(&chan->srej_q, txseq)) {
			BT_DBG("Duplicate SREJ - txseq already stored");
			return L2CAP_TXSEQ_DUPLICATE_SREJ;
		}

		if (l2cap_seq_list_contains(&chan->srej_list, txseq)) {
			BT_DBG("Unexpected SREJ - not requested");
			return L2CAP_TXSEQ_UNEXPECTED_SREJ;
		}
	}

	if (chan->expected_tx_seq == txseq) {
		if (__seq_offset(chan, txseq, chan->last_acked_seq) >=
		    chan->tx_win) {
			BT_DBG("Invalid - txseq outside tx window");
			return L2CAP_TXSEQ_INVALID;
		} else {
			BT_DBG("Expected");
			return L2CAP_TXSEQ_EXPECTED;
		}
	}

	if (__seq_offset(chan, txseq, chan->last_acked_seq) <
	    __seq_offset(chan, chan->expected_tx_seq, chan->last_acked_seq)) {
		BT_DBG("Duplicate - expected_tx_seq later than txseq");
		return L2CAP_TXSEQ_DUPLICATE;
	}

	if (__seq_offset(chan, txseq, chan->last_acked_seq) >= chan->tx_win) {
		/* A source of invalid packets is a "double poll" condition,
		 * where delays cause us to send multiple poll packets.  If
		 * the remote stack receives and processes both polls,
		 * sequence numbers can wrap around in such a way that a
		 * resent frame has a sequence number that looks like new data
		 * with a sequence gap.  This would trigger an erroneous SREJ
		 * request.
		 *
		 * Fortunately, this is impossible with a tx window that's
		 * less than half of the maximum sequence number, which allows
		 * invalid frames to be safely ignored.
		 *
		 * With tx window sizes greater than half of the tx window
		 * maximum, the frame is invalid and cannot be ignored.  This
		 * causes a disconnect.
		 */

		if (chan->tx_win <= ((chan->tx_win_max + 1) >> 1)) {
			BT_DBG("Invalid/Ignore - txseq outside tx window");
			return L2CAP_TXSEQ_INVALID_IGNORE;
		} else {
			BT_DBG("Invalid - txseq outside tx window");
			return L2CAP_TXSEQ_INVALID;
		}
	} else {
		BT_DBG("Unexpected - txseq indicates missing frames");
		return L2CAP_TXSEQ_UNEXPECTED;
	}
}

static int l2cap_rx_state_recv(struct l2cap_chan *chan,
			       struct l2cap_ctrl *control,
			       struct sk_buff *skb, u8 event)
{
	struct l2cap_ctrl local_control;
	int err = 0;
	bool skb_in_use = false;

	BT_DBG("chan %p, control %p, skb %p, event %d", chan, control, skb,
	       event);

	switch (event) {
	case L2CAP_EV_RECV_IFRAME:
		switch (l2cap_classify_txseq(chan, control->txseq)) {
		case L2CAP_TXSEQ_EXPECTED:
			l2cap_pass_to_tx(chan, control);

			if (test_bit(CONN_LOCAL_BUSY, &chan->conn_state)) {
				BT_DBG("Busy, discarding expected seq %d",
				       control->txseq);
				break;
			}

			chan->expected_tx_seq = __next_seq(chan,
							   control->txseq);

			chan->buffer_seq = chan->expected_tx_seq;
			skb_in_use = true;

			/* l2cap_reassemble_sdu may free skb, hence invalidate
			 * control, so make a copy in advance to use it after
			 * l2cap_reassemble_sdu returns and to avoid the race
			 * condition, for example:
			 *
			 * The current thread calls:
			 *   l2cap_reassemble_sdu
			 *     chan->ops->recv == l2cap_sock_recv_cb
			 *       __sock_queue_rcv_skb
			 * Another thread calls:
			 *   bt_sock_recvmsg
			 *     skb_recv_datagram
			 *     skb_free_datagram
			 * Then the current thread tries to access control, but
			 * it was freed by skb_free_datagram.
			 */
			local_control = *control;
			err = l2cap_reassemble_sdu(chan, skb, control);
			if (err)
				break;

			if (local_control.final) {
				if (!test_and_clear_bit(CONN_REJ_ACT,
							&chan->conn_state)) {
					local_control.final = 0;
					l2cap_retransmit_all(chan, &local_control);
					l2cap_ertm_send(chan);
				}
			}

			if (!test_bit(CONN_LOCAL_BUSY, &chan->conn_state))
				l2cap_send_ack(chan);
			break;
		case L2CAP_TXSEQ_UNEXPECTED:
			l2cap_pass_to_tx(chan, control);

			/* Can't issue SREJ frames in the local busy state.
			 * Drop this frame, it will be seen as missing
			 * when local busy is exited.
			 */
			if (test_bit(CONN_LOCAL_BUSY, &chan->conn_state)) {
				BT_DBG("Busy, discarding unexpected seq %d",
				       control->txseq);
				break;
			}

			/* There was a gap in the sequence, so an SREJ
			 * must be sent for each missing frame.  The
			 * current frame is stored for later use.
			 */
			skb_queue_tail(&chan->srej_q, skb);
			skb_in_use = true;
			BT_DBG("Queued %p (queue len %d)", skb,
			       skb_queue_len(&chan->srej_q));

			clear_bit(CONN_SREJ_ACT, &chan->conn_state);
			l2cap_seq_list_clear(&chan->srej_list);
			l2cap_send_srej(chan, control->txseq);

			chan->rx_state = L2CAP_RX_STATE_SREJ_SENT;
			break;
		case L2CAP_TXSEQ_DUPLICATE:
			l2cap_pass_to_tx(chan, control);
			break;
		case L2CAP_TXSEQ_INVALID_IGNORE:
			break;
		case L2CAP_TXSEQ_INVALID:
		default:
			l2cap_send_disconn_req(chan, ECONNRESET);
			break;
		}
		break;
	case L2CAP_EV_RECV_RR:
		l2cap_pass_to_tx(chan, control);
		if (control->final) {
			clear_bit(CONN_REMOTE_BUSY, &chan->conn_state);

			if (!test_and_clear_bit(CONN_REJ_ACT,
						&chan->conn_state)) {
				control->final = 0;
				l2cap_retransmit_all(chan, control);
			}

			l2cap_ertm_send(chan);
		} else if (control->poll) {
			l2cap_send_i_or_rr_or_rnr(chan);
		} else {
			if (test_and_clear_bit(CONN_REMOTE_BUSY,
					       &chan->conn_state) &&
			    chan->unacked_frames)
				__set_retrans_timer(chan);

			l2cap_ertm_send(chan);
		}
		break;
	case L2CAP_EV_RECV_RNR:
		set_bit(CONN_REMOTE_BUSY, &chan->conn_state);
		l2cap_pass_to_tx(chan, control);
		if (control && control->poll) {
			set_bit(CONN_SEND_FBIT, &chan->conn_state);
			l2cap_send_rr_or_rnr(chan, 0);
		}
		__clear_retrans_timer(chan);
		l2cap_seq_list_clear(&chan->retrans_list);
		break;
	case L2CAP_EV_RECV_REJ:
		l2cap_handle_rej(chan, control);
		break;
	case L2CAP_EV_RECV_SREJ:
		l2cap_handle_srej(chan, control);
		break;
	default:
		break;
	}

	if (skb && !skb_in_use) {
		BT_DBG("Freeing %p", skb);
		kfree_skb(skb);
	}

	return err;
}

static int l2cap_rx_state_srej_sent(struct l2cap_chan *chan,
				    struct l2cap_ctrl *control,
				    struct sk_buff *skb, u8 event)
{
	int err = 0;
	u16 txseq = control->txseq;
	bool skb_in_use = false;

	BT_DBG("chan %p, control %p, skb %p, event %d", chan, control, skb,
	       event);

	switch (event) {
	case L2CAP_EV_RECV_IFRAME:
		switch (l2cap_classify_txseq(chan, txseq)) {
		case L2CAP_TXSEQ_EXPECTED:
			/* Keep frame for reassembly later */
			l2cap_pass_to_tx(chan, control);
			skb_queue_tail(&chan->srej_q, skb);
			skb_in_use = true;
			BT_DBG("Queued %p (queue len %d)", skb,
			       skb_queue_len(&chan->srej_q));

			chan->expected_tx_seq = __next_seq(chan, txseq);
			break;
		case L2CAP_TXSEQ_EXPECTED_SREJ:
			l2cap_seq_list_pop(&chan->srej_list);

			l2cap_pass_to_tx(chan, control);
			skb_queue_tail(&chan->srej_q, skb);
			skb_in_use = true;
			BT_DBG("Queued %p (queue len %d)", skb,
			       skb_queue_len(&chan->srej_q));

			err = l2cap_rx_queued_iframes(chan);
			if (err)
				break;

			break;
		case L2CAP_TXSEQ_UNEXPECTED:
			/* Got a frame that can't be reassembled yet.
			 * Save it for later, and send SREJs to cover
			 * the missing frames.
			 */
			skb_queue_tail(&chan->srej_q, skb);
			skb_in_use = true;
			BT_DBG("Queued %p (queue len %d)", skb,
			       skb_queue_len(&chan->srej_q));

			l2cap_pass_to_tx(chan, control);
			l2cap_send_srej(chan, control->txseq);
			break;
		case L2CAP_TXSEQ_UNEXPECTED_SREJ:
			/* This frame was requested with an SREJ, but
			 * some expected retransmitted frames are
			 * missing.  Request retransmission of missing
			 * SREJ'd frames.
			 */
			skb_queue_tail(&chan->srej_q, skb);
			skb_in_use = true;
			BT_DBG("Queued %p (queue len %d)", skb,
			       skb_queue_len(&chan->srej_q));

			l2cap_pass_to_tx(chan, control);
			l2cap_send_srej_list(chan, control->txseq);
			break;
		case L2CAP_TXSEQ_DUPLICATE_SREJ:
			/* We've already queued this frame.  Drop this copy. */
			l2cap_pass_to_tx(chan, control);
			break;
		case L2CAP_TXSEQ_DUPLICATE:
			/* Expecting a later sequence number, so this frame
			 * was already received.  Ignore it completely.
			 */
			break;
		case L2CAP_TXSEQ_INVALID_IGNORE:
			break;
		case L2CAP_TXSEQ_INVALID:
		default:
			l2cap_send_disconn_req(chan, ECONNRESET);
			break;
		}
		break;
	case L2CAP_EV_RECV_RR:
		l2cap_pass_to_tx(chan, control);
		if (control->final) {
			clear_bit(CONN_REMOTE_BUSY, &chan->conn_state);

			if (!test_and_clear_bit(CONN_REJ_ACT,
						&chan->conn_state)) {
				control->final = 0;
				l2cap_retransmit_all(chan, control);
			}

			l2cap_ertm_send(chan);
		} else if (control->poll) {
			if (test_and_clear_bit(CONN_REMOTE_BUSY,
					       &chan->conn_state) &&
			    chan->unacked_frames) {
				__set_retrans_timer(chan);
			}

			set_bit(CONN_SEND_FBIT, &chan->conn_state);
			l2cap_send_srej_tail(chan);
		} else {
			if (test_and_clear_bit(CONN_REMOTE_BUSY,
					       &chan->conn_state) &&
			    chan->unacked_frames)
				__set_retrans_timer(chan);

			l2cap_send_ack(chan);
		}
		break;
	case L2CAP_EV_RECV_RNR:
		set_bit(CONN_REMOTE_BUSY, &chan->conn_state);
		l2cap_pass_to_tx(chan, control);
		if (control->poll) {
			l2cap_send_srej_tail(chan);
		} else {
			struct l2cap_ctrl rr_control;
			memset(&rr_control, 0, sizeof(rr_control));
			rr_control.sframe = 1;
			rr_control.super = L2CAP_SUPER_RR;
			rr_control.reqseq = chan->buffer_seq;
			l2cap_send_sframe(chan, &rr_control);
		}

		break;
	case L2CAP_EV_RECV_REJ:
		l2cap_handle_rej(chan, control);
		break;
	case L2CAP_EV_RECV_SREJ:
		l2cap_handle_srej(chan, control);
		break;
	}

	if (skb && !skb_in_use) {
		BT_DBG("Freeing %p", skb);
		kfree_skb(skb);
	}

	return err;
}

static int l2cap_finish_move(struct l2cap_chan *chan)
{
	BT_DBG("chan %p", chan);

	chan->rx_state = L2CAP_RX_STATE_RECV;
	chan->conn->mtu = chan->conn->hcon->mtu;

	return l2cap_resegment(chan);
}

static int l2cap_rx_state_wait_p(struct l2cap_chan *chan,
				 struct l2cap_ctrl *control,
				 struct sk_buff *skb, u8 event)
{
	int err;

	BT_DBG("chan %p, control %p, skb %p, event %d", chan, control, skb,
	       event);

	if (!control->poll)
		return -EPROTO;

	l2cap_process_reqseq(chan, control->reqseq);

	if (!skb_queue_empty(&chan->tx_q))
		chan->tx_send_head = skb_peek(&chan->tx_q);
	else
		chan->tx_send_head = NULL;

	/* Rewind next_tx_seq to the point expected
	 * by the receiver.
	 */
	chan->next_tx_seq = control->reqseq;
	chan->unacked_frames = 0;

	err = l2cap_finish_move(chan);
	if (err)
		return err;

	set_bit(CONN_SEND_FBIT, &chan->conn_state);
	l2cap_send_i_or_rr_or_rnr(chan);

	if (event == L2CAP_EV_RECV_IFRAME)
		return -EPROTO;

	return l2cap_rx_state_recv(chan, control, NULL, event);
}

static int l2cap_rx_state_wait_f(struct l2cap_chan *chan,
				 struct l2cap_ctrl *control,
				 struct sk_buff *skb, u8 event)
{
	int err;

	if (!control->final)
		return -EPROTO;

	clear_bit(CONN_REMOTE_BUSY, &chan->conn_state);

	chan->rx_state = L2CAP_RX_STATE_RECV;
	l2cap_process_reqseq(chan, control->reqseq);

	if (!skb_queue_empty(&chan->tx_q))
		chan->tx_send_head = skb_peek(&chan->tx_q);
	else
		chan->tx_send_head = NULL;

	/* Rewind next_tx_seq to the point expected
	 * by the receiver.
	 */
	chan->next_tx_seq = control->reqseq;
	chan->unacked_frames = 0;
	chan->conn->mtu = chan->conn->hcon->mtu;

	err = l2cap_resegment(chan);

	if (!err)
		err = l2cap_rx_state_recv(chan, control, skb, event);

	return err;
}

static bool __valid_reqseq(struct l2cap_chan *chan, u16 reqseq)
{
	/* Make sure reqseq is for a packet that has been sent but not acked */
	u16 unacked;

	unacked = __seq_offset(chan, chan->next_tx_seq, chan->expected_ack_seq);
	return __seq_offset(chan, chan->next_tx_seq, reqseq) <= unacked;
}

static int l2cap_rx(struct l2cap_chan *chan, struct l2cap_ctrl *control,
		    struct sk_buff *skb, u8 event)
{
	int err = 0;

	BT_DBG("chan %p, control %p, skb %p, event %d, state %d", chan,
	       control, skb, event, chan->rx_state);

	if (__valid_reqseq(chan, control->reqseq)) {
		switch (chan->rx_state) {
		case L2CAP_RX_STATE_RECV:
			err = l2cap_rx_state_recv(chan, control, skb, event);
			break;
		case L2CAP_RX_STATE_SREJ_SENT:
			err = l2cap_rx_state_srej_sent(chan, control, skb,
						       event);
			break;
		case L2CAP_RX_STATE_WAIT_P:
			err = l2cap_rx_state_wait_p(chan, control, skb, event);
			break;
		case L2CAP_RX_STATE_WAIT_F:
			err = l2cap_rx_state_wait_f(chan, control, skb, event);
			break;
		default:
			/* shut it down */
			break;
		}
	} else {
		BT_DBG("Invalid reqseq %d (next_tx_seq %d, expected_ack_seq %d",
		       control->reqseq, chan->next_tx_seq,
		       chan->expected_ack_seq);
		l2cap_send_disconn_req(chan, ECONNRESET);
	}

	return err;
}

static int l2cap_stream_rx(struct l2cap_chan *chan, struct l2cap_ctrl *control,
			   struct sk_buff *skb)
{
	/* l2cap_reassemble_sdu may free skb, hence invalidate control, so store
	 * the txseq field in advance to use it after l2cap_reassemble_sdu
	 * returns and to avoid the race condition, for example:
	 *
	 * The current thread calls:
	 *   l2cap_reassemble_sdu
	 *     chan->ops->recv == l2cap_sock_recv_cb
	 *       __sock_queue_rcv_skb
	 * Another thread calls:
	 *   bt_sock_recvmsg
	 *     skb_recv_datagram
	 *     skb_free_datagram
	 * Then the current thread tries to access control, but it was freed by
	 * skb_free_datagram.
	 */
	u16 txseq = control->txseq;

	BT_DBG("chan %p, control %p, skb %p, state %d", chan, control, skb,
	       chan->rx_state);

	if (l2cap_classify_txseq(chan, txseq) == L2CAP_TXSEQ_EXPECTED) {
		l2cap_pass_to_tx(chan, control);

		BT_DBG("buffer_seq %u->%u", chan->buffer_seq,
		       __next_seq(chan, chan->buffer_seq));

		chan->buffer_seq = __next_seq(chan, chan->buffer_seq);

		l2cap_reassemble_sdu(chan, skb, control);
	} else {
		if (chan->sdu) {
			kfree_skb(chan->sdu);
			chan->sdu = NULL;
		}
		chan->sdu_last_frag = NULL;
		chan->sdu_len = 0;

		if (skb) {
			BT_DBG("Freeing %p", skb);
			kfree_skb(skb);
		}
	}

	chan->last_acked_seq = txseq;
	chan->expected_tx_seq = __next_seq(chan, txseq);

	return 0;
}

static int l2cap_data_rcv(struct l2cap_chan *chan, struct sk_buff *skb)
{
	struct l2cap_ctrl *control = &bt_cb(skb)->l2cap;
	u16 len;
	u8 event;

	__unpack_control(chan, skb);

	len = skb->len;

	/*
	 * We can just drop the corrupted I-frame here.
	 * Receiver will miss it and start proper recovery
	 * procedures and ask for retransmission.
	 */
	if (l2cap_check_fcs(chan, skb))
		goto drop;

	if (!control->sframe && control->sar == L2CAP_SAR_START)
		len -= L2CAP_SDULEN_SIZE;

	if (chan->fcs == L2CAP_FCS_CRC16)
		len -= L2CAP_FCS_SIZE;

	if (len > chan->mps) {
		l2cap_send_disconn_req(chan, ECONNRESET);
		goto drop;
	}

	if (chan->ops->filter) {
		if (chan->ops->filter(chan, skb))
			goto drop;
	}

	if (!control->sframe) {
		int err;

		BT_DBG("iframe sar %d, reqseq %d, final %d, txseq %d",
		       control->sar, control->reqseq, control->final,
		       control->txseq);

		/* Validate F-bit - F=0 always valid, F=1 only
		 * valid in TX WAIT_F
		 */
		if (control->final && chan->tx_state != L2CAP_TX_STATE_WAIT_F)
			goto drop;

		if (chan->mode != L2CAP_MODE_STREAMING) {
			event = L2CAP_EV_RECV_IFRAME;
			err = l2cap_rx(chan, control, skb, event);
		} else {
			err = l2cap_stream_rx(chan, control, skb);
		}

		if (err)
			l2cap_send_disconn_req(chan, ECONNRESET);
	} else {
		const u8 rx_func_to_event[4] = {
			L2CAP_EV_RECV_RR, L2CAP_EV_RECV_REJ,
			L2CAP_EV_RECV_RNR, L2CAP_EV_RECV_SREJ
		};

		/* Only I-frames are expected in streaming mode */
		if (chan->mode == L2CAP_MODE_STREAMING)
			goto drop;

		BT_DBG("sframe reqseq %d, final %d, poll %d, super %d",
		       control->reqseq, control->final, control->poll,
		       control->super);

		if (len != 0) {
			BT_ERR("Trailing bytes: %d in sframe", len);
			l2cap_send_disconn_req(chan, ECONNRESET);
			goto drop;
		}

		/* Validate F and P bits */
		if (control->final && (control->poll ||
				       chan->tx_state != L2CAP_TX_STATE_WAIT_F))
			goto drop;

		event = rx_func_to_event[control->super];
		if (l2cap_rx(chan, control, skb, event))
			l2cap_send_disconn_req(chan, ECONNRESET);
	}

	return 0;

drop:
	kfree_skb(skb);
	return 0;
}

static void l2cap_chan_le_send_credits(struct l2cap_chan *chan)
{
	struct l2cap_conn *conn = chan->conn;
	struct l2cap_le_credits pkt;
	u16 return_credits = l2cap_le_rx_credits(chan);

	if (chan->rx_credits >= return_credits)
		return;

	return_credits -= chan->rx_credits;

	BT_DBG("chan %p returning %u credits to sender", chan, return_credits);

	chan->rx_credits += return_credits;

	pkt.cid     = cpu_to_le16(chan->scid);
	pkt.credits = cpu_to_le16(return_credits);

	chan->ident = l2cap_get_ident(conn);

	l2cap_send_cmd(conn, chan->ident, L2CAP_LE_CREDITS, sizeof(pkt), &pkt);
}

void l2cap_chan_rx_avail(struct l2cap_chan *chan, ssize_t rx_avail)
{
	if (chan->rx_avail == rx_avail)
		return;

	BT_DBG("chan %p has %zd bytes avail for rx", chan, rx_avail);

	chan->rx_avail = rx_avail;

	if (chan->state == BT_CONNECTED)
		l2cap_chan_le_send_credits(chan);
}

static int l2cap_ecred_recv(struct l2cap_chan *chan, struct sk_buff *skb)
{
	int err;

	BT_DBG("SDU reassemble complete: chan %p skb->len %u", chan, skb->len);

	/* Wait recv to confirm reception before updating the credits */
	err = chan->ops->recv(chan, skb);

	if (err < 0 && chan->rx_avail != -1) {
		BT_ERR("Queueing received LE L2CAP data failed");
		l2cap_send_disconn_req(chan, ECONNRESET);
		return err;
	}

	/* Update credits whenever an SDU is received */
	l2cap_chan_le_send_credits(chan);

	return err;
}

static int l2cap_ecred_data_rcv(struct l2cap_chan *chan, struct sk_buff *skb)
{
	int err;

	if (!chan->rx_credits) {
		BT_ERR("No credits to receive LE L2CAP data");
		l2cap_send_disconn_req(chan, ECONNRESET);
		return -ENOBUFS;
	}

	if (chan->imtu < skb->len) {
		BT_ERR("Too big LE L2CAP PDU");
		return -ENOBUFS;
	}

	chan->rx_credits--;
	BT_DBG("chan %p: rx_credits %u -> %u",
	       chan, chan->rx_credits + 1, chan->rx_credits);

	/* Update if remote had run out of credits, this should only happens
	 * if the remote is not using the entire MPS.
	 */
	if (!chan->rx_credits)
		l2cap_chan_le_send_credits(chan);

	err = 0;

	if (!chan->sdu) {
		u16 sdu_len;

		sdu_len = get_unaligned_le16(skb->data);
		skb_pull(skb, L2CAP_SDULEN_SIZE);

		BT_DBG("Start of new SDU. sdu_len %u skb->len %u imtu %u",
		       sdu_len, skb->len, chan->imtu);

		if (sdu_len > chan->imtu) {
			BT_ERR("Too big LE L2CAP SDU length received");
			err = -EMSGSIZE;
			goto failed;
		}

		if (skb->len > sdu_len) {
			BT_ERR("Too much LE L2CAP data received");
			err = -EINVAL;
			goto failed;
		}

		if (skb->len == sdu_len)
			return l2cap_ecred_recv(chan, skb);

		chan->sdu = skb;
		chan->sdu_len = sdu_len;
		chan->sdu_last_frag = skb;

		/* Detect if remote is not able to use the selected MPS */
		if (skb->len + L2CAP_SDULEN_SIZE < chan->mps) {
			u16 mps_len = skb->len + L2CAP_SDULEN_SIZE;

			/* Adjust the number of credits */
			BT_DBG("chan->mps %u -> %u", chan->mps, mps_len);
			chan->mps = mps_len;
			l2cap_chan_le_send_credits(chan);
		}

		return 0;
	}

	BT_DBG("SDU fragment. chan->sdu->len %u skb->len %u chan->sdu_len %u",
	       chan->sdu->len, skb->len, chan->sdu_len);

	if (chan->sdu->len + skb->len > chan->sdu_len) {
		BT_ERR("Too much LE L2CAP data received");
		err = -EINVAL;
		goto failed;
	}

	append_skb_frag(chan->sdu, skb, &chan->sdu_last_frag);
	skb = NULL;

	if (chan->sdu->len == chan->sdu_len) {
		err = l2cap_ecred_recv(chan, chan->sdu);
		if (!err) {
			chan->sdu = NULL;
			chan->sdu_last_frag = NULL;
			chan->sdu_len = 0;
		}
	}

failed:
	if (err) {
		kfree_skb(skb);
		kfree_skb(chan->sdu);
		chan->sdu = NULL;
		chan->sdu_last_frag = NULL;
		chan->sdu_len = 0;
	}

	/* We can't return an error here since we took care of the skb
	 * freeing internally. An error return would cause the caller to
	 * do a double-free of the skb.
	 */
	return 0;
}

static void l2cap_data_channel(struct l2cap_conn *conn, u16 cid,
			       struct sk_buff *skb)
{
	struct l2cap_chan *chan;

	chan = l2cap_get_chan_by_scid(conn, cid);
	if (!chan) {
		BT_DBG("unknown cid 0x%4.4x", cid);
		/* Drop packet and return */
		kfree_skb(skb);
		return;
	}

	BT_DBG("chan %p, len %d", chan, skb->len);

	/* If we receive data on a fixed channel before the info req/rsp
	 * procedure is done simply assume that the channel is supported
	 * and mark it as ready.
	 */
	if (chan->chan_type == L2CAP_CHAN_FIXED)
		l2cap_chan_ready(chan);

	if (chan->state != BT_CONNECTED)
		goto drop;

	switch (chan->mode) {
	case L2CAP_MODE_LE_FLOWCTL:
	case L2CAP_MODE_EXT_FLOWCTL:
		if (l2cap_ecred_data_rcv(chan, skb) < 0)
			goto drop;

		goto done;

	case L2CAP_MODE_BASIC:
		/* If socket recv buffers overflows we drop data here
		 * which is *bad* because L2CAP has to be reliable.
		 * But we don't have any other choice. L2CAP doesn't
		 * provide flow control mechanism. */

		if (chan->imtu < skb->len) {
			BT_ERR("Dropping L2CAP data: receive buffer overflow");
			goto drop;
		}

		if (!chan->ops->recv(chan, skb))
			goto done;
		break;

	case L2CAP_MODE_ERTM:
	case L2CAP_MODE_STREAMING:
		l2cap_data_rcv(chan, skb);
		goto done;

	default:
		BT_DBG("chan %p: bad mode 0x%2.2x", chan, chan->mode);
		break;
	}

drop:
	kfree_skb(skb);

done:
	l2cap_chan_unlock(chan);
	l2cap_chan_put(chan);
}

static void l2cap_conless_channel(struct l2cap_conn *conn, __le16 psm,
				  struct sk_buff *skb)
{
	struct hci_conn *hcon = conn->hcon;
	struct l2cap_chan *chan;

	if (hcon->type != ACL_LINK)
		goto free_skb;

	chan = l2cap_global_chan_by_psm(0, psm, &hcon->src, &hcon->dst,
					ACL_LINK);
	if (!chan)
		goto free_skb;

	BT_DBG("chan %p, len %d", chan, skb->len);

	if (chan->state != BT_BOUND && chan->state != BT_CONNECTED)
		goto drop;

	if (chan->imtu < skb->len)
		goto drop;

	/* Store remote BD_ADDR and PSM for msg_name */
	bacpy(&bt_cb(skb)->l2cap.bdaddr, &hcon->dst);
	bt_cb(skb)->l2cap.psm = psm;

	if (!chan->ops->recv(chan, skb)) {
		l2cap_chan_put(chan);
		return;
	}

drop:
	l2cap_chan_put(chan);
free_skb:
	kfree_skb(skb);
}

static void l2cap_recv_frame(struct l2cap_conn *conn, struct sk_buff *skb)
{
	struct l2cap_hdr *lh = (void *) skb->data;
	struct hci_conn *hcon = conn->hcon;
	u16 cid, len;
	__le16 psm;

	if (hcon->state != BT_CONNECTED) {
		BT_DBG("queueing pending rx skb");
		skb_queue_tail(&conn->pending_rx, skb);
		return;
	}

	skb_pull(skb, L2CAP_HDR_SIZE);
	cid = __le16_to_cpu(lh->cid);
	len = __le16_to_cpu(lh->len);

	if (len != skb->len) {
		kfree_skb(skb);
		return;
	}

	/* Since we can't actively block incoming LE connections we must
	 * at least ensure that we ignore incoming data from them.
	 */
	if (hcon->type == LE_LINK &&
	    hci_bdaddr_list_lookup(&hcon->hdev->reject_list, &hcon->dst,
				   bdaddr_dst_type(hcon))) {
		kfree_skb(skb);
		return;
	}

	BT_DBG("len %d, cid 0x%4.4x", len, cid);

	switch (cid) {
	case L2CAP_CID_SIGNALING:
		l2cap_sig_channel(conn, skb);
		break;

	case L2CAP_CID_CONN_LESS:
		psm = get_unaligned((__le16 *) skb->data);
		skb_pull(skb, L2CAP_PSMLEN_SIZE);
		l2cap_conless_channel(conn, psm, skb);
		break;

	case L2CAP_CID_LE_SIGNALING:
		l2cap_le_sig_channel(conn, skb);
		break;

	default:
		l2cap_data_channel(conn, cid, skb);
		break;
	}
}

static void process_pending_rx(struct work_struct *work)
{
	struct l2cap_conn *conn = container_of(work, struct l2cap_conn,
					       pending_rx_work);
	struct sk_buff *skb;

	BT_DBG("");

	while ((skb = skb_dequeue(&conn->pending_rx)))
		l2cap_recv_frame(conn, skb);
}

static struct l2cap_conn *l2cap_conn_add(struct hci_conn *hcon)
{
	struct l2cap_conn *conn = hcon->l2cap_data;
	struct hci_chan *hchan;

	if (conn)
		return conn;

	hchan = hci_chan_create(hcon);
	if (!hchan)
		return NULL;

	conn = kzalloc(sizeof(*conn), GFP_KERNEL);
	if (!conn) {
		hci_chan_del(hchan);
		return NULL;
	}

	kref_init(&conn->ref);
	hcon->l2cap_data = conn;
	conn->hcon = hci_conn_get(hcon);
	conn->hchan = hchan;

	BT_DBG("hcon %p conn %p hchan %p", hcon, conn, hchan);

	conn->mtu = hcon->mtu;
	conn->feat_mask = 0;

	conn->local_fixed_chan = L2CAP_FC_SIG_BREDR | L2CAP_FC_CONNLESS;

	if (hci_dev_test_flag(hcon->hdev, HCI_LE_ENABLED) &&
	    (bredr_sc_enabled(hcon->hdev) ||
	     hci_dev_test_flag(hcon->hdev, HCI_FORCE_BREDR_SMP)))
		conn->local_fixed_chan |= L2CAP_FC_SMP_BREDR;

	mutex_init(&conn->ident_lock);
	mutex_init(&conn->chan_lock);

	INIT_LIST_HEAD(&conn->chan_l);
	INIT_LIST_HEAD(&conn->users);

	INIT_DELAYED_WORK(&conn->info_timer, l2cap_info_timeout);

	skb_queue_head_init(&conn->pending_rx);
	INIT_WORK(&conn->pending_rx_work, process_pending_rx);
	INIT_DELAYED_WORK(&conn->id_addr_timer, l2cap_conn_update_id_addr);

	conn->disc_reason = HCI_ERROR_REMOTE_USER_TERM;

	return conn;
}

static bool is_valid_psm(u16 psm, u8 dst_type)
{
	if (!psm)
		return false;

	if (bdaddr_type_is_le(dst_type))
		return (psm <= 0x00ff);

	/* PSM must be odd and lsb of upper byte must be 0 */
	return ((psm & 0x0101) == 0x0001);
}

struct l2cap_chan_data {
	struct l2cap_chan *chan;
	struct pid *pid;
	int count;
};

static void l2cap_chan_by_pid(struct l2cap_chan *chan, void *data)
{
	struct l2cap_chan_data *d = data;
	struct pid *pid;

	if (chan == d->chan)
		return;

	if (!test_bit(FLAG_DEFER_SETUP, &chan->flags))
		return;

	pid = chan->ops->get_peer_pid(chan);

	/* Only count deferred channels with the same PID/PSM */
	if (d->pid != pid || chan->psm != d->chan->psm || chan->ident ||
	    chan->mode != L2CAP_MODE_EXT_FLOWCTL || chan->state != BT_CONNECT)
		return;

	d->count++;
}

int l2cap_chan_connect(struct l2cap_chan *chan, __le16 psm, u16 cid,
		       bdaddr_t *dst, u8 dst_type, u16 timeout)
{
	struct l2cap_conn *conn;
	struct hci_conn *hcon;
	struct hci_dev *hdev;
	int err;

	BT_DBG("%pMR -> %pMR (type %u) psm 0x%4.4x mode 0x%2.2x", &chan->src,
	       dst, dst_type, __le16_to_cpu(psm), chan->mode);

	hdev = hci_get_route(dst, &chan->src, chan->src_type);
	if (!hdev)
		return -EHOSTUNREACH;

	hci_dev_lock(hdev);

	if (!is_valid_psm(__le16_to_cpu(psm), dst_type) && !cid &&
	    chan->chan_type != L2CAP_CHAN_RAW) {
		err = -EINVAL;
		goto done;
	}

	if (chan->chan_type == L2CAP_CHAN_CONN_ORIENTED && !psm) {
		err = -EINVAL;
		goto done;
	}

	if (chan->chan_type == L2CAP_CHAN_FIXED && !cid) {
		err = -EINVAL;
		goto done;
	}

	switch (chan->mode) {
	case L2CAP_MODE_BASIC:
		break;
	case L2CAP_MODE_LE_FLOWCTL:
		break;
	case L2CAP_MODE_EXT_FLOWCTL:
		if (!enable_ecred) {
			err = -EOPNOTSUPP;
			goto done;
		}
		break;
	case L2CAP_MODE_ERTM:
	case L2CAP_MODE_STREAMING:
		if (!disable_ertm)
			break;
		fallthrough;
	default:
		err = -EOPNOTSUPP;
		goto done;
	}

	switch (chan->state) {
	case BT_CONNECT:
	case BT_CONNECT2:
	case BT_CONFIG:
		/* Already connecting */
		err = 0;
		goto done;

	case BT_CONNECTED:
		/* Already connected */
		err = -EISCONN;
		goto done;

	case BT_OPEN:
	case BT_BOUND:
		/* Can connect */
		break;

	default:
		err = -EBADFD;
		goto done;
	}

	/* Set destination address and psm */
	bacpy(&chan->dst, dst);
	chan->dst_type = dst_type;

	chan->psm = psm;
	chan->dcid = cid;

	if (bdaddr_type_is_le(dst_type)) {
		/* Convert from L2CAP channel address type to HCI address type
		 */
		if (dst_type == BDADDR_LE_PUBLIC)
			dst_type = ADDR_LE_DEV_PUBLIC;
		else
			dst_type = ADDR_LE_DEV_RANDOM;

		if (hci_dev_test_flag(hdev, HCI_ADVERTISING))
			hcon = hci_connect_le(hdev, dst, dst_type, false,
					      chan->sec_level, timeout,
					      HCI_ROLE_SLAVE, 0, 0);
		else
			hcon = hci_connect_le_scan(hdev, dst, dst_type,
						   chan->sec_level, timeout,
						   CONN_REASON_L2CAP_CHAN);

	} else {
		u8 auth_type = l2cap_get_auth_type(chan);
		hcon = hci_connect_acl(hdev, dst, chan->sec_level, auth_type,
				       CONN_REASON_L2CAP_CHAN, timeout);
	}

	if (IS_ERR(hcon)) {
		err = PTR_ERR(hcon);
		goto done;
	}

	conn = l2cap_conn_add(hcon);
	if (!conn) {
		hci_conn_drop(hcon);
		err = -ENOMEM;
		goto done;
	}

	if (chan->mode == L2CAP_MODE_EXT_FLOWCTL) {
		struct l2cap_chan_data data;

		data.chan = chan;
		data.pid = chan->ops->get_peer_pid(chan);
		data.count = 1;

		l2cap_chan_list(conn, l2cap_chan_by_pid, &data);

		/* Check if there isn't too many channels being connected */
		if (data.count > L2CAP_ECRED_CONN_SCID_MAX) {
			hci_conn_drop(hcon);
			err = -EPROTO;
			goto done;
		}
	}

	mutex_lock(&conn->chan_lock);
	l2cap_chan_lock(chan);

	if (cid && __l2cap_get_chan_by_dcid(conn, cid)) {
		hci_conn_drop(hcon);
		err = -EBUSY;
		goto chan_unlock;
	}

	/* Update source addr of the socket */
	bacpy(&chan->src, &hcon->src);
	chan->src_type = bdaddr_src_type(hcon);

	__l2cap_chan_add(conn, chan);

	/* l2cap_chan_add takes its own ref so we can drop this one */
	hci_conn_drop(hcon);

	l2cap_state_change(chan, BT_CONNECT);
	__set_chan_timer(chan, chan->ops->get_sndtimeo(chan));

	/* Release chan->sport so that it can be reused by other
	 * sockets (as it's only used for listening sockets).
	 */
	write_lock(&chan_list_lock);
	chan->sport = 0;
	write_unlock(&chan_list_lock);

	if (hcon->state == BT_CONNECTED) {
		if (chan->chan_type != L2CAP_CHAN_CONN_ORIENTED) {
			__clear_chan_timer(chan);
			if (l2cap_chan_check_security(chan, true))
				l2cap_state_change(chan, BT_CONNECTED);
		} else
			l2cap_do_start(chan);
	}

	err = 0;

chan_unlock:
	l2cap_chan_unlock(chan);
	mutex_unlock(&conn->chan_lock);
done:
	hci_dev_unlock(hdev);
	hci_dev_put(hdev);
	return err;
}
EXPORT_SYMBOL_GPL(l2cap_chan_connect);

static void l2cap_ecred_reconfigure(struct l2cap_chan *chan)
{
	struct l2cap_conn *conn = chan->conn;
	DEFINE_RAW_FLEX(struct l2cap_ecred_reconf_req, pdu, scid, 1);

	pdu->mtu = cpu_to_le16(chan->imtu);
	pdu->mps = cpu_to_le16(chan->mps);
	pdu->scid[0] = cpu_to_le16(chan->scid);

	chan->ident = l2cap_get_ident(conn);

	l2cap_send_cmd(conn, chan->ident, L2CAP_ECRED_RECONF_REQ,
		       sizeof(pdu), &pdu);
}

int l2cap_chan_reconfigure(struct l2cap_chan *chan, __u16 mtu)
{
	if (chan->imtu > mtu)
		return -EINVAL;

	BT_DBG("chan %p mtu 0x%4.4x", chan, mtu);

	chan->imtu = mtu;

	l2cap_ecred_reconfigure(chan);

	return 0;
}

/* ---- L2CAP interface with lower layer (HCI) ---- */

int l2cap_connect_ind(struct hci_dev *hdev, bdaddr_t *bdaddr)
{
	int exact = 0, lm1 = 0, lm2 = 0;
	struct l2cap_chan *c;

	BT_DBG("hdev %s, bdaddr %pMR", hdev->name, bdaddr);

	/* Find listening sockets and check their link_mode */
	read_lock(&chan_list_lock);
	list_for_each_entry(c, &chan_list, global_l) {
		if (c->state != BT_LISTEN)
			continue;

		if (!bacmp(&c->src, &hdev->bdaddr)) {
			lm1 |= HCI_LM_ACCEPT;
			if (test_bit(FLAG_ROLE_SWITCH, &c->flags))
				lm1 |= HCI_LM_MASTER;
			exact++;
		} else if (!bacmp(&c->src, BDADDR_ANY)) {
			lm2 |= HCI_LM_ACCEPT;
			if (test_bit(FLAG_ROLE_SWITCH, &c->flags))
				lm2 |= HCI_LM_MASTER;
		}
	}
	read_unlock(&chan_list_lock);

	return exact ? lm1 : lm2;
}

/* Find the next fixed channel in BT_LISTEN state, continue iteration
 * from an existing channel in the list or from the beginning of the
 * global list (by passing NULL as first parameter).
 */
static struct l2cap_chan *l2cap_global_fixed_chan(struct l2cap_chan *c,
						  struct hci_conn *hcon)
{
	u8 src_type = bdaddr_src_type(hcon);

	read_lock(&chan_list_lock);

	if (c)
		c = list_next_entry(c, global_l);
	else
		c = list_entry(chan_list.next, typeof(*c), global_l);

	list_for_each_entry_from(c, &chan_list, global_l) {
		if (c->chan_type != L2CAP_CHAN_FIXED)
			continue;
		if (c->state != BT_LISTEN)
			continue;
		if (bacmp(&c->src, &hcon->src) && bacmp(&c->src, BDADDR_ANY))
			continue;
		if (src_type != c->src_type)
			continue;

		c = l2cap_chan_hold_unless_zero(c);
		read_unlock(&chan_list_lock);
		return c;
	}

	read_unlock(&chan_list_lock);

	return NULL;
}

static void l2cap_connect_cfm(struct hci_conn *hcon, u8 status)
{
	struct hci_dev *hdev = hcon->hdev;
	struct l2cap_conn *conn;
	struct l2cap_chan *pchan;
	u8 dst_type;

	if (hcon->type != ACL_LINK && hcon->type != LE_LINK)
		return;

	BT_DBG("hcon %p bdaddr %pMR status %d", hcon, &hcon->dst, status);

	if (status) {
		l2cap_conn_del(hcon, bt_to_errno(status));
		return;
	}

	conn = l2cap_conn_add(hcon);
	if (!conn)
		return;

	dst_type = bdaddr_dst_type(hcon);

	/* If device is blocked, do not create channels for it */
	if (hci_bdaddr_list_lookup(&hdev->reject_list, &hcon->dst, dst_type))
		return;

	/* Find fixed channels and notify them of the new connection. We
	 * use multiple individual lookups, continuing each time where
	 * we left off, because the list lock would prevent calling the
	 * potentially sleeping l2cap_chan_lock() function.
	 */
	pchan = l2cap_global_fixed_chan(NULL, hcon);
	while (pchan) {
		struct l2cap_chan *chan, *next;

		/* Client fixed channels should override server ones */
		if (__l2cap_get_chan_by_dcid(conn, pchan->scid))
			goto next;

		l2cap_chan_lock(pchan);
		chan = pchan->ops->new_connection(pchan);
		if (chan) {
			bacpy(&chan->src, &hcon->src);
			bacpy(&chan->dst, &hcon->dst);
			chan->src_type = bdaddr_src_type(hcon);
			chan->dst_type = dst_type;

			__l2cap_chan_add(conn, chan);
		}

		l2cap_chan_unlock(pchan);
next:
		next = l2cap_global_fixed_chan(pchan, hcon);
		l2cap_chan_put(pchan);
		pchan = next;
	}

	l2cap_conn_ready(conn);
}

int l2cap_disconn_ind(struct hci_conn *hcon)
{
	struct l2cap_conn *conn = hcon->l2cap_data;

	BT_DBG("hcon %p", hcon);

	if (!conn)
		return HCI_ERROR_REMOTE_USER_TERM;
	return conn->disc_reason;
}

static void l2cap_disconn_cfm(struct hci_conn *hcon, u8 reason)
{
	if (hcon->type != ACL_LINK && hcon->type != LE_LINK)
		return;

	BT_DBG("hcon %p reason %d", hcon, reason);

	l2cap_conn_del(hcon, bt_to_errno(reason));
}

static inline void l2cap_check_encryption(struct l2cap_chan *chan, u8 encrypt)
{
	if (chan->chan_type != L2CAP_CHAN_CONN_ORIENTED)
		return;

	if (encrypt == 0x00) {
		if (chan->sec_level == BT_SECURITY_MEDIUM) {
			__set_chan_timer(chan, L2CAP_ENC_TIMEOUT);
		} else if (chan->sec_level == BT_SECURITY_HIGH ||
			   chan->sec_level == BT_SECURITY_FIPS)
			l2cap_chan_close(chan, ECONNREFUSED);
	} else {
		if (chan->sec_level == BT_SECURITY_MEDIUM)
			__clear_chan_timer(chan);
	}
}

static void l2cap_security_cfm(struct hci_conn *hcon, u8 status, u8 encrypt)
{
	struct l2cap_conn *conn = hcon->l2cap_data;
	struct l2cap_chan *chan;

	if (!conn)
		return;

	BT_DBG("conn %p status 0x%2.2x encrypt %u", conn, status, encrypt);

	mutex_lock(&conn->chan_lock);

	list_for_each_entry(chan, &conn->chan_l, list) {
		l2cap_chan_lock(chan);

		BT_DBG("chan %p scid 0x%4.4x state %s", chan, chan->scid,
		       state_to_string(chan->state));

		if (!status && encrypt)
			chan->sec_level = hcon->sec_level;

		if (!__l2cap_no_conn_pending(chan)) {
			l2cap_chan_unlock(chan);
			continue;
		}

		if (!status && (chan->state == BT_CONNECTED ||
				chan->state == BT_CONFIG)) {
			chan->ops->resume(chan);
			l2cap_check_encryption(chan, encrypt);
			l2cap_chan_unlock(chan);
			continue;
		}

		if (chan->state == BT_CONNECT) {
			if (!status && l2cap_check_enc_key_size(hcon))
				l2cap_start_connection(chan);
			else
				__set_chan_timer(chan, L2CAP_DISC_TIMEOUT);
		} else if (chan->state == BT_CONNECT2 &&
			   !(chan->mode == L2CAP_MODE_EXT_FLOWCTL ||
			     chan->mode == L2CAP_MODE_LE_FLOWCTL)) {
			struct l2cap_conn_rsp rsp;
			__u16 res, stat;

			if (!status && l2cap_check_enc_key_size(hcon)) {
				if (test_bit(FLAG_DEFER_SETUP, &chan->flags)) {
					res = L2CAP_CR_PEND;
					stat = L2CAP_CS_AUTHOR_PEND;
					chan->ops->defer(chan);
				} else {
					l2cap_state_change(chan, BT_CONFIG);
					res = L2CAP_CR_SUCCESS;
					stat = L2CAP_CS_NO_INFO;
				}
			} else {
				l2cap_state_change(chan, BT_DISCONN);
				__set_chan_timer(chan, L2CAP_DISC_TIMEOUT);
				res = L2CAP_CR_SEC_BLOCK;
				stat = L2CAP_CS_NO_INFO;
			}

			rsp.scid   = cpu_to_le16(chan->dcid);
			rsp.dcid   = cpu_to_le16(chan->scid);
			rsp.result = cpu_to_le16(res);
			rsp.status = cpu_to_le16(stat);
			l2cap_send_cmd(conn, chan->ident, L2CAP_CONN_RSP,
				       sizeof(rsp), &rsp);

			if (!test_bit(CONF_REQ_SENT, &chan->conf_state) &&
			    res == L2CAP_CR_SUCCESS) {
				char buf[128];
				set_bit(CONF_REQ_SENT, &chan->conf_state);
				l2cap_send_cmd(conn, l2cap_get_ident(conn),
					       L2CAP_CONF_REQ,
					       l2cap_build_conf_req(chan, buf, sizeof(buf)),
					       buf);
				chan->num_conf_req++;
			}
		}

		l2cap_chan_unlock(chan);
	}

	mutex_unlock(&conn->chan_lock);
}

/* Append fragment into frame respecting the maximum len of rx_skb */
static int l2cap_recv_frag(struct l2cap_conn *conn, struct sk_buff *skb,
			   u16 len)
{
	if (!conn->rx_skb) {
		/* Allocate skb for the complete frame (with header) */
		conn->rx_skb = bt_skb_alloc(len, GFP_KERNEL);
		if (!conn->rx_skb)
			return -ENOMEM;
		/* Init rx_len */
		conn->rx_len = len;
	}

	/* Copy as much as the rx_skb can hold */
	len = min_t(u16, len, skb->len);
	skb_copy_from_linear_data(skb, skb_put(conn->rx_skb, len), len);
	skb_pull(skb, len);
	conn->rx_len -= len;

	return len;
}

static int l2cap_recv_len(struct l2cap_conn *conn, struct sk_buff *skb)
{
	struct sk_buff *rx_skb;
	int len;

	/* Append just enough to complete the header */
	len = l2cap_recv_frag(conn, skb, L2CAP_LEN_SIZE - conn->rx_skb->len);

	/* If header could not be read just continue */
	if (len < 0 || conn->rx_skb->len < L2CAP_LEN_SIZE)
		return len;

	rx_skb = conn->rx_skb;
	len = get_unaligned_le16(rx_skb->data);

	/* Check if rx_skb has enough space to received all fragments */
	if (len + (L2CAP_HDR_SIZE - L2CAP_LEN_SIZE) <= skb_tailroom(rx_skb)) {
		/* Update expected len */
		conn->rx_len = len + (L2CAP_HDR_SIZE - L2CAP_LEN_SIZE);
		return L2CAP_LEN_SIZE;
	}

	/* Reset conn->rx_skb since it will need to be reallocated in order to
	 * fit all fragments.
	 */
	conn->rx_skb = NULL;

	/* Reallocates rx_skb using the exact expected length */
	len = l2cap_recv_frag(conn, rx_skb,
			      len + (L2CAP_HDR_SIZE - L2CAP_LEN_SIZE));
	kfree_skb(rx_skb);

	return len;
}

static void l2cap_recv_reset(struct l2cap_conn *conn)
{
	kfree_skb(conn->rx_skb);
	conn->rx_skb = NULL;
	conn->rx_len = 0;
}

void l2cap_recv_acldata(struct hci_conn *hcon, struct sk_buff *skb, u16 flags)
{
	struct l2cap_conn *conn = hcon->l2cap_data;
	int len;

	/* For AMP controller do not create l2cap conn */
	if (!conn && hcon->hdev->dev_type != HCI_PRIMARY)
		goto drop;

	if (!conn)
		conn = l2cap_conn_add(hcon);

	if (!conn)
		goto drop;

	BT_DBG("conn %p len %u flags 0x%x", conn, skb->len, flags);

	switch (flags) {
	case ACL_START:
	case ACL_START_NO_FLUSH:
	case ACL_COMPLETE:
		if (conn->rx_skb) {
			BT_ERR("Unexpected start frame (len %d)", skb->len);
			l2cap_recv_reset(conn);
			l2cap_conn_unreliable(conn, ECOMM);
		}

		/* Start fragment may not contain the L2CAP length so just
		 * copy the initial byte when that happens and use conn->mtu as
		 * expected length.
		 */
		if (skb->len < L2CAP_LEN_SIZE) {
			l2cap_recv_frag(conn, skb, conn->mtu);
			break;
		}

		len = get_unaligned_le16(skb->data) + L2CAP_HDR_SIZE;

		if (len == skb->len) {
			/* Complete frame received */
			l2cap_recv_frame(conn, skb);
			return;
		}

		BT_DBG("Start: total len %d, frag len %u", len, skb->len);

		if (skb->len > len) {
			BT_ERR("Frame is too long (len %u, expected len %d)",
			       skb->len, len);
			l2cap_conn_unreliable(conn, ECOMM);
			goto drop;
		}

		/* Append fragment into frame (with header) */
		if (l2cap_recv_frag(conn, skb, len) < 0)
			goto drop;

		break;

	case ACL_CONT:
		BT_DBG("Cont: frag len %u (expecting %u)", skb->len, conn->rx_len);

		if (!conn->rx_skb) {
			BT_ERR("Unexpected continuation frame (len %d)", skb->len);
			l2cap_conn_unreliable(conn, ECOMM);
			goto drop;
		}

		/* Complete the L2CAP length if it has not been read */
		if (conn->rx_skb->len < L2CAP_LEN_SIZE) {
			if (l2cap_recv_len(conn, skb) < 0) {
				l2cap_conn_unreliable(conn, ECOMM);
				goto drop;
			}

			/* Header still could not be read just continue */
			if (conn->rx_skb->len < L2CAP_LEN_SIZE)
				break;
		}

		if (skb->len > conn->rx_len) {
			BT_ERR("Fragment is too long (len %u, expected %u)",
			       skb->len, conn->rx_len);
			l2cap_recv_reset(conn);
			l2cap_conn_unreliable(conn, ECOMM);
			goto drop;
		}

		/* Append fragment into frame (with header) */
		l2cap_recv_frag(conn, skb, skb->len);

		if (!conn->rx_len) {
			/* Complete frame received. l2cap_recv_frame
			 * takes ownership of the skb so set the global
			 * rx_skb pointer to NULL first.
			 */
			struct sk_buff *rx_skb = conn->rx_skb;
			conn->rx_skb = NULL;
			l2cap_recv_frame(conn, rx_skb);
		}
		break;
	}

drop:
	kfree_skb(skb);
}

static struct hci_cb l2cap_cb = {
	.name		= "L2CAP",
	.connect_cfm	= l2cap_connect_cfm,
	.disconn_cfm	= l2cap_disconn_cfm,
	.security_cfm	= l2cap_security_cfm,
};

static int l2cap_debugfs_show(struct seq_file *f, void *p)
{
	struct l2cap_chan *c;

	read_lock(&chan_list_lock);

	list_for_each_entry(c, &chan_list, global_l) {
		seq_printf(f, "%pMR (%u) %pMR (%u) %d %d 0x%4.4x 0x%4.4x %d %d %d %d\n",
			   &c->src, c->src_type, &c->dst, c->dst_type,
			   c->state, __le16_to_cpu(c->psm),
			   c->scid, c->dcid, c->imtu, c->omtu,
			   c->sec_level, c->mode);
	}

	read_unlock(&chan_list_lock);

	return 0;
}

DEFINE_SHOW_ATTRIBUTE(l2cap_debugfs);

static struct dentry *l2cap_debugfs;

int __init l2cap_init(void)
{
	int err;

	err = l2cap_init_sockets();
	if (err < 0)
		return err;

	hci_register_cb(&l2cap_cb);

	if (IS_ERR_OR_NULL(bt_debugfs))
		return 0;

	l2cap_debugfs = debugfs_create_file("l2cap", 0444, bt_debugfs,
					    NULL, &l2cap_debugfs_fops);

	return 0;
}

void l2cap_exit(void)
{
	debugfs_remove(l2cap_debugfs);
	hci_unregister_cb(&l2cap_cb);
	l2cap_cleanup_sockets();
}

module_param(disable_ertm, bool, 0644);
MODULE_PARM_DESC(disable_ertm, "Disable enhanced retransmission mode");

module_param(enable_ecred, bool, 0644);
MODULE_PARM_DESC(enable_ecred, "Enable enhanced credit flow control mode");<|MERGE_RESOLUTION|>--- conflicted
+++ resolved
@@ -3940,14 +3940,9 @@
 	return 0;
 }
 
-<<<<<<< HEAD
-static void l2cap_connect(struct l2cap_conn *conn, struct l2cap_cmd_hdr *cmd,
-			  u8 *data, u8 rsp_code, u8 amp_id)
-=======
 static void l2cap_connect(struct l2cap_conn *conn,
 					struct l2cap_cmd_hdr *cmd,
 					u8 *data, u8 rsp_code, u8 amp_id)
->>>>>>> 93e31170
 {
 	struct l2cap_conn_req *req = (struct l2cap_conn_req *) data;
 	struct l2cap_conn_rsp rsp;
