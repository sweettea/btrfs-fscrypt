// SPDX-License-Identifier: GPL-2.0-only
/*
 * Copyright (C) 2010-2013 Felix Fietkau <nbd@openwrt.org>
 * Copyright (C) 2019-2022 Intel Corporation
 */
#include <linux/netdevice.h>
#include <linux/types.h>
#include <linux/skbuff.h>
#include <linux/debugfs.h>
#include <linux/random.h>
#include <linux/moduleparam.h>
#include <linux/ieee80211.h>
#include <linux/minmax.h>
#include <net/mac80211.h>
#include "rate.h"
#include "sta_info.h"
#include "rc80211_minstrel_ht.h"

#define AVG_AMPDU_SIZE	16
#define AVG_PKT_SIZE	1200

/* Number of bits for an average sized packet */
#define MCS_NBITS ((AVG_PKT_SIZE * AVG_AMPDU_SIZE) << 3)

/* Number of symbols for a packet with (bps) bits per symbol */
#define MCS_NSYMS(bps) DIV_ROUND_UP(MCS_NBITS, (bps))

/* Transmission time (nanoseconds) for a packet containing (syms) symbols */
#define MCS_SYMBOL_TIME(sgi, syms)					\
	(sgi ?								\
	  ((syms) * 18000 + 4000) / 5 :	/* syms * 3.6 us */		\
	  ((syms) * 1000) << 2		/* syms * 4 us */		\
	)

/* Transmit duration for the raw data part of an average sized packet */
#define MCS_DURATION(streams, sgi, bps) \
	(MCS_SYMBOL_TIME(sgi, MCS_NSYMS((streams) * (bps))) / AVG_AMPDU_SIZE)

#define BW_20			0
#define BW_40			1
#define BW_80			2

/*
 * Define group sort order: HT40 -> SGI -> #streams
 */
#define GROUP_IDX(_streams, _sgi, _ht40)	\
	MINSTREL_HT_GROUP_0 +			\
	MINSTREL_MAX_STREAMS * 2 * _ht40 +	\
	MINSTREL_MAX_STREAMS * _sgi +	\
	_streams - 1

#define _MAX(a, b) (((a)>(b))?(a):(b))

#define GROUP_SHIFT(duration)						\
	_MAX(0, 16 - __builtin_clz(duration))

/* MCS rate information for an MCS group */
#define __MCS_GROUP(_streams, _sgi, _ht40, _s)				\
	[GROUP_IDX(_streams, _sgi, _ht40)] = {				\
	.streams = _streams,						\
	.shift = _s,							\
	.bw = _ht40,							\
	.flags =							\
		IEEE80211_TX_RC_MCS |					\
		(_sgi ? IEEE80211_TX_RC_SHORT_GI : 0) |			\
		(_ht40 ? IEEE80211_TX_RC_40_MHZ_WIDTH : 0),		\
	.duration = {							\
		MCS_DURATION(_streams, _sgi, _ht40 ? 54 : 26) >> _s,	\
		MCS_DURATION(_streams, _sgi, _ht40 ? 108 : 52) >> _s,	\
		MCS_DURATION(_streams, _sgi, _ht40 ? 162 : 78) >> _s,	\
		MCS_DURATION(_streams, _sgi, _ht40 ? 216 : 104) >> _s,	\
		MCS_DURATION(_streams, _sgi, _ht40 ? 324 : 156) >> _s,	\
		MCS_DURATION(_streams, _sgi, _ht40 ? 432 : 208) >> _s,	\
		MCS_DURATION(_streams, _sgi, _ht40 ? 486 : 234) >> _s,	\
		MCS_DURATION(_streams, _sgi, _ht40 ? 540 : 260) >> _s	\
	}								\
}

#define MCS_GROUP_SHIFT(_streams, _sgi, _ht40)				\
	GROUP_SHIFT(MCS_DURATION(_streams, _sgi, _ht40 ? 54 : 26))

#define MCS_GROUP(_streams, _sgi, _ht40)				\
	__MCS_GROUP(_streams, _sgi, _ht40,				\
		    MCS_GROUP_SHIFT(_streams, _sgi, _ht40))

#define VHT_GROUP_IDX(_streams, _sgi, _bw)				\
	(MINSTREL_VHT_GROUP_0 +						\
	 MINSTREL_MAX_STREAMS * 2 * (_bw) +				\
	 MINSTREL_MAX_STREAMS * (_sgi) +				\
	 (_streams) - 1)

#define BW2VBPS(_bw, r3, r2, r1)					\
	(_bw == BW_80 ? r3 : _bw == BW_40 ? r2 : r1)

#define __VHT_GROUP(_streams, _sgi, _bw, _s)				\
	[VHT_GROUP_IDX(_streams, _sgi, _bw)] = {			\
	.streams = _streams,						\
	.shift = _s,							\
	.bw = _bw,							\
	.flags =							\
		IEEE80211_TX_RC_VHT_MCS |				\
		(_sgi ? IEEE80211_TX_RC_SHORT_GI : 0) |			\
		(_bw == BW_80 ? IEEE80211_TX_RC_80_MHZ_WIDTH :		\
		 _bw == BW_40 ? IEEE80211_TX_RC_40_MHZ_WIDTH : 0),	\
	.duration = {							\
		MCS_DURATION(_streams, _sgi,				\
			     BW2VBPS(_bw,  117,  54,  26)) >> _s,	\
		MCS_DURATION(_streams, _sgi,				\
			     BW2VBPS(_bw,  234, 108,  52)) >> _s,	\
		MCS_DURATION(_streams, _sgi,				\
			     BW2VBPS(_bw,  351, 162,  78)) >> _s,	\
		MCS_DURATION(_streams, _sgi,				\
			     BW2VBPS(_bw,  468, 216, 104)) >> _s,	\
		MCS_DURATION(_streams, _sgi,				\
			     BW2VBPS(_bw,  702, 324, 156)) >> _s,	\
		MCS_DURATION(_streams, _sgi,				\
			     BW2VBPS(_bw,  936, 432, 208)) >> _s,	\
		MCS_DURATION(_streams, _sgi,				\
			     BW2VBPS(_bw, 1053, 486, 234)) >> _s,	\
		MCS_DURATION(_streams, _sgi,				\
			     BW2VBPS(_bw, 1170, 540, 260)) >> _s,	\
		MCS_DURATION(_streams, _sgi,				\
			     BW2VBPS(_bw, 1404, 648, 312)) >> _s,	\
		MCS_DURATION(_streams, _sgi,				\
			     BW2VBPS(_bw, 1560, 720, 346)) >> _s	\
	}								\
}

#define VHT_GROUP_SHIFT(_streams, _sgi, _bw)				\
	GROUP_SHIFT(MCS_DURATION(_streams, _sgi,			\
				 BW2VBPS(_bw,  117,  54,  26)))

#define VHT_GROUP(_streams, _sgi, _bw)					\
	__VHT_GROUP(_streams, _sgi, _bw,				\
		    VHT_GROUP_SHIFT(_streams, _sgi, _bw))

#define CCK_DURATION(_bitrate, _short)			\
	(1000 * (10 /* SIFS */ +			\
	 (_short ? 72 + 24 : 144 + 48) +		\
	 (8 * (AVG_PKT_SIZE + 4) * 10) / (_bitrate)))

#define CCK_DURATION_LIST(_short, _s)			\
	CCK_DURATION(10, _short) >> _s,			\
	CCK_DURATION(20, _short) >> _s,			\
	CCK_DURATION(55, _short) >> _s,			\
	CCK_DURATION(110, _short) >> _s

#define __CCK_GROUP(_s)					\
	[MINSTREL_CCK_GROUP] = {			\
		.streams = 1,				\
		.flags = 0,				\
		.shift = _s,				\
		.duration = {				\
			CCK_DURATION_LIST(false, _s),	\
			CCK_DURATION_LIST(true, _s)	\
		}					\
	}

#define CCK_GROUP_SHIFT					\
	GROUP_SHIFT(CCK_DURATION(10, false))

#define CCK_GROUP __CCK_GROUP(CCK_GROUP_SHIFT)

#define OFDM_DURATION(_bitrate)				\
	(1000 * (16 /* SIFS + signal ext */ +		\
	 16 /* T_PREAMBLE */ +				\
	 4 /* T_SIGNAL */ +				\
	 4 * (((16 + 80 * (AVG_PKT_SIZE + 4) + 6) /	\
	      ((_bitrate) * 4)))))

#define OFDM_DURATION_LIST(_s)				\
	OFDM_DURATION(60) >> _s,			\
	OFDM_DURATION(90) >> _s,			\
	OFDM_DURATION(120) >> _s,			\
	OFDM_DURATION(180) >> _s,			\
	OFDM_DURATION(240) >> _s,			\
	OFDM_DURATION(360) >> _s,			\
	OFDM_DURATION(480) >> _s,			\
	OFDM_DURATION(540) >> _s

#define __OFDM_GROUP(_s)				\
	[MINSTREL_OFDM_GROUP] = {			\
		.streams = 1,				\
		.flags = 0,				\
		.shift = _s,				\
		.duration = {				\
			OFDM_DURATION_LIST(_s),		\
		}					\
	}

#define OFDM_GROUP_SHIFT				\
	GROUP_SHIFT(OFDM_DURATION(60))

#define OFDM_GROUP __OFDM_GROUP(OFDM_GROUP_SHIFT)


static bool minstrel_vht_only = true;
module_param(minstrel_vht_only, bool, 0644);
MODULE_PARM_DESC(minstrel_vht_only,
		 "Use only VHT rates when VHT is supported by sta.");

/*
 * To enable sufficiently targeted rate sampling, MCS rates are divided into
 * groups, based on the number of streams and flags (HT40, SGI) that they
 * use.
 *
 * Sortorder has to be fixed for GROUP_IDX macro to be applicable:
 * BW -> SGI -> #streams
 */
const struct mcs_group minstrel_mcs_groups[] = {
	MCS_GROUP(1, 0, BW_20),
	MCS_GROUP(2, 0, BW_20),
	MCS_GROUP(3, 0, BW_20),
	MCS_GROUP(4, 0, BW_20),

	MCS_GROUP(1, 1, BW_20),
	MCS_GROUP(2, 1, BW_20),
	MCS_GROUP(3, 1, BW_20),
	MCS_GROUP(4, 1, BW_20),

	MCS_GROUP(1, 0, BW_40),
	MCS_GROUP(2, 0, BW_40),
	MCS_GROUP(3, 0, BW_40),
	MCS_GROUP(4, 0, BW_40),

	MCS_GROUP(1, 1, BW_40),
	MCS_GROUP(2, 1, BW_40),
	MCS_GROUP(3, 1, BW_40),
	MCS_GROUP(4, 1, BW_40),

	CCK_GROUP,
	OFDM_GROUP,

	VHT_GROUP(1, 0, BW_20),
	VHT_GROUP(2, 0, BW_20),
	VHT_GROUP(3, 0, BW_20),
	VHT_GROUP(4, 0, BW_20),

	VHT_GROUP(1, 1, BW_20),
	VHT_GROUP(2, 1, BW_20),
	VHT_GROUP(3, 1, BW_20),
	VHT_GROUP(4, 1, BW_20),

	VHT_GROUP(1, 0, BW_40),
	VHT_GROUP(2, 0, BW_40),
	VHT_GROUP(3, 0, BW_40),
	VHT_GROUP(4, 0, BW_40),

	VHT_GROUP(1, 1, BW_40),
	VHT_GROUP(2, 1, BW_40),
	VHT_GROUP(3, 1, BW_40),
	VHT_GROUP(4, 1, BW_40),

	VHT_GROUP(1, 0, BW_80),
	VHT_GROUP(2, 0, BW_80),
	VHT_GROUP(3, 0, BW_80),
	VHT_GROUP(4, 0, BW_80),

	VHT_GROUP(1, 1, BW_80),
	VHT_GROUP(2, 1, BW_80),
	VHT_GROUP(3, 1, BW_80),
	VHT_GROUP(4, 1, BW_80),
};

const s16 minstrel_cck_bitrates[4] = { 10, 20, 55, 110 };
const s16 minstrel_ofdm_bitrates[8] = { 60, 90, 120, 180, 240, 360, 480, 540 };
static u8 sample_table[SAMPLE_COLUMNS][MCS_GROUP_RATES] __read_mostly;
static const u8 minstrel_sample_seq[] = {
	MINSTREL_SAMPLE_TYPE_INC,
	MINSTREL_SAMPLE_TYPE_JUMP,
	MINSTREL_SAMPLE_TYPE_INC,
	MINSTREL_SAMPLE_TYPE_JUMP,
	MINSTREL_SAMPLE_TYPE_INC,
	MINSTREL_SAMPLE_TYPE_SLOW,
};

static void
minstrel_ht_update_rates(struct minstrel_priv *mp, struct minstrel_ht_sta *mi);

/*
 * Some VHT MCSes are invalid (when Ndbps / Nes is not an integer)
 * e.g for MCS9@20MHzx1Nss: Ndbps=8x52*(5/6) Nes=1
 *
 * Returns the valid mcs map for struct minstrel_mcs_group_data.supported
 */
static u16
minstrel_get_valid_vht_rates(int bw, int nss, __le16 mcs_map)
{
	u16 mask = 0;

	if (bw == BW_20) {
		if (nss != 3 && nss != 6)
			mask = BIT(9);
	} else if (bw == BW_80) {
		if (nss == 3 || nss == 7)
			mask = BIT(6);
		else if (nss == 6)
			mask = BIT(9);
	} else {
		WARN_ON(bw != BW_40);
	}

	switch ((le16_to_cpu(mcs_map) >> (2 * (nss - 1))) & 3) {
	case IEEE80211_VHT_MCS_SUPPORT_0_7:
		mask |= 0x300;
		break;
	case IEEE80211_VHT_MCS_SUPPORT_0_8:
		mask |= 0x200;
		break;
	case IEEE80211_VHT_MCS_SUPPORT_0_9:
		break;
	default:
		mask = 0x3ff;
	}

	return 0x3ff & ~mask;
}

static bool
minstrel_ht_is_legacy_group(int group)
{
	return group == MINSTREL_CCK_GROUP ||
	       group == MINSTREL_OFDM_GROUP;
}

/*
 * Look up an MCS group index based on mac80211 rate information
 */
static int
minstrel_ht_get_group_idx(struct ieee80211_tx_rate *rate)
{
	return GROUP_IDX((rate->idx / 8) + 1,
			 !!(rate->flags & IEEE80211_TX_RC_SHORT_GI),
			 !!(rate->flags & IEEE80211_TX_RC_40_MHZ_WIDTH));
}

/*
 * Look up an MCS group index based on new cfg80211 rate_info.
 */
static int
minstrel_ht_ri_get_group_idx(struct rate_info *rate)
{
	return GROUP_IDX((rate->mcs / 8) + 1,
			 !!(rate->flags & RATE_INFO_FLAGS_SHORT_GI),
			 !!(rate->bw & RATE_INFO_BW_40));
}

static int
minstrel_vht_get_group_idx(struct ieee80211_tx_rate *rate)
{
	return VHT_GROUP_IDX(ieee80211_rate_get_vht_nss(rate),
			     !!(rate->flags & IEEE80211_TX_RC_SHORT_GI),
			     !!(rate->flags & IEEE80211_TX_RC_40_MHZ_WIDTH) +
			     2*!!(rate->flags & IEEE80211_TX_RC_80_MHZ_WIDTH));
}

/*
 * Look up an MCS group index based on new cfg80211 rate_info.
 */
static int
minstrel_vht_ri_get_group_idx(struct rate_info *rate)
{
	return VHT_GROUP_IDX(rate->nss,
			     !!(rate->flags & RATE_INFO_FLAGS_SHORT_GI),
			     !!(rate->bw & RATE_INFO_BW_40) +
			     2*!!(rate->bw & RATE_INFO_BW_80));
}

static struct minstrel_rate_stats *
minstrel_ht_get_stats(struct minstrel_priv *mp, struct minstrel_ht_sta *mi,
		      struct ieee80211_tx_rate *rate)
{
	int group, idx;

	if (rate->flags & IEEE80211_TX_RC_MCS) {
		group = minstrel_ht_get_group_idx(rate);
		idx = rate->idx % 8;
		goto out;
	}

	if (rate->flags & IEEE80211_TX_RC_VHT_MCS) {
		group = minstrel_vht_get_group_idx(rate);
		idx = ieee80211_rate_get_vht_mcs(rate);
		goto out;
	}

	group = MINSTREL_CCK_GROUP;
	for (idx = 0; idx < ARRAY_SIZE(mp->cck_rates); idx++) {
		if (!(mi->supported[group] & BIT(idx)))
			continue;

		if (rate->idx != mp->cck_rates[idx])
			continue;

		/* short preamble */
		if ((mi->supported[group] & BIT(idx + 4)) &&
		    (rate->flags & IEEE80211_TX_RC_USE_SHORT_PREAMBLE))
			idx += 4;
		goto out;
	}

	group = MINSTREL_OFDM_GROUP;
	for (idx = 0; idx < ARRAY_SIZE(mp->ofdm_rates[0]); idx++)
		if (rate->idx == mp->ofdm_rates[mi->band][idx])
			goto out;

	idx = 0;
out:
	return &mi->groups[group].rates[idx];
}

/*
 * Get the minstrel rate statistics for specified STA and rate info.
 */
static struct minstrel_rate_stats *
minstrel_ht_ri_get_stats(struct minstrel_priv *mp, struct minstrel_ht_sta *mi,
			  struct ieee80211_rate_status *rate_status)
{
	int group, idx;
	struct rate_info *rate = &rate_status->rate_idx;

	if (rate->flags & RATE_INFO_FLAGS_MCS) {
		group = minstrel_ht_ri_get_group_idx(rate);
		idx = rate->mcs % 8;
		goto out;
	}

	if (rate->flags & RATE_INFO_FLAGS_VHT_MCS) {
		group = minstrel_vht_ri_get_group_idx(rate);
		idx = rate->mcs;
		goto out;
	}

	group = MINSTREL_CCK_GROUP;
	for (idx = 0; idx < ARRAY_SIZE(mp->cck_rates); idx++) {
		if (rate->legacy != minstrel_cck_bitrates[ mp->cck_rates[idx] ])
			continue;

		/* short preamble */
		if ((mi->supported[group] & BIT(idx + 4)) &&
							mi->use_short_preamble)
			idx += 4;
		goto out;
	}

	group = MINSTREL_OFDM_GROUP;
	for (idx = 0; idx < ARRAY_SIZE(mp->ofdm_rates[0]); idx++)
		if (rate->legacy == minstrel_ofdm_bitrates[ mp->ofdm_rates[mi->band][idx] ])
			goto out;

	idx = 0;
out:
	return &mi->groups[group].rates[idx];
}

static inline struct minstrel_rate_stats *
minstrel_get_ratestats(struct minstrel_ht_sta *mi, int index)
{
	return &mi->groups[MI_RATE_GROUP(index)].rates[MI_RATE_IDX(index)];
}

static inline int minstrel_get_duration(int index)
{
	const struct mcs_group *group = &minstrel_mcs_groups[MI_RATE_GROUP(index)];
	unsigned int duration = group->duration[MI_RATE_IDX(index)];

	return duration << group->shift;
}

static unsigned int
minstrel_ht_avg_ampdu_len(struct minstrel_ht_sta *mi)
{
	int duration;

	if (mi->avg_ampdu_len)
		return MINSTREL_TRUNC(mi->avg_ampdu_len);

	if (minstrel_ht_is_legacy_group(MI_RATE_GROUP(mi->max_tp_rate[0])))
		return 1;

	duration = minstrel_get_duration(mi->max_tp_rate[0]);

	if (duration > 400 * 1000)
		return 2;

	if (duration > 250 * 1000)
		return 4;

	if (duration > 150 * 1000)
		return 8;

	return 16;
}

/*
 * Return current throughput based on the average A-MPDU length, taking into
 * account the expected number of retransmissions and their expected length
 */
int
minstrel_ht_get_tp_avg(struct minstrel_ht_sta *mi, int group, int rate,
		       int prob_avg)
{
	unsigned int nsecs = 0, overhead = mi->overhead;
	unsigned int ampdu_len = 1;

	/* do not account throughput if success prob is below 10% */
	if (prob_avg < MINSTREL_FRAC(10, 100))
		return 0;

	if (minstrel_ht_is_legacy_group(group))
		overhead = mi->overhead_legacy;
	else
		ampdu_len = minstrel_ht_avg_ampdu_len(mi);

	nsecs = 1000 * overhead / ampdu_len;
	nsecs += minstrel_mcs_groups[group].duration[rate] <<
		 minstrel_mcs_groups[group].shift;

	/*
	 * For the throughput calculation, limit the probability value to 90% to
	 * account for collision related packet error rate fluctuation
	 * (prob is scaled - see MINSTREL_FRAC above)
	 */
	if (prob_avg > MINSTREL_FRAC(90, 100))
		prob_avg = MINSTREL_FRAC(90, 100);

	return MINSTREL_TRUNC(100 * ((prob_avg * 1000000) / nsecs));
}

/*
 * Find & sort topmost throughput rates
 *
 * If multiple rates provide equal throughput the sorting is based on their
 * current success probability. Higher success probability is preferred among
 * MCS groups, CCK rates do not provide aggregation and are therefore at last.
 */
static void
minstrel_ht_sort_best_tp_rates(struct minstrel_ht_sta *mi, u16 index,
			       u16 *tp_list)
{
	int cur_group, cur_idx, cur_tp_avg, cur_prob;
	int tmp_group, tmp_idx, tmp_tp_avg, tmp_prob;
	int j = MAX_THR_RATES;

	cur_group = MI_RATE_GROUP(index);
	cur_idx = MI_RATE_IDX(index);
	cur_prob = mi->groups[cur_group].rates[cur_idx].prob_avg;
	cur_tp_avg = minstrel_ht_get_tp_avg(mi, cur_group, cur_idx, cur_prob);

	do {
		tmp_group = MI_RATE_GROUP(tp_list[j - 1]);
		tmp_idx = MI_RATE_IDX(tp_list[j - 1]);
		tmp_prob = mi->groups[tmp_group].rates[tmp_idx].prob_avg;
		tmp_tp_avg = minstrel_ht_get_tp_avg(mi, tmp_group, tmp_idx,
						    tmp_prob);
		if (cur_tp_avg < tmp_tp_avg ||
		    (cur_tp_avg == tmp_tp_avg && cur_prob <= tmp_prob))
			break;
		j--;
	} while (j > 0);

	if (j < MAX_THR_RATES - 1) {
		memmove(&tp_list[j + 1], &tp_list[j], (sizeof(*tp_list) *
		       (MAX_THR_RATES - (j + 1))));
	}
	if (j < MAX_THR_RATES)
		tp_list[j] = index;
}

/*
 * Find and set the topmost probability rate per sta and per group
 */
static void
minstrel_ht_set_best_prob_rate(struct minstrel_ht_sta *mi, u16 *dest, u16 index)
{
	struct minstrel_mcs_group_data *mg;
	struct minstrel_rate_stats *mrs;
	int tmp_group, tmp_idx, tmp_tp_avg, tmp_prob;
	int max_tp_group, max_tp_idx, max_tp_prob;
	int cur_tp_avg, cur_group, cur_idx;
	int max_gpr_group, max_gpr_idx;
	int max_gpr_tp_avg, max_gpr_prob;

	cur_group = MI_RATE_GROUP(index);
	cur_idx = MI_RATE_IDX(index);
	mg = &mi->groups[cur_group];
	mrs = &mg->rates[cur_idx];

	tmp_group = MI_RATE_GROUP(*dest);
	tmp_idx = MI_RATE_IDX(*dest);
	tmp_prob = mi->groups[tmp_group].rates[tmp_idx].prob_avg;
	tmp_tp_avg = minstrel_ht_get_tp_avg(mi, tmp_group, tmp_idx, tmp_prob);

	/* if max_tp_rate[0] is from MCS_GROUP max_prob_rate get selected from
	 * MCS_GROUP as well as CCK_GROUP rates do not allow aggregation */
	max_tp_group = MI_RATE_GROUP(mi->max_tp_rate[0]);
	max_tp_idx = MI_RATE_IDX(mi->max_tp_rate[0]);
	max_tp_prob = mi->groups[max_tp_group].rates[max_tp_idx].prob_avg;

	if (minstrel_ht_is_legacy_group(MI_RATE_GROUP(index)) &&
	    !minstrel_ht_is_legacy_group(max_tp_group))
		return;

	/* skip rates faster than max tp rate with lower prob */
	if (minstrel_get_duration(mi->max_tp_rate[0]) > minstrel_get_duration(index) &&
	    mrs->prob_avg < max_tp_prob)
		return;

	max_gpr_group = MI_RATE_GROUP(mg->max_group_prob_rate);
	max_gpr_idx = MI_RATE_IDX(mg->max_group_prob_rate);
	max_gpr_prob = mi->groups[max_gpr_group].rates[max_gpr_idx].prob_avg;

	if (mrs->prob_avg > MINSTREL_FRAC(75, 100)) {
		cur_tp_avg = minstrel_ht_get_tp_avg(mi, cur_group, cur_idx,
						    mrs->prob_avg);
		if (cur_tp_avg > tmp_tp_avg)
			*dest = index;

		max_gpr_tp_avg = minstrel_ht_get_tp_avg(mi, max_gpr_group,
							max_gpr_idx,
							max_gpr_prob);
		if (cur_tp_avg > max_gpr_tp_avg)
			mg->max_group_prob_rate = index;
	} else {
		if (mrs->prob_avg > tmp_prob)
			*dest = index;
		if (mrs->prob_avg > max_gpr_prob)
			mg->max_group_prob_rate = index;
	}
}


/*
 * Assign new rate set per sta and use CCK rates only if the fastest
 * rate (max_tp_rate[0]) is from CCK group. This prohibits such sorted
 * rate sets where MCS and CCK rates are mixed, because CCK rates can
 * not use aggregation.
 */
static void
minstrel_ht_assign_best_tp_rates(struct minstrel_ht_sta *mi,
				 u16 tmp_mcs_tp_rate[MAX_THR_RATES],
				 u16 tmp_legacy_tp_rate[MAX_THR_RATES])
{
	unsigned int tmp_group, tmp_idx, tmp_cck_tp, tmp_mcs_tp, tmp_prob;
	int i;

	tmp_group = MI_RATE_GROUP(tmp_legacy_tp_rate[0]);
	tmp_idx = MI_RATE_IDX(tmp_legacy_tp_rate[0]);
	tmp_prob = mi->groups[tmp_group].rates[tmp_idx].prob_avg;
	tmp_cck_tp = minstrel_ht_get_tp_avg(mi, tmp_group, tmp_idx, tmp_prob);

	tmp_group = MI_RATE_GROUP(tmp_mcs_tp_rate[0]);
	tmp_idx = MI_RATE_IDX(tmp_mcs_tp_rate[0]);
	tmp_prob = mi->groups[tmp_group].rates[tmp_idx].prob_avg;
	tmp_mcs_tp = minstrel_ht_get_tp_avg(mi, tmp_group, tmp_idx, tmp_prob);

	if (tmp_cck_tp > tmp_mcs_tp) {
		for(i = 0; i < MAX_THR_RATES; i++) {
			minstrel_ht_sort_best_tp_rates(mi, tmp_legacy_tp_rate[i],
						       tmp_mcs_tp_rate);
		}
	}

}

/*
 * Try to increase robustness of max_prob rate by decrease number of
 * streams if possible.
 */
static inline void
minstrel_ht_prob_rate_reduce_streams(struct minstrel_ht_sta *mi)
{
	struct minstrel_mcs_group_data *mg;
	int tmp_max_streams, group, tmp_idx, tmp_prob;
	int tmp_tp = 0;

	if (!mi->sta->deflink.ht_cap.ht_supported)
		return;

	group = MI_RATE_GROUP(mi->max_tp_rate[0]);
	tmp_max_streams = minstrel_mcs_groups[group].streams;
	for (group = 0; group < ARRAY_SIZE(minstrel_mcs_groups); group++) {
		mg = &mi->groups[group];
		if (!mi->supported[group] || group == MINSTREL_CCK_GROUP)
			continue;

		tmp_idx = MI_RATE_IDX(mg->max_group_prob_rate);
		tmp_prob = mi->groups[group].rates[tmp_idx].prob_avg;

		if (tmp_tp < minstrel_ht_get_tp_avg(mi, group, tmp_idx, tmp_prob) &&
		   (minstrel_mcs_groups[group].streams < tmp_max_streams)) {
				mi->max_prob_rate = mg->max_group_prob_rate;
				tmp_tp = minstrel_ht_get_tp_avg(mi, group,
								tmp_idx,
								tmp_prob);
		}
	}
}

static u16
__minstrel_ht_get_sample_rate(struct minstrel_ht_sta *mi,
			      enum minstrel_sample_type type)
{
	u16 *rates = mi->sample[type].sample_rates;
	u16 cur;
	int i;

	for (i = 0; i < MINSTREL_SAMPLE_RATES; i++) {
		if (!rates[i])
			continue;

		cur = rates[i];
		rates[i] = 0;
		return cur;
	}

	return 0;
}

static inline int
minstrel_ewma(int old, int new, int weight)
{
	int diff, incr;

	diff = new - old;
	incr = (EWMA_DIV - weight) * diff / EWMA_DIV;

	return old + incr;
}

static inline int minstrel_filter_avg_add(u16 *prev_1, u16 *prev_2, s32 in)
{
	s32 out_1 = *prev_1;
	s32 out_2 = *prev_2;
	s32 val;

	if (!in)
		in += 1;

	if (!out_1) {
		val = out_1 = in;
		goto out;
	}

	val = MINSTREL_AVG_COEFF1 * in;
	val += MINSTREL_AVG_COEFF2 * out_1;
	val += MINSTREL_AVG_COEFF3 * out_2;
	val >>= MINSTREL_SCALE;

	if (val > 1 << MINSTREL_SCALE)
		val = 1 << MINSTREL_SCALE;
	if (val < 0)
		val = 1;

out:
	*prev_2 = out_1;
	*prev_1 = val;

	return val;
}

/*
* Recalculate statistics and counters of a given rate
*/
static void
minstrel_ht_calc_rate_stats(struct minstrel_priv *mp,
			    struct minstrel_rate_stats *mrs)
{
	unsigned int cur_prob;

	if (unlikely(mrs->attempts > 0)) {
		cur_prob = MINSTREL_FRAC(mrs->success, mrs->attempts);
		minstrel_filter_avg_add(&mrs->prob_avg,
					&mrs->prob_avg_1, cur_prob);
		mrs->att_hist += mrs->attempts;
		mrs->succ_hist += mrs->success;
	}

	mrs->last_success = mrs->success;
	mrs->last_attempts = mrs->attempts;
	mrs->success = 0;
	mrs->attempts = 0;
}

static bool
minstrel_ht_find_sample_rate(struct minstrel_ht_sta *mi, int type, int idx)
{
	int i;

	for (i = 0; i < MINSTREL_SAMPLE_RATES; i++) {
		u16 cur = mi->sample[type].sample_rates[i];

		if (cur == idx)
			return true;

		if (!cur)
			break;
	}

	return false;
}

static int
minstrel_ht_move_sample_rates(struct minstrel_ht_sta *mi, int type,
			      u32 fast_rate_dur, u32 slow_rate_dur)
{
	u16 *rates = mi->sample[type].sample_rates;
	int i, j;

	for (i = 0, j = 0; i < MINSTREL_SAMPLE_RATES; i++) {
		u32 duration;
		bool valid = false;
		u16 cur;

		cur = rates[i];
		if (!cur)
			continue;

		duration = minstrel_get_duration(cur);
		switch (type) {
		case MINSTREL_SAMPLE_TYPE_SLOW:
			valid = duration > fast_rate_dur &&
				duration < slow_rate_dur;
			break;
		case MINSTREL_SAMPLE_TYPE_INC:
		case MINSTREL_SAMPLE_TYPE_JUMP:
			valid = duration < fast_rate_dur;
			break;
		default:
			valid = false;
			break;
		}

		if (!valid) {
			rates[i] = 0;
			continue;
		}

		if (i == j)
			continue;

		rates[j++] = cur;
		rates[i] = 0;
	}

	return j;
}

static int
minstrel_ht_group_min_rate_offset(struct minstrel_ht_sta *mi, int group,
				  u32 max_duration)
{
	u16 supported = mi->supported[group];
	int i;

	for (i = 0; i < MCS_GROUP_RATES && supported; i++, supported >>= 1) {
		if (!(supported & BIT(0)))
			continue;

		if (minstrel_get_duration(MI_RATE(group, i)) >= max_duration)
			continue;

		return i;
	}

	return -1;
}

/*
 * Incremental update rates:
 * Flip through groups and pick the first group rate that is faster than the
 * highest currently selected rate
 */
static u16
minstrel_ht_next_inc_rate(struct minstrel_ht_sta *mi, u32 fast_rate_dur)
{
	u8 type = MINSTREL_SAMPLE_TYPE_INC;
	int i, index = 0;
	u8 group;

	group = mi->sample[type].sample_group;
	for (i = 0; i < ARRAY_SIZE(minstrel_mcs_groups); i++) {
		group = (group + 1) % ARRAY_SIZE(minstrel_mcs_groups);

		index = minstrel_ht_group_min_rate_offset(mi, group,
							  fast_rate_dur);
		if (index < 0)
			continue;

		index = MI_RATE(group, index & 0xf);
		if (!minstrel_ht_find_sample_rate(mi, type, index))
			goto out;
	}
	index = 0;

out:
	mi->sample[type].sample_group = group;

	return index;
}

static int
minstrel_ht_next_group_sample_rate(struct minstrel_ht_sta *mi, int group,
				   u16 supported, int offset)
{
	struct minstrel_mcs_group_data *mg = &mi->groups[group];
	u16 idx;
	int i;

	for (i = 0; i < MCS_GROUP_RATES; i++) {
		idx = sample_table[mg->column][mg->index];
		if (++mg->index >= MCS_GROUP_RATES) {
			mg->index = 0;
			if (++mg->column >= ARRAY_SIZE(sample_table))
				mg->column = 0;
		}

		if (idx < offset)
			continue;

		if (!(supported & BIT(idx)))
			continue;

		return MI_RATE(group, idx);
	}

	return -1;
}

/*
 * Jump rates:
 * Sample random rates, use those that are faster than the highest
 * currently selected rate. Rates between the fastest and the slowest
 * get sorted into the slow sample bucket, but only if it has room
 */
static u16
minstrel_ht_next_jump_rate(struct minstrel_ht_sta *mi, u32 fast_rate_dur,
			   u32 slow_rate_dur, int *slow_rate_ofs)
{
	struct minstrel_rate_stats *mrs;
	u32 max_duration = slow_rate_dur;
	int i, index, offset;
	u16 *slow_rates;
	u16 supported;
	u32 duration;
	u8 group;

	if (*slow_rate_ofs >= MINSTREL_SAMPLE_RATES)
		max_duration = fast_rate_dur;

	slow_rates = mi->sample[MINSTREL_SAMPLE_TYPE_SLOW].sample_rates;
	group = mi->sample[MINSTREL_SAMPLE_TYPE_JUMP].sample_group;
	for (i = 0; i < ARRAY_SIZE(minstrel_mcs_groups); i++) {
		u8 type;

		group = (group + 1) % ARRAY_SIZE(minstrel_mcs_groups);

		supported = mi->supported[group];
		if (!supported)
			continue;

		offset = minstrel_ht_group_min_rate_offset(mi, group,
							   max_duration);
		if (offset < 0)
			continue;

		index = minstrel_ht_next_group_sample_rate(mi, group, supported,
							   offset);
		if (index < 0)
			continue;

		duration = minstrel_get_duration(index);
		if (duration < fast_rate_dur)
			type = MINSTREL_SAMPLE_TYPE_JUMP;
		else
			type = MINSTREL_SAMPLE_TYPE_SLOW;

		if (minstrel_ht_find_sample_rate(mi, type, index))
			continue;

		if (type == MINSTREL_SAMPLE_TYPE_JUMP)
			goto found;

		if (*slow_rate_ofs >= MINSTREL_SAMPLE_RATES)
			continue;

		if (duration >= slow_rate_dur)
			continue;

		/* skip slow rates with high success probability */
		mrs = minstrel_get_ratestats(mi, index);
		if (mrs->prob_avg > MINSTREL_FRAC(95, 100))
			continue;

		slow_rates[(*slow_rate_ofs)++] = index;
		if (*slow_rate_ofs >= MINSTREL_SAMPLE_RATES)
			max_duration = fast_rate_dur;
	}
	index = 0;

found:
	mi->sample[MINSTREL_SAMPLE_TYPE_JUMP].sample_group = group;

	return index;
}

static void
minstrel_ht_refill_sample_rates(struct minstrel_ht_sta *mi)
{
	u32 prob_dur = minstrel_get_duration(mi->max_prob_rate);
	u32 tp_dur = minstrel_get_duration(mi->max_tp_rate[0]);
	u32 tp2_dur = minstrel_get_duration(mi->max_tp_rate[1]);
	u32 fast_rate_dur = min(min(tp_dur, tp2_dur), prob_dur);
	u32 slow_rate_dur = max(max(tp_dur, tp2_dur), prob_dur);
	u16 *rates;
	int i, j;

	rates = mi->sample[MINSTREL_SAMPLE_TYPE_INC].sample_rates;
	i = minstrel_ht_move_sample_rates(mi, MINSTREL_SAMPLE_TYPE_INC,
					  fast_rate_dur, slow_rate_dur);
	while (i < MINSTREL_SAMPLE_RATES) {
		rates[i] = minstrel_ht_next_inc_rate(mi, tp_dur);
		if (!rates[i])
			break;

		i++;
	}

	rates = mi->sample[MINSTREL_SAMPLE_TYPE_JUMP].sample_rates;
	i = minstrel_ht_move_sample_rates(mi, MINSTREL_SAMPLE_TYPE_JUMP,
					  fast_rate_dur, slow_rate_dur);
	j = minstrel_ht_move_sample_rates(mi, MINSTREL_SAMPLE_TYPE_SLOW,
					  fast_rate_dur, slow_rate_dur);
	while (i < MINSTREL_SAMPLE_RATES) {
		rates[i] = minstrel_ht_next_jump_rate(mi, fast_rate_dur,
						      slow_rate_dur, &j);
		if (!rates[i])
			break;

		i++;
	}

	for (i = 0; i < ARRAY_SIZE(mi->sample); i++)
		memcpy(mi->sample[i].cur_sample_rates, mi->sample[i].sample_rates,
		       sizeof(mi->sample[i].cur_sample_rates));
}


/*
 * Update rate statistics and select new primary rates
 *
 * Rules for rate selection:
 *  - max_prob_rate must use only one stream, as a tradeoff between delivery
 *    probability and throughput during strong fluctuations
 *  - as long as the max prob rate has a probability of more than 75%, pick
 *    higher throughput rates, even if the probablity is a bit lower
 */
static void
minstrel_ht_update_stats(struct minstrel_priv *mp, struct minstrel_ht_sta *mi)
{
	struct minstrel_mcs_group_data *mg;
	struct minstrel_rate_stats *mrs;
	int group, i, j, cur_prob;
	u16 tmp_mcs_tp_rate[MAX_THR_RATES], tmp_group_tp_rate[MAX_THR_RATES];
	u16 tmp_legacy_tp_rate[MAX_THR_RATES], tmp_max_prob_rate;
	u16 index;
	bool ht_supported = mi->sta->deflink.ht_cap.ht_supported;

	if (mi->ampdu_packets > 0) {
		if (!ieee80211_hw_check(mp->hw, TX_STATUS_NO_AMPDU_LEN))
			mi->avg_ampdu_len = minstrel_ewma(mi->avg_ampdu_len,
				MINSTREL_FRAC(mi->ampdu_len, mi->ampdu_packets),
					      EWMA_LEVEL);
		else
			mi->avg_ampdu_len = 0;
		mi->ampdu_len = 0;
		mi->ampdu_packets = 0;
	}

	if (mi->supported[MINSTREL_CCK_GROUP])
		group = MINSTREL_CCK_GROUP;
	else if (mi->supported[MINSTREL_OFDM_GROUP])
		group = MINSTREL_OFDM_GROUP;
	else
		group = 0;

	index = MI_RATE(group, 0);
	for (j = 0; j < ARRAY_SIZE(tmp_legacy_tp_rate); j++)
		tmp_legacy_tp_rate[j] = index;

	if (mi->supported[MINSTREL_VHT_GROUP_0])
		group = MINSTREL_VHT_GROUP_0;
	else if (ht_supported)
		group = MINSTREL_HT_GROUP_0;
	else if (mi->supported[MINSTREL_CCK_GROUP])
		group = MINSTREL_CCK_GROUP;
	else
		group = MINSTREL_OFDM_GROUP;

	index = MI_RATE(group, 0);
	tmp_max_prob_rate = index;
	for (j = 0; j < ARRAY_SIZE(tmp_mcs_tp_rate); j++)
		tmp_mcs_tp_rate[j] = index;

	/* Find best rate sets within all MCS groups*/
	for (group = 0; group < ARRAY_SIZE(minstrel_mcs_groups); group++) {
		u16 *tp_rate = tmp_mcs_tp_rate;
		u16 last_prob = 0;

		mg = &mi->groups[group];
		if (!mi->supported[group])
			continue;

		/* (re)Initialize group rate indexes */
		for(j = 0; j < MAX_THR_RATES; j++)
			tmp_group_tp_rate[j] = MI_RATE(group, 0);

		if (group == MINSTREL_CCK_GROUP && ht_supported)
			tp_rate = tmp_legacy_tp_rate;

		for (i = MCS_GROUP_RATES - 1; i >= 0; i--) {
			if (!(mi->supported[group] & BIT(i)))
				continue;

			index = MI_RATE(group, i);

			mrs = &mg->rates[i];
			mrs->retry_updated = false;
			minstrel_ht_calc_rate_stats(mp, mrs);

			if (mrs->att_hist)
				last_prob = max(last_prob, mrs->prob_avg);
			else
				mrs->prob_avg = max(last_prob, mrs->prob_avg);
			cur_prob = mrs->prob_avg;

			if (minstrel_ht_get_tp_avg(mi, group, i, cur_prob) == 0)
				continue;

			/* Find max throughput rate set */
			minstrel_ht_sort_best_tp_rates(mi, index, tp_rate);

			/* Find max throughput rate set within a group */
			minstrel_ht_sort_best_tp_rates(mi, index,
						       tmp_group_tp_rate);
		}

		memcpy(mg->max_group_tp_rate, tmp_group_tp_rate,
		       sizeof(mg->max_group_tp_rate));
	}

	/* Assign new rate set per sta */
	minstrel_ht_assign_best_tp_rates(mi, tmp_mcs_tp_rate,
					 tmp_legacy_tp_rate);
	memcpy(mi->max_tp_rate, tmp_mcs_tp_rate, sizeof(mi->max_tp_rate));

	for (group = 0; group < ARRAY_SIZE(minstrel_mcs_groups); group++) {
		if (!mi->supported[group])
			continue;

		mg = &mi->groups[group];
		mg->max_group_prob_rate = MI_RATE(group, 0);

		for (i = 0; i < MCS_GROUP_RATES; i++) {
			if (!(mi->supported[group] & BIT(i)))
				continue;

			index = MI_RATE(group, i);

			/* Find max probability rate per group and global */
			minstrel_ht_set_best_prob_rate(mi, &tmp_max_prob_rate,
						       index);
		}
	}

	mi->max_prob_rate = tmp_max_prob_rate;

	/* Try to increase robustness of max_prob_rate*/
	minstrel_ht_prob_rate_reduce_streams(mi);
	minstrel_ht_refill_sample_rates(mi);

#ifdef CONFIG_MAC80211_DEBUGFS
	/* use fixed index if set */
	if (mp->fixed_rate_idx != -1) {
		for (i = 0; i < 4; i++)
			mi->max_tp_rate[i] = mp->fixed_rate_idx;
		mi->max_prob_rate = mp->fixed_rate_idx;
	}
#endif

	/* Reset update timer */
	mi->last_stats_update = jiffies;
	mi->sample_time = jiffies;
}

static bool
minstrel_ht_txstat_valid(struct minstrel_priv *mp, struct minstrel_ht_sta *mi,
			 struct ieee80211_tx_rate *rate)
{
	int i;

	if (rate->idx < 0)
		return false;

	if (!rate->count)
		return false;

	if (rate->flags & IEEE80211_TX_RC_MCS ||
	    rate->flags & IEEE80211_TX_RC_VHT_MCS)
		return true;

	for (i = 0; i < ARRAY_SIZE(mp->cck_rates); i++)
		if (rate->idx == mp->cck_rates[i])
			return true;

	for (i = 0; i < ARRAY_SIZE(mp->ofdm_rates[0]); i++)
		if (rate->idx == mp->ofdm_rates[mi->band][i])
			return true;

	return false;
}

/*
 * Check whether rate_status contains valid information.
 */
static bool
minstrel_ht_ri_txstat_valid(struct minstrel_priv *mp,
			    struct minstrel_ht_sta *mi,
			    struct ieee80211_rate_status *rate_status)
{
	int i;

	if (!rate_status)
		return false;
	if (!rate_status->try_count)
		return false;

	if (rate_status->rate_idx.flags & RATE_INFO_FLAGS_MCS ||
	    rate_status->rate_idx.flags & RATE_INFO_FLAGS_VHT_MCS)
		return true;

	for (i = 0; i < ARRAY_SIZE(mp->cck_rates); i++) {
		if (rate_status->rate_idx.legacy ==
		    minstrel_cck_bitrates[ mp->cck_rates[i] ])
			return true;
	}

	for (i = 0; i < ARRAY_SIZE(mp->ofdm_rates); i++) {
		if (rate_status->rate_idx.legacy ==
		    minstrel_ofdm_bitrates[ mp->ofdm_rates[mi->band][i] ])
			return true;
	}

	return false;
}

static void
minstrel_downgrade_rate(struct minstrel_ht_sta *mi, u16 *idx, bool primary)
{
	int group, orig_group;

	orig_group = group = MI_RATE_GROUP(*idx);
	while (group > 0) {
		group--;

		if (!mi->supported[group])
			continue;

		if (minstrel_mcs_groups[group].streams >
		    minstrel_mcs_groups[orig_group].streams)
			continue;

		if (primary)
			*idx = mi->groups[group].max_group_tp_rate[0];
		else
			*idx = mi->groups[group].max_group_tp_rate[1];
		break;
	}
}

static void
minstrel_ht_tx_status(void *priv, struct ieee80211_supported_band *sband,
                      void *priv_sta, struct ieee80211_tx_status *st)
{
	struct ieee80211_tx_info *info = st->info;
	struct minstrel_ht_sta *mi = priv_sta;
	struct ieee80211_tx_rate *ar = info->status.rates;
	struct minstrel_rate_stats *rate, *rate2;
	struct minstrel_priv *mp = priv;
	u32 update_interval = mp->update_interval;
	bool last, update = false;
	int i;

	/* Ignore packet that was sent with noAck flag */
	if (info->flags & IEEE80211_TX_CTL_NO_ACK)
		return;

	/* This packet was aggregated but doesn't carry status info */
	if ((info->flags & IEEE80211_TX_CTL_AMPDU) &&
	    !(info->flags & IEEE80211_TX_STAT_AMPDU))
		return;

	if (!(info->flags & IEEE80211_TX_STAT_AMPDU)) {
		info->status.ampdu_ack_len =
			(info->flags & IEEE80211_TX_STAT_ACK ? 1 : 0);
		info->status.ampdu_len = 1;
	}

	/* wraparound */
	if (mi->total_packets >= ~0 - info->status.ampdu_len) {
		mi->total_packets = 0;
		mi->sample_packets = 0;
	}

	mi->total_packets += info->status.ampdu_len;
	if (info->flags & IEEE80211_TX_CTL_RATE_CTRL_PROBE)
		mi->sample_packets += info->status.ampdu_len;

	mi->ampdu_packets++;
	mi->ampdu_len += info->status.ampdu_len;

	if (st->rates && st->n_rates) {
		last = !minstrel_ht_ri_txstat_valid(mp, mi, &(st->rates[0]));
		for (i = 0; !last; i++) {
			last = (i == st->n_rates - 1) ||
				!minstrel_ht_ri_txstat_valid(mp, mi,
							&(st->rates[i + 1]));

			rate = minstrel_ht_ri_get_stats(mp, mi,
							&(st->rates[i]));

			if (last)
				rate->success += info->status.ampdu_ack_len;

			rate->attempts += st->rates[i].try_count *
					  info->status.ampdu_len;
		}
	} else {
		last = !minstrel_ht_txstat_valid(mp, mi, &ar[0]);
		for (i = 0; !last; i++) {
			last = (i == IEEE80211_TX_MAX_RATES - 1) ||
				!minstrel_ht_txstat_valid(mp, mi, &ar[i + 1]);

			rate = minstrel_ht_get_stats(mp, mi, &ar[i]);
			if (last)
				rate->success += info->status.ampdu_ack_len;

			rate->attempts += ar[i].count * info->status.ampdu_len;
		}
	}

	if (mp->hw->max_rates > 1) {
		/*
		 * check for sudden death of spatial multiplexing,
		 * downgrade to a lower number of streams if necessary.
		 */
		rate = minstrel_get_ratestats(mi, mi->max_tp_rate[0]);
		if (rate->attempts > 30 &&
		    rate->success < rate->attempts / 4) {
			minstrel_downgrade_rate(mi, &mi->max_tp_rate[0], true);
			update = true;
		}

		rate2 = minstrel_get_ratestats(mi, mi->max_tp_rate[1]);
		if (rate2->attempts > 30 &&
		    rate2->success < rate2->attempts / 4) {
			minstrel_downgrade_rate(mi, &mi->max_tp_rate[1], false);
			update = true;
		}
	}

	if (time_after(jiffies, mi->last_stats_update + update_interval)) {
		update = true;
		minstrel_ht_update_stats(mp, mi);
	}

	if (update)
		minstrel_ht_update_rates(mp, mi);
}

static void
minstrel_calc_retransmit(struct minstrel_priv *mp, struct minstrel_ht_sta *mi,
                         int index)
{
	struct minstrel_rate_stats *mrs;
	unsigned int tx_time, tx_time_rtscts, tx_time_data;
	unsigned int cw = mp->cw_min;
	unsigned int ctime = 0;
	unsigned int t_slot = 9; /* FIXME */
	unsigned int ampdu_len = minstrel_ht_avg_ampdu_len(mi);
	unsigned int overhead = 0, overhead_rtscts = 0;

	mrs = minstrel_get_ratestats(mi, index);
	if (mrs->prob_avg < MINSTREL_FRAC(1, 10)) {
		mrs->retry_count = 1;
		mrs->retry_count_rtscts = 1;
		return;
	}

	mrs->retry_count = 2;
	mrs->retry_count_rtscts = 2;
	mrs->retry_updated = true;

	tx_time_data = minstrel_get_duration(index) * ampdu_len / 1000;

	/* Contention time for first 2 tries */
	ctime = (t_slot * cw) >> 1;
	cw = min((cw << 1) | 1, mp->cw_max);
	ctime += (t_slot * cw) >> 1;
	cw = min((cw << 1) | 1, mp->cw_max);

	if (minstrel_ht_is_legacy_group(MI_RATE_GROUP(index))) {
		overhead = mi->overhead_legacy;
		overhead_rtscts = mi->overhead_legacy_rtscts;
	} else {
		overhead = mi->overhead;
		overhead_rtscts = mi->overhead_rtscts;
	}

	/* Total TX time for data and Contention after first 2 tries */
	tx_time = ctime + 2 * (overhead + tx_time_data);
	tx_time_rtscts = ctime + 2 * (overhead_rtscts + tx_time_data);

	/* See how many more tries we can fit inside segment size */
	do {
		/* Contention time for this try */
		ctime = (t_slot * cw) >> 1;
		cw = min((cw << 1) | 1, mp->cw_max);

		/* Total TX time after this try */
		tx_time += ctime + overhead + tx_time_data;
		tx_time_rtscts += ctime + overhead_rtscts + tx_time_data;

		if (tx_time_rtscts < mp->segment_size)
			mrs->retry_count_rtscts++;
	} while ((tx_time < mp->segment_size) &&
	         (++mrs->retry_count < mp->max_retry));
}


static void
minstrel_ht_set_rate(struct minstrel_priv *mp, struct minstrel_ht_sta *mi,
                     struct ieee80211_sta_rates *ratetbl, int offset, int index)
{
	int group_idx = MI_RATE_GROUP(index);
	const struct mcs_group *group = &minstrel_mcs_groups[group_idx];
	struct minstrel_rate_stats *mrs;
	u8 idx;
	u16 flags = group->flags;

	mrs = minstrel_get_ratestats(mi, index);
	if (!mrs->retry_updated)
		minstrel_calc_retransmit(mp, mi, index);

	if (mrs->prob_avg < MINSTREL_FRAC(20, 100) || !mrs->retry_count) {
		ratetbl->rate[offset].count = 2;
		ratetbl->rate[offset].count_rts = 2;
		ratetbl->rate[offset].count_cts = 2;
	} else {
		ratetbl->rate[offset].count = mrs->retry_count;
		ratetbl->rate[offset].count_cts = mrs->retry_count;
		ratetbl->rate[offset].count_rts = mrs->retry_count_rtscts;
	}

	index = MI_RATE_IDX(index);
	if (group_idx == MINSTREL_CCK_GROUP)
		idx = mp->cck_rates[index % ARRAY_SIZE(mp->cck_rates)];
	else if (group_idx == MINSTREL_OFDM_GROUP)
		idx = mp->ofdm_rates[mi->band][index %
					       ARRAY_SIZE(mp->ofdm_rates[0])];
	else if (flags & IEEE80211_TX_RC_VHT_MCS)
		idx = ((group->streams - 1) << 4) |
		      (index & 0xF);
	else
		idx = index + (group->streams - 1) * 8;

	/* enable RTS/CTS if needed:
	 *  - if station is in dynamic SMPS (and streams > 1)
	 *  - for fallback rates, to increase chances of getting through
	 */
	if (offset > 0 ||
	    (mi->sta->deflink.smps_mode == IEEE80211_SMPS_DYNAMIC &&
	     group->streams > 1)) {
		ratetbl->rate[offset].count = ratetbl->rate[offset].count_rts;
		flags |= IEEE80211_TX_RC_USE_RTS_CTS;
	}

	ratetbl->rate[offset].idx = idx;
	ratetbl->rate[offset].flags = flags;
}

static inline int
minstrel_ht_get_prob_avg(struct minstrel_ht_sta *mi, int rate)
{
	int group = MI_RATE_GROUP(rate);
	rate = MI_RATE_IDX(rate);
	return mi->groups[group].rates[rate].prob_avg;
}

static int
minstrel_ht_get_max_amsdu_len(struct minstrel_ht_sta *mi)
{
	int group = MI_RATE_GROUP(mi->max_prob_rate);
	const struct mcs_group *g = &minstrel_mcs_groups[group];
	int rate = MI_RATE_IDX(mi->max_prob_rate);
	unsigned int duration;

	/* Disable A-MSDU if max_prob_rate is bad */
	if (mi->groups[group].rates[rate].prob_avg < MINSTREL_FRAC(50, 100))
		return 1;

	duration = g->duration[rate];
	duration <<= g->shift;

	/* If the rate is slower than single-stream MCS1, make A-MSDU limit small */
	if (duration > MCS_DURATION(1, 0, 52))
		return 500;

	/*
	 * If the rate is slower than single-stream MCS4, limit A-MSDU to usual
	 * data packet size
	 */
	if (duration > MCS_DURATION(1, 0, 104))
		return 1600;

	/*
	 * If the rate is slower than single-stream MCS7, or if the max throughput
	 * rate success probability is less than 75%, limit A-MSDU to twice the usual
	 * data packet size
	 */
	if (duration > MCS_DURATION(1, 0, 260) ||
	    (minstrel_ht_get_prob_avg(mi, mi->max_tp_rate[0]) <
	     MINSTREL_FRAC(75, 100)))
		return 3200;

	/*
	 * HT A-MPDU limits maximum MPDU size under BA agreement to 4095 bytes.
	 * Since aggregation sessions are started/stopped without txq flush, use
	 * the limit here to avoid the complexity of having to de-aggregate
	 * packets in the queue.
	 */
	if (!mi->sta->deflink.vht_cap.vht_supported)
		return IEEE80211_MAX_MPDU_LEN_HT_BA;

	/* unlimited */
	return 0;
}

static void
minstrel_ht_update_rates(struct minstrel_priv *mp, struct minstrel_ht_sta *mi)
{
	struct ieee80211_sta_rates *rates;
	int i = 0;
	int max_rates = min_t(int, mp->hw->max_rates, IEEE80211_TX_RATE_TABLE_SIZE);

	rates = kzalloc(sizeof(*rates), GFP_ATOMIC);
	if (!rates)
		return;

	/* Start with max_tp_rate[0] */
	minstrel_ht_set_rate(mp, mi, rates, i++, mi->max_tp_rate[0]);

	/* Fill up remaining, keep one entry for max_probe_rate */
<<<<<<< HEAD
	for (; i < (mp->hw->max_rates - 1); i++)
		minstrel_ht_set_rate(mp, mi, rates, i, mi->max_tp_rate[i]);

	if (i < mp->hw->max_rates)
		minstrel_ht_set_rate(mp, mi, rates, i++, mi->max_prob_rate);

	if (i < IEEE80211_TX_RATE_TABLE_SIZE)
		rates->rate[i].idx = -1;

	mi->sta->max_rc_amsdu_len = minstrel_ht_get_max_amsdu_len(mi);
=======
	for (; i < (max_rates - 1); i++)
		minstrel_ht_set_rate(mp, mi, rates, i, mi->max_tp_rate[i]);

	if (i < max_rates)
		minstrel_ht_set_rate(mp, mi, rates, i++, mi->max_prob_rate);

	if (i < IEEE80211_TX_RATE_TABLE_SIZE)
		rates->rate[i].idx = -1;

	mi->sta->deflink.agg.max_rc_amsdu_len = minstrel_ht_get_max_amsdu_len(mi);
	ieee80211_sta_recalc_aggregates(mi->sta);
>>>>>>> 7365df19
	rate_control_set_rates(mp->hw, mi->sta, rates);
}

static u16
minstrel_ht_get_sample_rate(struct minstrel_priv *mp, struct minstrel_ht_sta *mi)
{
	u8 seq;

	if (mp->hw->max_rates > 1) {
		seq = mi->sample_seq;
		mi->sample_seq = (seq + 1) % ARRAY_SIZE(minstrel_sample_seq);
		seq = minstrel_sample_seq[seq];
	} else {
		seq = MINSTREL_SAMPLE_TYPE_INC;
	}

	return __minstrel_ht_get_sample_rate(mi, seq);
}

static void
minstrel_ht_get_rate(void *priv, struct ieee80211_sta *sta, void *priv_sta,
                     struct ieee80211_tx_rate_control *txrc)
{
	const struct mcs_group *sample_group;
	struct ieee80211_tx_info *info = IEEE80211_SKB_CB(txrc->skb);
	struct ieee80211_tx_rate *rate = &info->status.rates[0];
	struct minstrel_ht_sta *mi = priv_sta;
	struct minstrel_priv *mp = priv;
	u16 sample_idx;

	info->flags |= mi->tx_flags;

#ifdef CONFIG_MAC80211_DEBUGFS
	if (mp->fixed_rate_idx != -1)
		return;
#endif

	/* Don't use EAPOL frames for sampling on non-mrr hw */
	if (mp->hw->max_rates == 1 &&
	    (info->control.flags & IEEE80211_TX_CTRL_PORT_CTRL_PROTO))
		return;

	if (time_is_after_jiffies(mi->sample_time))
		return;

	mi->sample_time = jiffies + MINSTREL_SAMPLE_INTERVAL;
	sample_idx = minstrel_ht_get_sample_rate(mp, mi);
	if (!sample_idx)
		return;

	sample_group = &minstrel_mcs_groups[MI_RATE_GROUP(sample_idx)];
	sample_idx = MI_RATE_IDX(sample_idx);

	if (sample_group == &minstrel_mcs_groups[MINSTREL_CCK_GROUP] &&
	    (sample_idx >= 4) != txrc->short_preamble)
		return;

	info->flags |= IEEE80211_TX_CTL_RATE_CTRL_PROBE;
	rate->count = 1;

	if (sample_group == &minstrel_mcs_groups[MINSTREL_CCK_GROUP]) {
		int idx = sample_idx % ARRAY_SIZE(mp->cck_rates);
		rate->idx = mp->cck_rates[idx];
	} else if (sample_group == &minstrel_mcs_groups[MINSTREL_OFDM_GROUP]) {
		int idx = sample_idx % ARRAY_SIZE(mp->ofdm_rates[0]);
		rate->idx = mp->ofdm_rates[mi->band][idx];
	} else if (sample_group->flags & IEEE80211_TX_RC_VHT_MCS) {
		ieee80211_rate_set_vht(rate, MI_RATE_IDX(sample_idx),
				       sample_group->streams);
	} else {
		rate->idx = sample_idx + (sample_group->streams - 1) * 8;
	}

	rate->flags = sample_group->flags;
}

static void
minstrel_ht_update_cck(struct minstrel_priv *mp, struct minstrel_ht_sta *mi,
		       struct ieee80211_supported_band *sband,
		       struct ieee80211_sta *sta)
{
	int i;

	if (sband->band != NL80211_BAND_2GHZ)
		return;

	if (sta->deflink.ht_cap.ht_supported &&
	    !ieee80211_hw_check(mp->hw, SUPPORTS_HT_CCK_RATES))
		return;

	for (i = 0; i < 4; i++) {
		if (mp->cck_rates[i] == 0xff ||
		    !rate_supported(sta, sband->band, mp->cck_rates[i]))
			continue;

		mi->supported[MINSTREL_CCK_GROUP] |= BIT(i);
		if (sband->bitrates[i].flags & IEEE80211_RATE_SHORT_PREAMBLE)
			mi->supported[MINSTREL_CCK_GROUP] |= BIT(i + 4);
	}
}

static void
minstrel_ht_update_ofdm(struct minstrel_priv *mp, struct minstrel_ht_sta *mi,
			struct ieee80211_supported_band *sband,
			struct ieee80211_sta *sta)
{
	const u8 *rates;
	int i;

	if (sta->deflink.ht_cap.ht_supported)
		return;

	rates = mp->ofdm_rates[sband->band];
	for (i = 0; i < ARRAY_SIZE(mp->ofdm_rates[0]); i++) {
		if (rates[i] == 0xff ||
		    !rate_supported(sta, sband->band, rates[i]))
			continue;

		mi->supported[MINSTREL_OFDM_GROUP] |= BIT(i);
	}
}

static void
minstrel_ht_update_caps(void *priv, struct ieee80211_supported_band *sband,
			struct cfg80211_chan_def *chandef,
			struct ieee80211_sta *sta, void *priv_sta)
{
	struct minstrel_priv *mp = priv;
	struct minstrel_ht_sta *mi = priv_sta;
	struct ieee80211_mcs_info *mcs = &sta->deflink.ht_cap.mcs;
	u16 ht_cap = sta->deflink.ht_cap.cap;
	struct ieee80211_sta_vht_cap *vht_cap = &sta->deflink.vht_cap;
	const struct ieee80211_rate *ctl_rate;
	struct sta_info *sta_info;
	bool ldpc, erp;
	int use_vht;
	int n_supported = 0;
	int ack_dur;
	int stbc;
	int i;

	BUILD_BUG_ON(ARRAY_SIZE(minstrel_mcs_groups) != MINSTREL_GROUPS_NB);

	if (vht_cap->vht_supported)
		use_vht = vht_cap->vht_mcs.tx_mcs_map != cpu_to_le16(~0);
	else
		use_vht = 0;

	memset(mi, 0, sizeof(*mi));

	mi->sta = sta;
	mi->band = sband->band;
	mi->last_stats_update = jiffies;

	ack_dur = ieee80211_frame_duration(sband->band, 10, 60, 1, 1, 0);
	mi->overhead = ieee80211_frame_duration(sband->band, 0, 60, 1, 1, 0);
	mi->overhead += ack_dur;
	mi->overhead_rtscts = mi->overhead + 2 * ack_dur;

	ctl_rate = &sband->bitrates[rate_lowest_index(sband, sta)];
	erp = ctl_rate->flags & IEEE80211_RATE_ERP_G;
	ack_dur = ieee80211_frame_duration(sband->band, 10,
					   ctl_rate->bitrate, erp, 1,
					   ieee80211_chandef_get_shift(chandef));
	mi->overhead_legacy = ack_dur;
	mi->overhead_legacy_rtscts = mi->overhead_legacy + 2 * ack_dur;

	mi->avg_ampdu_len = MINSTREL_FRAC(1, 1);

	if (!use_vht) {
		stbc = (ht_cap & IEEE80211_HT_CAP_RX_STBC) >>
			IEEE80211_HT_CAP_RX_STBC_SHIFT;

		ldpc = ht_cap & IEEE80211_HT_CAP_LDPC_CODING;
	} else {
		stbc = (vht_cap->cap & IEEE80211_VHT_CAP_RXSTBC_MASK) >>
			IEEE80211_VHT_CAP_RXSTBC_SHIFT;

		ldpc = vht_cap->cap & IEEE80211_VHT_CAP_RXLDPC;
	}

	mi->tx_flags |= stbc << IEEE80211_TX_CTL_STBC_SHIFT;
	if (ldpc)
		mi->tx_flags |= IEEE80211_TX_CTL_LDPC;

	for (i = 0; i < ARRAY_SIZE(mi->groups); i++) {
		u32 gflags = minstrel_mcs_groups[i].flags;
		int bw, nss;

		mi->supported[i] = 0;
		if (minstrel_ht_is_legacy_group(i))
			continue;

		if (gflags & IEEE80211_TX_RC_SHORT_GI) {
			if (gflags & IEEE80211_TX_RC_40_MHZ_WIDTH) {
				if (!(ht_cap & IEEE80211_HT_CAP_SGI_40))
					continue;
			} else {
				if (!(ht_cap & IEEE80211_HT_CAP_SGI_20))
					continue;
			}
		}

		if (gflags & IEEE80211_TX_RC_40_MHZ_WIDTH &&
		    sta->deflink.bandwidth < IEEE80211_STA_RX_BW_40)
			continue;

		nss = minstrel_mcs_groups[i].streams;

		/* Mark MCS > 7 as unsupported if STA is in static SMPS mode */
		if (sta->deflink.smps_mode == IEEE80211_SMPS_STATIC && nss > 1)
			continue;

		/* HT rate */
		if (gflags & IEEE80211_TX_RC_MCS) {
			if (use_vht && minstrel_vht_only)
				continue;

			mi->supported[i] = mcs->rx_mask[nss - 1];
			if (mi->supported[i])
				n_supported++;
			continue;
		}

		/* VHT rate */
		if (!vht_cap->vht_supported ||
		    WARN_ON(!(gflags & IEEE80211_TX_RC_VHT_MCS)) ||
		    WARN_ON(gflags & IEEE80211_TX_RC_160_MHZ_WIDTH))
			continue;

		if (gflags & IEEE80211_TX_RC_80_MHZ_WIDTH) {
			if (sta->deflink.bandwidth < IEEE80211_STA_RX_BW_80 ||
			    ((gflags & IEEE80211_TX_RC_SHORT_GI) &&
			     !(vht_cap->cap & IEEE80211_VHT_CAP_SHORT_GI_80))) {
				continue;
			}
		}

		if (gflags & IEEE80211_TX_RC_40_MHZ_WIDTH)
			bw = BW_40;
		else if (gflags & IEEE80211_TX_RC_80_MHZ_WIDTH)
			bw = BW_80;
		else
			bw = BW_20;

		mi->supported[i] = minstrel_get_valid_vht_rates(bw, nss,
				vht_cap->vht_mcs.tx_mcs_map);

		if (mi->supported[i])
			n_supported++;
	}

	sta_info = container_of(sta, struct sta_info, sta);
	mi->use_short_preamble = test_sta_flag(sta_info, WLAN_STA_SHORT_PREAMBLE) &&
				 sta_info->sdata->vif.bss_conf.use_short_preamble;

	minstrel_ht_update_cck(mp, mi, sband, sta);
	minstrel_ht_update_ofdm(mp, mi, sband, sta);

	/* create an initial rate table with the lowest supported rates */
	minstrel_ht_update_stats(mp, mi);
	minstrel_ht_update_rates(mp, mi);
}

static void
minstrel_ht_rate_init(void *priv, struct ieee80211_supported_band *sband,
		      struct cfg80211_chan_def *chandef,
                      struct ieee80211_sta *sta, void *priv_sta)
{
	minstrel_ht_update_caps(priv, sband, chandef, sta, priv_sta);
}

static void
minstrel_ht_rate_update(void *priv, struct ieee80211_supported_band *sband,
			struct cfg80211_chan_def *chandef,
                        struct ieee80211_sta *sta, void *priv_sta,
                        u32 changed)
{
	minstrel_ht_update_caps(priv, sband, chandef, sta, priv_sta);
}

static void *
minstrel_ht_alloc_sta(void *priv, struct ieee80211_sta *sta, gfp_t gfp)
{
	struct ieee80211_supported_band *sband;
	struct minstrel_ht_sta *mi;
	struct minstrel_priv *mp = priv;
	struct ieee80211_hw *hw = mp->hw;
	int max_rates = 0;
	int i;

	for (i = 0; i < NUM_NL80211_BANDS; i++) {
		sband = hw->wiphy->bands[i];
		if (sband && sband->n_bitrates > max_rates)
			max_rates = sband->n_bitrates;
	}

	return kzalloc(sizeof(*mi), gfp);
}

static void
minstrel_ht_free_sta(void *priv, struct ieee80211_sta *sta, void *priv_sta)
{
	kfree(priv_sta);
}

static void
minstrel_ht_fill_rate_array(u8 *dest, struct ieee80211_supported_band *sband,
			    const s16 *bitrates, int n_rates, u32 rate_flags)
{
	int i, j;

	for (i = 0; i < sband->n_bitrates; i++) {
		struct ieee80211_rate *rate = &sband->bitrates[i];

		if ((rate_flags & sband->bitrates[i].flags) != rate_flags)
			continue;

		for (j = 0; j < n_rates; j++) {
			if (rate->bitrate != bitrates[j])
				continue;

			dest[j] = i;
			break;
		}
	}
}

static void
minstrel_ht_init_cck_rates(struct minstrel_priv *mp)
{
	static const s16 bitrates[4] = { 10, 20, 55, 110 };
	struct ieee80211_supported_band *sband;
	u32 rate_flags = ieee80211_chandef_rate_flags(&mp->hw->conf.chandef);

	memset(mp->cck_rates, 0xff, sizeof(mp->cck_rates));
	sband = mp->hw->wiphy->bands[NL80211_BAND_2GHZ];
	if (!sband)
		return;

	BUILD_BUG_ON(ARRAY_SIZE(mp->cck_rates) != ARRAY_SIZE(bitrates));
	minstrel_ht_fill_rate_array(mp->cck_rates, sband,
				    minstrel_cck_bitrates,
				    ARRAY_SIZE(minstrel_cck_bitrates),
				    rate_flags);
}

static void
minstrel_ht_init_ofdm_rates(struct minstrel_priv *mp, enum nl80211_band band)
{
	static const s16 bitrates[8] = { 60, 90, 120, 180, 240, 360, 480, 540 };
	struct ieee80211_supported_band *sband;
	u32 rate_flags = ieee80211_chandef_rate_flags(&mp->hw->conf.chandef);

	memset(mp->ofdm_rates[band], 0xff, sizeof(mp->ofdm_rates[band]));
	sband = mp->hw->wiphy->bands[band];
	if (!sband)
		return;

	BUILD_BUG_ON(ARRAY_SIZE(mp->ofdm_rates[band]) != ARRAY_SIZE(bitrates));
	minstrel_ht_fill_rate_array(mp->ofdm_rates[band], sband,
				    minstrel_ofdm_bitrates,
				    ARRAY_SIZE(minstrel_ofdm_bitrates),
				    rate_flags);
}

static void *
minstrel_ht_alloc(struct ieee80211_hw *hw)
{
	struct minstrel_priv *mp;
	int i;

	mp = kzalloc(sizeof(struct minstrel_priv), GFP_ATOMIC);
	if (!mp)
		return NULL;

	/* contention window settings
	 * Just an approximation. Using the per-queue values would complicate
	 * the calculations and is probably unnecessary */
	mp->cw_min = 15;
	mp->cw_max = 1023;

	/* maximum time that the hw is allowed to stay in one MRR segment */
	mp->segment_size = 6000;

	if (hw->max_rate_tries > 0)
		mp->max_retry = hw->max_rate_tries;
	else
		/* safe default, does not necessarily have to match hw properties */
		mp->max_retry = 7;

	if (hw->max_rates >= 4)
		mp->has_mrr = true;

	mp->hw = hw;
	mp->update_interval = HZ / 20;

	minstrel_ht_init_cck_rates(mp);
	for (i = 0; i < ARRAY_SIZE(mp->hw->wiphy->bands); i++)
	    minstrel_ht_init_ofdm_rates(mp, i);

	return mp;
}

#ifdef CONFIG_MAC80211_DEBUGFS
static void minstrel_ht_add_debugfs(struct ieee80211_hw *hw, void *priv,
				    struct dentry *debugfsdir)
{
	struct minstrel_priv *mp = priv;

	mp->fixed_rate_idx = (u32) -1;
	debugfs_create_u32("fixed_rate_idx", S_IRUGO | S_IWUGO, debugfsdir,
			   &mp->fixed_rate_idx);
}
#endif

static void
minstrel_ht_free(void *priv)
{
	kfree(priv);
}

static u32 minstrel_ht_get_expected_throughput(void *priv_sta)
{
	struct minstrel_ht_sta *mi = priv_sta;
	int i, j, prob, tp_avg;

	i = MI_RATE_GROUP(mi->max_tp_rate[0]);
	j = MI_RATE_IDX(mi->max_tp_rate[0]);
	prob = mi->groups[i].rates[j].prob_avg;

	/* convert tp_avg from pkt per second in kbps */
	tp_avg = minstrel_ht_get_tp_avg(mi, i, j, prob) * 10;
	tp_avg = tp_avg * AVG_PKT_SIZE * 8 / 1024;

	return tp_avg;
}

static const struct rate_control_ops mac80211_minstrel_ht = {
	.name = "minstrel_ht",
	.capa = RATE_CTRL_CAPA_AMPDU_TRIGGER,
	.tx_status_ext = minstrel_ht_tx_status,
	.get_rate = minstrel_ht_get_rate,
	.rate_init = minstrel_ht_rate_init,
	.rate_update = minstrel_ht_rate_update,
	.alloc_sta = minstrel_ht_alloc_sta,
	.free_sta = minstrel_ht_free_sta,
	.alloc = minstrel_ht_alloc,
	.free = minstrel_ht_free,
#ifdef CONFIG_MAC80211_DEBUGFS
	.add_debugfs = minstrel_ht_add_debugfs,
	.add_sta_debugfs = minstrel_ht_add_sta_debugfs,
#endif
	.get_expected_throughput = minstrel_ht_get_expected_throughput,
};


static void __init init_sample_table(void)
{
	int col, i, new_idx;
	u8 rnd[MCS_GROUP_RATES];

	memset(sample_table, 0xff, sizeof(sample_table));
	for (col = 0; col < SAMPLE_COLUMNS; col++) {
		prandom_bytes(rnd, sizeof(rnd));
		for (i = 0; i < MCS_GROUP_RATES; i++) {
			new_idx = (i + rnd[i]) % MCS_GROUP_RATES;
			while (sample_table[col][new_idx] != 0xff)
				new_idx = (new_idx + 1) % MCS_GROUP_RATES;

			sample_table[col][new_idx] = i;
		}
	}
}

int __init
rc80211_minstrel_init(void)
{
	init_sample_table();
	return ieee80211_rate_control_register(&mac80211_minstrel_ht);
}

void
rc80211_minstrel_exit(void)
{
	ieee80211_rate_control_unregister(&mac80211_minstrel_ht);
}<|MERGE_RESOLUTION|>--- conflicted
+++ resolved
@@ -1561,30 +1561,17 @@
 	minstrel_ht_set_rate(mp, mi, rates, i++, mi->max_tp_rate[0]);
 
 	/* Fill up remaining, keep one entry for max_probe_rate */
-<<<<<<< HEAD
-	for (; i < (mp->hw->max_rates - 1); i++)
+	for (; i < (max_rates - 1); i++)
 		minstrel_ht_set_rate(mp, mi, rates, i, mi->max_tp_rate[i]);
 
-	if (i < mp->hw->max_rates)
+	if (i < max_rates)
 		minstrel_ht_set_rate(mp, mi, rates, i++, mi->max_prob_rate);
 
 	if (i < IEEE80211_TX_RATE_TABLE_SIZE)
 		rates->rate[i].idx = -1;
 
-	mi->sta->max_rc_amsdu_len = minstrel_ht_get_max_amsdu_len(mi);
-=======
-	for (; i < (max_rates - 1); i++)
-		minstrel_ht_set_rate(mp, mi, rates, i, mi->max_tp_rate[i]);
-
-	if (i < max_rates)
-		minstrel_ht_set_rate(mp, mi, rates, i++, mi->max_prob_rate);
-
-	if (i < IEEE80211_TX_RATE_TABLE_SIZE)
-		rates->rate[i].idx = -1;
-
 	mi->sta->deflink.agg.max_rc_amsdu_len = minstrel_ht_get_max_amsdu_len(mi);
 	ieee80211_sta_recalc_aggregates(mi->sta);
->>>>>>> 7365df19
 	rate_control_set_rates(mp->hw, mi->sta, rates);
 }
 
