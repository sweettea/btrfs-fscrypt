--- conflicted
+++ resolved
@@ -999,7 +999,37 @@
 	{ SYS_DESC(SYS_PMEVTYPERn_EL0(n)),					\
 	  access_pmu_evtyper, reset_unknown, (PMEVTYPER0_EL0 + n), }
 
-<<<<<<< HEAD
+static bool trap_ptrauth(struct kvm_vcpu *vcpu,
+			 struct sys_reg_params *p,
+			 const struct sys_reg_desc *rd)
+{
+	kvm_arm_vcpu_ptrauth_trap(vcpu);
+
+	/*
+	 * Return false for both cases as we never skip the trapped
+	 * instruction:
+	 *
+	 * - Either we re-execute the same key register access instruction
+	 *   after enabling ptrauth.
+	 * - Or an UNDEF is injected as ptrauth is not supported/enabled.
+	 */
+	return false;
+}
+
+static unsigned int ptrauth_visibility(const struct kvm_vcpu *vcpu,
+			const struct sys_reg_desc *rd)
+{
+	return vcpu_has_ptrauth(vcpu) ? 0 : REG_HIDDEN_USER | REG_HIDDEN_GUEST;
+}
+
+#define __PTRAUTH_KEY(k)						\
+	{ SYS_DESC(SYS_## k), trap_ptrauth, reset_unknown, k,		\
+	.visibility = ptrauth_visibility}
+
+#define PTRAUTH_KEY(k)							\
+	__PTRAUTH_KEY(k ## KEYLO_EL1),					\
+	__PTRAUTH_KEY(k ## KEYHI_EL1)
+
 static bool access_arch_timer(struct kvm_vcpu *vcpu,
 			      struct sys_reg_params *p,
 			      const struct sys_reg_desc *r)
@@ -1028,67 +1058,6 @@
 		BUG();
 	}
 
-=======
-static bool trap_ptrauth(struct kvm_vcpu *vcpu,
-			 struct sys_reg_params *p,
-			 const struct sys_reg_desc *rd)
-{
-	kvm_arm_vcpu_ptrauth_trap(vcpu);
-
-	/*
-	 * Return false for both cases as we never skip the trapped
-	 * instruction:
-	 *
-	 * - Either we re-execute the same key register access instruction
-	 *   after enabling ptrauth.
-	 * - Or an UNDEF is injected as ptrauth is not supported/enabled.
-	 */
-	return false;
-}
-
-static unsigned int ptrauth_visibility(const struct kvm_vcpu *vcpu,
-			const struct sys_reg_desc *rd)
-{
-	return vcpu_has_ptrauth(vcpu) ? 0 : REG_HIDDEN_USER | REG_HIDDEN_GUEST;
-}
-
-#define __PTRAUTH_KEY(k)						\
-	{ SYS_DESC(SYS_## k), trap_ptrauth, reset_unknown, k,		\
-	.visibility = ptrauth_visibility}
-
-#define PTRAUTH_KEY(k)							\
-	__PTRAUTH_KEY(k ## KEYLO_EL1),					\
-	__PTRAUTH_KEY(k ## KEYHI_EL1)
-
-static bool access_arch_timer(struct kvm_vcpu *vcpu,
-			      struct sys_reg_params *p,
-			      const struct sys_reg_desc *r)
-{
-	enum kvm_arch_timers tmr;
-	enum kvm_arch_timer_regs treg;
-	u64 reg = reg_to_encoding(r);
-
-	switch (reg) {
-	case SYS_CNTP_TVAL_EL0:
-	case SYS_AARCH32_CNTP_TVAL:
-		tmr = TIMER_PTIMER;
-		treg = TIMER_REG_TVAL;
-		break;
-	case SYS_CNTP_CTL_EL0:
-	case SYS_AARCH32_CNTP_CTL:
-		tmr = TIMER_PTIMER;
-		treg = TIMER_REG_CTL;
-		break;
-	case SYS_CNTP_CVAL_EL0:
-	case SYS_AARCH32_CNTP_CVAL:
-		tmr = TIMER_PTIMER;
-		treg = TIMER_REG_CVAL;
-		break;
-	default:
-		BUG();
-	}
-
->>>>>>> 0ecfebd2
 	if (p->is_write)
 		kvm_arm_timer_write_sysreg(vcpu, tmr, treg, p->regval);
 	else
@@ -1107,22 +1076,11 @@
 
 	if (id == SYS_ID_AA64PFR0_EL1 && !vcpu_has_sve(vcpu)) {
 		val &= ~(0xfUL << ID_AA64PFR0_SVE_SHIFT);
-<<<<<<< HEAD
-	} else if (id == SYS_ID_AA64ISAR1_EL1) {
-		const u64 ptrauth_mask = (0xfUL << ID_AA64ISAR1_APA_SHIFT) |
-					 (0xfUL << ID_AA64ISAR1_API_SHIFT) |
-					 (0xfUL << ID_AA64ISAR1_GPA_SHIFT) |
-					 (0xfUL << ID_AA64ISAR1_GPI_SHIFT);
-		if (val & ptrauth_mask)
-			kvm_debug("ptrauth unsupported for guests, suppressing\n");
-		val &= ~ptrauth_mask;
-=======
 	} else if (id == SYS_ID_AA64ISAR1_EL1 && !vcpu_has_ptrauth(vcpu)) {
 		val &= ~((0xfUL << ID_AA64ISAR1_APA_SHIFT) |
 			 (0xfUL << ID_AA64ISAR1_API_SHIFT) |
 			 (0xfUL << ID_AA64ISAR1_GPA_SHIFT) |
 			 (0xfUL << ID_AA64ISAR1_GPI_SHIFT));
->>>>>>> 0ecfebd2
 	}
 
 	return val;
@@ -1293,64 +1251,6 @@
 			  const struct kvm_one_reg *reg, void __user *uaddr)
 {
 	return __set_id_reg(vcpu, rd, uaddr, true);
-}
-
-static bool access_ctr(struct kvm_vcpu *vcpu, struct sys_reg_params *p,
-		       const struct sys_reg_desc *r)
-{
-	if (p->is_write)
-		return write_to_read_only(vcpu, p, r);
-
-	p->regval = read_sanitised_ftr_reg(SYS_CTR_EL0);
-	return true;
-}
-
-static bool access_clidr(struct kvm_vcpu *vcpu, struct sys_reg_params *p,
-			 const struct sys_reg_desc *r)
-{
-	if (p->is_write)
-		return write_to_read_only(vcpu, p, r);
-
-	p->regval = read_sysreg(clidr_el1);
-	return true;
-}
-
-static bool access_csselr(struct kvm_vcpu *vcpu, struct sys_reg_params *p,
-			  const struct sys_reg_desc *r)
-{
-	if (p->is_write)
-		vcpu_write_sys_reg(vcpu, p->regval, r->reg);
-	else
-		p->regval = vcpu_read_sys_reg(vcpu, r->reg);
-	return true;
-}
-
-static bool access_ccsidr(struct kvm_vcpu *vcpu, struct sys_reg_params *p,
-			  const struct sys_reg_desc *r)
-{
-	u32 csselr;
-
-	if (p->is_write)
-		return write_to_read_only(vcpu, p, r);
-
-	csselr = vcpu_read_sys_reg(vcpu, CSSELR_EL1);
-	p->regval = get_ccsidr(csselr);
-
-	/*
-	 * Guests should not be doing cache operations by set/way at all, and
-	 * for this reason, we trap them and attempt to infer the intent, so
-	 * that we can flush the entire guest's address space at the appropriate
-	 * time.
-	 * To prevent this trapping from causing performance problems, let's
-	 * expose the geometry of all data and unified caches (which are
-	 * guaranteed to be PIPT and thus non-aliasing) as 1 set and 1 way.
-	 * [If guests should attempt to infer aliasing properties from the
-	 * geometry (which is not permitted by the architecture), they would
-	 * only do so for virtually indexed caches.]
-	 */
-	if (!(csselr & 1)) // data or unified cache
-		p->regval &= ~GENMASK(27, 3);
-	return true;
 }
 
 static bool access_ctr(struct kvm_vcpu *vcpu, struct sys_reg_params *p,
@@ -2126,15 +2026,12 @@
 {
 	trace_kvm_sys_access(*vcpu_pc(vcpu), params, r);
 
-<<<<<<< HEAD
-=======
 	/* Check for regs disabled by runtime config */
 	if (sysreg_hidden_from_guest(vcpu, r)) {
 		kvm_inject_undefined(vcpu);
 		return;
 	}
 
->>>>>>> 0ecfebd2
 	/*
 	 * Not having an accessor means that we have configured a trap
 	 * that we don't know how to handle. This certainly qualifies
