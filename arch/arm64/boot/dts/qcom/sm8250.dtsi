--- conflicted
+++ resolved
@@ -3690,28 +3690,6 @@
 				clock-names = "iface", "ref";
 
 				status = "disabled";
-<<<<<<< HEAD
-
-				dsi_opp_table: opp-table {
-					compatible = "operating-points-v2";
-
-					opp-187500000 {
-						opp-hz = /bits/ 64 <187500000>;
-						required-opps = <&rpmhpd_opp_low_svs>;
-					};
-
-					opp-300000000 {
-						opp-hz = /bits/ 64 <300000000>;
-						required-opps = <&rpmhpd_opp_svs>;
-					};
-
-					opp-358000000 {
-						opp-hz = /bits/ 64 <358000000>;
-						required-opps = <&rpmhpd_opp_svs_l1>;
-					};
-				};
-=======
->>>>>>> 7365df19
 			};
 		};
 
