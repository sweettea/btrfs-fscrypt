// SPDX-License-Identifier: BSD-3-Clause
/*
 * Copyright (c) 2023, Linaro Limited
 */

#include <dt-bindings/clock/qcom,rpmh.h>
#include <dt-bindings/clock/qcom,sm8650-dispcc.h>
#include <dt-bindings/clock/qcom,sm8650-gcc.h>
#include <dt-bindings/clock/qcom,sm8650-gpucc.h>
#include <dt-bindings/clock/qcom,sm8650-tcsr.h>
#include <dt-bindings/dma/qcom-gpi.h>
#include <dt-bindings/firmware/qcom,scm.h>
#include <dt-bindings/gpio/gpio.h>
#include <dt-bindings/interconnect/qcom,icc.h>
#include <dt-bindings/interconnect/qcom,sm8650-rpmh.h>
#include <dt-bindings/interrupt-controller/arm-gic.h>
#include <dt-bindings/mailbox/qcom-ipcc.h>
#include <dt-bindings/phy/phy-qcom-qmp.h>
#include <dt-bindings/power/qcom,rpmhpd.h>
#include <dt-bindings/power/qcom-rpmpd.h>
#include <dt-bindings/reset/qcom,sm8650-gpucc.h>
#include <dt-bindings/soc/qcom,gpr.h>
#include <dt-bindings/soc/qcom,rpmh-rsc.h>
#include <dt-bindings/sound/qcom,q6dsp-lpass-ports.h>
#include <dt-bindings/thermal/thermal.h>

/ {
	interrupt-parent = <&intc>;

	#address-cells = <2>;
	#size-cells = <2>;

	chosen { };

	clocks {
		xo_board: xo-board {
			compatible = "fixed-clock";
			#clock-cells = <0>;
		};

		sleep_clk: sleep-clk {
			compatible = "fixed-clock";
			#clock-cells = <0>;
		};

		bi_tcxo_div2: bi-tcxo-div2-clk {
			compatible = "fixed-factor-clock";
			#clock-cells = <0>;

			clocks = <&rpmhcc RPMH_CXO_CLK>;
			clock-mult = <1>;
			clock-div = <2>;
		};

		bi_tcxo_ao_div2: bi-tcxo-ao-div2-clk {
			compatible = "fixed-factor-clock";
			#clock-cells = <0>;

			clocks = <&rpmhcc RPMH_CXO_CLK_A>;
			clock-mult = <1>;
			clock-div = <2>;
		};

		pcie_1_phy_aux_clk: pcie-1-phy-aux-clk {
			compatible = "fixed-clock";
			#clock-cells = <0>;
		};
	};

	cpus {
		#address-cells = <2>;
		#size-cells = <0>;

		CPU0: cpu@0 {
			device_type = "cpu";
			compatible = "arm,cortex-a520";
			reg = <0 0>;

			clocks = <&cpufreq_hw 0>;

			power-domains = <&CPU_PD0>;
			power-domain-names = "psci";

			enable-method = "psci";
			next-level-cache = <&L2_0>;
			capacity-dmips-mhz = <1024>;
			dynamic-power-coefficient = <100>;

			qcom,freq-domain = <&cpufreq_hw 0>;

			#cooling-cells = <2>;

			L2_0: l2-cache {
				compatible = "cache";
				cache-level = <2>;
				cache-unified;
				next-level-cache = <&L3_0>;

				L3_0: l3-cache {
					compatible = "cache";
					cache-level = <3>;
					cache-unified;
				};
			};
		};

		CPU1: cpu@100 {
			device_type = "cpu";
			compatible = "arm,cortex-a520";
			reg = <0 0x100>;

			clocks = <&cpufreq_hw 0>;

			power-domains = <&CPU_PD1>;
			power-domain-names = "psci";

			enable-method = "psci";
			next-level-cache = <&L2_0>;
			capacity-dmips-mhz = <1024>;
			dynamic-power-coefficient = <100>;

			qcom,freq-domain = <&cpufreq_hw 0>;

			#cooling-cells = <2>;
		};

		CPU2: cpu@200 {
			device_type = "cpu";
			compatible = "arm,cortex-a720";
			reg = <0 0x200>;

			clocks = <&cpufreq_hw 3>;

			power-domains = <&CPU_PD2>;
			power-domain-names = "psci";

			enable-method = "psci";
			next-level-cache = <&L2_200>;
			capacity-dmips-mhz = <1792>;
			dynamic-power-coefficient = <238>;

			qcom,freq-domain = <&cpufreq_hw 3>;

			#cooling-cells = <2>;

			L2_200: l2-cache {
				compatible = "cache";
				cache-level = <2>;
				cache-unified;
				next-level-cache = <&L3_0>;
			};
		};

		CPU3: cpu@300 {
			device_type = "cpu";
			compatible = "arm,cortex-a720";
			reg = <0 0x300>;

			clocks = <&cpufreq_hw 3>;

			power-domains = <&CPU_PD3>;
			power-domain-names = "psci";

			enable-method = "psci";
			next-level-cache = <&L2_200>;
			capacity-dmips-mhz = <1792>;
			dynamic-power-coefficient = <238>;

			qcom,freq-domain = <&cpufreq_hw 3>;

			#cooling-cells = <2>;
		};

		CPU4: cpu@400 {
			device_type = "cpu";
			compatible = "arm,cortex-a720";
			reg = <0 0x400>;

			clocks = <&cpufreq_hw 3>;

			power-domains = <&CPU_PD4>;
			power-domain-names = "psci";

			enable-method = "psci";
			next-level-cache = <&L2_400>;
			capacity-dmips-mhz = <1792>;
			dynamic-power-coefficient = <238>;

			qcom,freq-domain = <&cpufreq_hw 3>;

			#cooling-cells = <2>;

			L2_400: l2-cache {
				compatible = "cache";
				cache-level = <2>;
				cache-unified;
				next-level-cache = <&L3_0>;
			};
		};

		CPU5: cpu@500 {
			device_type = "cpu";
			compatible = "arm,cortex-a720";
			reg = <0 0x500>;

			clocks = <&cpufreq_hw 1>;

			power-domains = <&CPU_PD5>;
			power-domain-names = "psci";

			enable-method = "psci";
			next-level-cache = <&L2_500>;
			capacity-dmips-mhz = <1792>;
			dynamic-power-coefficient = <238>;

			qcom,freq-domain = <&cpufreq_hw 1>;

			#cooling-cells = <2>;

			L2_500: l2-cache {
				compatible = "cache";
				cache-level = <2>;
				cache-unified;
				next-level-cache = <&L3_0>;
			};
		};

		CPU6: cpu@600 {
			device_type = "cpu";
			compatible = "arm,cortex-a720";
			reg = <0 0x600>;

			clocks = <&cpufreq_hw 1>;

			power-domains = <&CPU_PD6>;
			power-domain-names = "psci";

			enable-method = "psci";
			next-level-cache = <&L2_600>;
			capacity-dmips-mhz = <1792>;
			dynamic-power-coefficient = <238>;

			qcom,freq-domain = <&cpufreq_hw 1>;

			#cooling-cells = <2>;

			L2_600: l2-cache {
				compatible = "cache";
				cache-level = <2>;
				cache-unified;
				next-level-cache = <&L3_0>;
			};
		};

		CPU7: cpu@700 {
			device_type = "cpu";
			compatible = "arm,cortex-x4";
			reg = <0 0x700>;

			clocks = <&cpufreq_hw 2>;

			power-domains = <&CPU_PD7>;
			power-domain-names = "psci";

			enable-method = "psci";
			next-level-cache = <&L2_700>;
			capacity-dmips-mhz = <1894>;
			dynamic-power-coefficient = <588>;

			qcom,freq-domain = <&cpufreq_hw 2>;

			#cooling-cells = <2>;

			L2_700: l2-cache {
				compatible = "cache";
				cache-level = <2>;
				cache-unified;
				next-level-cache = <&L3_0>;
			};
		};

		cpu-map {
			cluster0 {
				core0 {
					cpu = <&CPU0>;
				};

				core1 {
					cpu = <&CPU1>;
				};

				core2 {
					cpu = <&CPU2>;
				};

				core3 {
					cpu = <&CPU3>;
				};

				core4 {
					cpu = <&CPU4>;
				};

				core5 {
					cpu = <&CPU5>;
				};

				core6 {
					cpu = <&CPU6>;
				};

				core7 {
					cpu = <&CPU7>;
				};
			};
		};

		idle-states {
			entry-method = "psci";

			SILVER_CPU_SLEEP_0: cpu-sleep-0-0 {
				compatible = "arm,idle-state";
				idle-state-name = "silver-rail-power-collapse";
				arm,psci-suspend-param = <0x40000004>;
				entry-latency-us = <550>;
				exit-latency-us = <750>;
				min-residency-us = <6700>;
				local-timer-stop;
			};

			GOLD_CPU_SLEEP_0: cpu-sleep-1-0 {
				compatible = "arm,idle-state";
				idle-state-name = "gold-rail-power-collapse";
				arm,psci-suspend-param = <0x40000004>;
				entry-latency-us = <600>;
				exit-latency-us = <1300>;
				min-residency-us = <8136>;
				local-timer-stop;
			};

			GOLD_PLUS_CPU_SLEEP_0: cpu-sleep-2-0 {
				compatible = "arm,idle-state";
				idle-state-name = "gold-plus-rail-power-collapse";
				arm,psci-suspend-param = <0x40000004>;
				entry-latency-us = <500>;
				exit-latency-us = <1350>;
				min-residency-us = <7480>;
				local-timer-stop;
			};
		};

		domain-idle-states {
			CLUSTER_SLEEP_0: cluster-sleep-0 {
				compatible = "domain-idle-state";
				arm,psci-suspend-param = <0x41000044>;
				entry-latency-us = <750>;
				exit-latency-us = <2350>;
				min-residency-us = <9144>;
			};

			CLUSTER_SLEEP_1: cluster-sleep-1 {
				compatible = "domain-idle-state";
				arm,psci-suspend-param = <0x4100c344>;
				entry-latency-us = <2800>;
				exit-latency-us = <4400>;
				min-residency-us = <10150>;
			};
		};
	};

	firmware {
		scm: scm {
			compatible = "qcom,scm-sm8650", "qcom,scm";
			interconnects = <&aggre2_noc MASTER_CRYPTO QCOM_ICC_TAG_ALWAYS
					 &mc_virt SLAVE_EBI1 QCOM_ICC_TAG_ALWAYS>;
		};
	};

	clk_virt: interconnect-0 {
		compatible = "qcom,sm8650-clk-virt";
		#interconnect-cells = <2>;
		qcom,bcm-voters = <&apps_bcm_voter>;
	};

	mc_virt: interconnect-1 {
		compatible = "qcom,sm8650-mc-virt";
		#interconnect-cells = <2>;
		qcom,bcm-voters = <&apps_bcm_voter>;
	};

	memory@a0000000 {
		device_type = "memory";
		/* We expect the bootloader to fill in the size */
		reg = <0 0xa0000000 0 0>;
	};

	pmu {
		compatible = "arm,armv8-pmuv3";
		interrupts = <GIC_PPI 7 IRQ_TYPE_LEVEL_LOW>;
	};

	psci {
		compatible = "arm,psci-1.0";
		method = "smc";

		CPU_PD0: power-domain-cpu0 {
			#power-domain-cells = <0>;
			power-domains = <&CLUSTER_PD>;
			domain-idle-states = <&SILVER_CPU_SLEEP_0>;
		};

		CPU_PD1: power-domain-cpu1 {
			#power-domain-cells = <0>;
			power-domains = <&CLUSTER_PD>;
			domain-idle-states = <&SILVER_CPU_SLEEP_0>;
		};

		CPU_PD2: power-domain-cpu2 {
			#power-domain-cells = <0>;
			power-domains = <&CLUSTER_PD>;
			domain-idle-states = <&SILVER_CPU_SLEEP_0>;
		};

		CPU_PD3: power-domain-cpu3 {
			#power-domain-cells = <0>;
			power-domains = <&CLUSTER_PD>;
			domain-idle-states = <&GOLD_CPU_SLEEP_0>;
		};

		CPU_PD4: power-domain-cpu4 {
			#power-domain-cells = <0>;
			power-domains = <&CLUSTER_PD>;
			domain-idle-states = <&GOLD_CPU_SLEEP_0>;
		};

		CPU_PD5: power-domain-cpu5 {
			#power-domain-cells = <0>;
			power-domains = <&CLUSTER_PD>;
			domain-idle-states = <&GOLD_CPU_SLEEP_0>;
		};

		CPU_PD6: power-domain-cpu6 {
			#power-domain-cells = <0>;
			power-domains = <&CLUSTER_PD>;
			domain-idle-states = <&GOLD_CPU_SLEEP_0>;
		};

		CPU_PD7: power-domain-cpu7 {
			#power-domain-cells = <0>;
			power-domains = <&CLUSTER_PD>;
			domain-idle-states = <&GOLD_PLUS_CPU_SLEEP_0>;
		};

		CLUSTER_PD: power-domain-cluster {
			#power-domain-cells = <0>;
			domain-idle-states = <&CLUSTER_SLEEP_0>,
					     <&CLUSTER_SLEEP_1>;
		};
	};

	reserved_memory: reserved-memory {
		#address-cells = <2>;
		#size-cells = <2>;
		ranges;

		hyp_mem: hyp@80000000 {
			reg = <0 0x80000000 0 0xe00000>;
			no-map;
		};

		cpusys_vm_mem: cpusys-vm@80e00000 {
			reg = <0 0x80e00000 0 0x400000>;
			no-map;
		};

		/* Merged xbl_dtlog, xbl_ramdump and aop_image regions */
		xbl_dt_log_merged_mem: xbl-dt-log-merged@81a00000 {
			reg = <0 0x81a00000 0 0x260000>;
			no-map;
		};

		aop_cmd_db_mem: aop-cmd-db@81c60000 {
			compatible = "qcom,cmd-db";
			reg = <0 0x81c60000 0 0x20000>;
			no-map;
		};

		/* Merged aop_config, tme_crash_dump, tme_log, uefi_log, and chipinfo regions */
		aop_tme_uefi_merged_mem: aop-tme-uefi-merged@81c80000 {
			reg = <0 0x81c80000 0 0x75000>;
			no-map;
		};

		/* Secdata region can be reused by apps */

		smem: smem@81d00000 {
			compatible = "qcom,smem";
			reg = <0 0x81d00000 0 0x200000>;
			hwlocks = <&tcsr_mutex 3>;
			no-map;
		};

		adsp_mhi_mem: adsp-mhi@81f00000 {
			reg = <0 0x81f00000 0 0x20000>;
			no-map;
		};

		pvmfw_mem: pvmfw@824a0000 {
			reg = <0 0x824a0000 0 0x100000>;
			no-map;
		};

		global_sync_mem: global-sync@82600000 {
			reg = <0 0x82600000 0 0x100000>;
			no-map;
		};

		tz_stat_mem: tz-stat@82700000 {
			reg = <0 0x82700000 0 0x100000>;
			no-map;
		};

		qdss_mem: qdss@82800000 {
			reg = <0 0x82800000 0 0x2000000>;
			no-map;
		};

		qlink_logging_mem: qlink-logging@84800000 {
			reg = <0 0x84800000 0 0x200000>;
			no-map;
		};

		mpss_dsm_mem: mpss-dsm@86b00000 {
			reg = <0 0x86b00000 0 0x4900000>;
			no-map;
		};

		mpss_dsm_mem_2: mpss-dsm-2@8b400000 {
			reg = <0 0x8b400000 0 0x800000>;
			no-map;
		};

		mpss_mem: mpss@8bc00000 {
			reg = <0 0x8bc00000 0 0xf400000>;
			no-map;
		};

		q6_mpss_dtb_mem: q6-mpss-dtb@9b000000 {
			reg = <0 0x9b000000 0 0x80000>;
			no-map;
		};

		ipa_fw_mem: ipa-fw@9b080000 {
			reg = <0 0x9b080000 0 0x10000>;
			no-map;
		};

		ipa_gsi_mem: ipa-gsi@9b090000 {
			reg = <0 0x9b090000 0 0xa000>;
			no-map;
		};

		gpu_micro_code_mem: gpu-micro-code@9b09a000 {
			reg = <0 0x9b09a000 0 0x2000>;
			no-map;
		};

		spss_region_mem: spss@9b0a0000 {
			reg = <0 0x9b0a0000 0 0x1e0000>;
			no-map;
		};

		/* First part of the "SPU secure shared memory" region */
		spu_tz_shared_mem: spu-tz-shared@9b280000 {
			reg = <0 0x9b280000 0 0x60000>;
			no-map;
		};

		/* Second part of the "SPU secure shared memory" region */
		spu_modem_shared_mem: spu-modem-shared@9b2e0000 {
			reg = <0 0x9b2e0000 0 0x20000>;
			no-map;
		};

		camera_mem: camera@9b300000 {
			reg = <0 0x9b300000 0 0x800000>;
			no-map;
		};

		video_mem: video@9bb00000 {
			reg = <0 0x9bb00000 0 0x800000>;
			no-map;
		};

		cvp_mem: cvp@9c300000 {
			reg = <0 0x9c300000 0 0x700000>;
			no-map;
		};

		cdsp_mem: cdsp@9ca00000 {
			reg = <0 0x9ca00000 0 0x1400000>;
			no-map;
		};

		q6_cdsp_dtb_mem: q6-cdsp-dtb@9de00000 {
			reg = <0 0x9de00000 0 0x80000>;
			no-map;
		};

		q6_adsp_dtb_mem: q6-adsp-dtb@9de80000 {
			reg = <0 0x9de80000 0 0x80000>;
			no-map;
		};

		adspslpi_mem: adspslpi@9df00000 {
			reg = <0 0x9df00000 0 0x4080000>;
			no-map;
		};

		rmtfs_mem: rmtfs@d7c00000 {
			compatible = "qcom,rmtfs-mem";
			reg = <0 0xd7c00000 0 0x400000>;
			no-map;

			qcom,client-id = <1>;
			qcom,vmid = <QCOM_SCM_VMID_MSS_MSA>;
		};

		/* Merged tz_reserved, xbl_sc, cpucp_fw and qtee regions */
		tz_merged_mem: tz-merged@d8000000 {
			reg = <0 0xd8000000 0 0x800000>;
			no-map;
		};

		hwfence_shbuf: hwfence-shbuf@e6440000 {
			reg = <0 0xe6440000 0 0x2dd000>;
			no-map;
		};

		trust_ui_vm_mem: trust-ui-vm@f3800000 {
			reg = <0 0xf3800000 0 0x4400000>;
			no-map;
		};

		oem_vm_mem: oem-vm@f7c00000 {
			reg = <0 0xf7c00000 0 0x4c00000>;
			no-map;
		};

		llcc_lpi_mem: llcc-lpi@ff800000 {
			reg = <0 0xff800000 0 0x600000>;
			no-map;
		};
	};

	smp2p-adsp {
		compatible = "qcom,smp2p";

		interrupts-extended = <&ipcc IPCC_CLIENT_LPASS
					     IPCC_MPROC_SIGNAL_SMP2P
					     IRQ_TYPE_EDGE_RISING>;

		mboxes = <&ipcc IPCC_CLIENT_LPASS
				IPCC_MPROC_SIGNAL_SMP2P>;

		qcom,smem = <443>, <429>;
		qcom,local-pid = <0>;
		qcom,remote-pid = <2>;

		smp2p_adsp_out: master-kernel {
			qcom,entry-name = "master-kernel";
			#qcom,smem-state-cells = <1>;
		};

		smp2p_adsp_in: slave-kernel {
			qcom,entry-name = "slave-kernel";
			interrupt-controller;
			#interrupt-cells = <2>;
		};
	};

	smp2p-cdsp {
		compatible = "qcom,smp2p";

		interrupts-extended = <&ipcc IPCC_CLIENT_CDSP
					     IPCC_MPROC_SIGNAL_SMP2P
					     IRQ_TYPE_EDGE_RISING>;

		mboxes = <&ipcc IPCC_CLIENT_CDSP
				IPCC_MPROC_SIGNAL_SMP2P>;

		qcom,smem = <94>, <432>;
		qcom,local-pid = <0>;
		qcom,remote-pid = <5>;

		smp2p_cdsp_out: master-kernel {
			qcom,entry-name = "master-kernel";
			#qcom,smem-state-cells = <1>;
		};

		smp2p_cdsp_in: slave-kernel {
			qcom,entry-name = "slave-kernel";
			interrupt-controller;
			#interrupt-cells = <2>;
		};
	};

	smp2p-modem {
		compatible = "qcom,smp2p";

		interrupts-extended = <&ipcc IPCC_CLIENT_MPSS
					     IPCC_MPROC_SIGNAL_SMP2P
					     IRQ_TYPE_EDGE_RISING>;

		mboxes = <&ipcc IPCC_CLIENT_MPSS
				IPCC_MPROC_SIGNAL_SMP2P>;

		qcom,smem = <435>, <428>;
		qcom,local-pid = <0>;
		qcom,remote-pid = <1>;

		smp2p_modem_out: master-kernel {
			qcom,entry-name = "master-kernel";
			#qcom,smem-state-cells = <1>;
		};

		smp2p_modem_in: slave-kernel {
			qcom,entry-name = "slave-kernel";
			interrupt-controller;
			#interrupt-cells = <2>;
		};

		ipa_smp2p_out: ipa-ap-to-modem {
			qcom,entry-name = "ipa";
			#qcom,smem-state-cells = <1>;
		};

		ipa_smp2p_in: ipa-modem-to-ap {
			qcom,entry-name = "ipa";
			interrupt-controller;
			#interrupt-cells = <2>;
		};
	};

	soc: soc@0 {
		compatible = "simple-bus";

		#address-cells = <2>;
		#size-cells = <2>;
		dma-ranges = <0 0 0 0 0x10 0>;
		ranges = <0 0 0 0 0x10 0>;

		gcc: clock-controller@100000 {
			compatible = "qcom,sm8650-gcc";
			reg = <0 0x00100000 0 0x1f4200>;

			clocks = <&bi_tcxo_div2>,
				 <&bi_tcxo_ao_div2>,
				 <&sleep_clk>,
				 <&pcie0_phy>,
				 <&pcie1_phy>,
				 <&pcie_1_phy_aux_clk>,
				 <&ufs_mem_phy 0>,
				 <&ufs_mem_phy 1>,
				 <&ufs_mem_phy 2>,
				 <&usb_dp_qmpphy QMP_USB43DP_USB3_PIPE_CLK>;

			#clock-cells = <1>;
			#reset-cells = <1>;
			#power-domain-cells = <1>;
		};

		ipcc: mailbox@406000 {
			compatible = "qcom,sm8650-ipcc", "qcom,ipcc";
			reg = <0 0x00406000 0 0x1000>;

			interrupts = <GIC_SPI 229 IRQ_TYPE_LEVEL_HIGH>;
			interrupt-controller;
			#interrupt-cells = <3>;

			#mbox-cells = <2>;
		};

		gpi_dma2: dma-controller@800000 {
			compatible = "qcom,sm8650-gpi-dma", "qcom,sm6350-gpi-dma";
			reg = <0 0x00800000 0 0x60000>;

			interrupts = <GIC_SPI 588 IRQ_TYPE_LEVEL_HIGH>,
				     <GIC_SPI 589 IRQ_TYPE_LEVEL_HIGH>,
				     <GIC_SPI 590 IRQ_TYPE_LEVEL_HIGH>,
				     <GIC_SPI 591 IRQ_TYPE_LEVEL_HIGH>,
				     <GIC_SPI 592 IRQ_TYPE_LEVEL_HIGH>,
				     <GIC_SPI 593 IRQ_TYPE_LEVEL_HIGH>,
				     <GIC_SPI 594 IRQ_TYPE_LEVEL_HIGH>,
				     <GIC_SPI 595 IRQ_TYPE_LEVEL_HIGH>,
				     <GIC_SPI 596 IRQ_TYPE_LEVEL_HIGH>,
				     <GIC_SPI 597 IRQ_TYPE_LEVEL_HIGH>,
				     <GIC_SPI 598 IRQ_TYPE_LEVEL_HIGH>,
				     <GIC_SPI 599 IRQ_TYPE_LEVEL_HIGH>;

			dma-channels = <12>;
			dma-channel-mask = <0x3f>;
			#dma-cells = <3>;

			iommus = <&apps_smmu 0x436 0>;

			dma-coherent;

			status = "disabled";
		};

		qupv3_id_1: geniqup@8c0000 {
			compatible = "qcom,geni-se-qup";
			reg = <0 0x008c0000 0 0x2000>;

			clocks = <&gcc GCC_QUPV3_WRAP_2_M_AHB_CLK>,
				 <&gcc GCC_QUPV3_WRAP_2_S_AHB_CLK>;
			clock-names = "m-ahb",
				      "s-ahb";

			iommus = <&apps_smmu 0x423 0>;

			dma-coherent;

			#address-cells = <2>;
			#size-cells = <2>;
			ranges;

			status = "disabled";

			i2c8: i2c@880000 {
				compatible = "qcom,geni-i2c";
				reg = <0 0x00880000 0 0x4000>;

				interrupts = <GIC_SPI 373 IRQ_TYPE_LEVEL_HIGH>;

				clocks = <&gcc GCC_QUPV3_WRAP2_S0_CLK>;
				clock-names = "se";

				interconnects = <&clk_virt MASTER_QUP_CORE_2 QCOM_ICC_TAG_ALWAYS
						 &clk_virt SLAVE_QUP_CORE_2 QCOM_ICC_TAG_ALWAYS>,
						<&gem_noc MASTER_APPSS_PROC QCOM_ICC_TAG_ALWAYS
						 &config_noc SLAVE_QUP_2 QCOM_ICC_TAG_ALWAYS>,
						<&aggre2_noc MASTER_QUP_2 QCOM_ICC_TAG_ALWAYS
						 &mc_virt  SLAVE_EBI1 QCOM_ICC_TAG_ALWAYS>;
				interconnect-names = "qup-core",
						     "qup-config",
						     "qup-memory";

				dmas = <&gpi_dma2 0 0 QCOM_GPI_I2C>,
				       <&gpi_dma2 1 0 QCOM_GPI_I2C>;
				dma-names = "tx",
					    "rx";

				pinctrl-0 = <&qup_i2c8_data_clk>;
				pinctrl-names = "default";

				#address-cells = <1>;
				#size-cells = <0>;

				status = "disabled";
			};

			spi8: spi@880000 {
				compatible = "qcom,geni-spi";
				reg = <0 0x00880000 0 0x4000>;

				interrupts = <GIC_SPI 373 IRQ_TYPE_LEVEL_HIGH>;

				clocks = <&gcc GCC_QUPV3_WRAP2_S0_CLK>;
				clock-names = "se";

				interconnects = <&clk_virt MASTER_QUP_CORE_2 QCOM_ICC_TAG_ALWAYS
						 &clk_virt SLAVE_QUP_CORE_2 QCOM_ICC_TAG_ALWAYS>,
						<&gem_noc MASTER_APPSS_PROC QCOM_ICC_TAG_ALWAYS
						 &config_noc SLAVE_QUP_2 QCOM_ICC_TAG_ALWAYS>,
						<&aggre2_noc MASTER_QUP_2 QCOM_ICC_TAG_ALWAYS
						 &mc_virt  SLAVE_EBI1 QCOM_ICC_TAG_ALWAYS>;
				interconnect-names = "qup-core",
						     "qup-config",
						     "qup-memory";

				dmas = <&gpi_dma2 0 0 QCOM_GPI_SPI>,
				       <&gpi_dma2 1 0 QCOM_GPI_SPI>;
				dma-names = "tx",
					    "rx";

				pinctrl-0 = <&qup_spi8_data_clk>, <&qup_spi8_cs>;
				pinctrl-names = "default";

				#address-cells = <1>;
				#size-cells = <0>;

				status = "disabled";
			};

			i2c9: i2c@884000 {
				compatible = "qcom,geni-i2c";
				reg = <0 0x00884000 0 0x4000>;

				interrupts = <GIC_SPI 583 IRQ_TYPE_LEVEL_HIGH>;

				clocks = <&gcc GCC_QUPV3_WRAP2_S1_CLK>;
				clock-names = "se";

				interconnects = <&clk_virt MASTER_QUP_CORE_2 QCOM_ICC_TAG_ALWAYS
						 &clk_virt SLAVE_QUP_CORE_2 QCOM_ICC_TAG_ALWAYS>,
						<&gem_noc MASTER_APPSS_PROC QCOM_ICC_TAG_ALWAYS
						 &config_noc SLAVE_QUP_2 QCOM_ICC_TAG_ALWAYS>,
						<&aggre2_noc MASTER_QUP_2 QCOM_ICC_TAG_ALWAYS
						 &mc_virt  SLAVE_EBI1 QCOM_ICC_TAG_ALWAYS>;
				interconnect-names = "qup-core",
						     "qup-config",
						     "qup-memory";

				dmas = <&gpi_dma2 0 1 QCOM_GPI_I2C>,
				       <&gpi_dma2 1 1 QCOM_GPI_I2C>;
				dma-names = "tx",
					    "rx";

				pinctrl-0 = <&qup_i2c9_data_clk>;
				pinctrl-names = "default";

				#address-cells = <1>;
				#size-cells = <0>;

				status = "disabled";
			};

			spi9: spi@884000 {
				compatible = "qcom,geni-spi";
				reg = <0 0x00884000 0 0x4000>;

				interrupts = <GIC_SPI 583 IRQ_TYPE_LEVEL_HIGH>;

				clocks = <&gcc GCC_QUPV3_WRAP2_S1_CLK>;
				clock-names = "se";

				interconnects = <&clk_virt MASTER_QUP_CORE_2 QCOM_ICC_TAG_ALWAYS
						 &clk_virt SLAVE_QUP_CORE_2 QCOM_ICC_TAG_ALWAYS>,
						<&gem_noc MASTER_APPSS_PROC QCOM_ICC_TAG_ALWAYS
						 &config_noc SLAVE_QUP_2 QCOM_ICC_TAG_ALWAYS>,
						<&aggre2_noc MASTER_QUP_2 QCOM_ICC_TAG_ALWAYS
						 &mc_virt  SLAVE_EBI1 QCOM_ICC_TAG_ALWAYS>;
				interconnect-names = "qup-core",
						     "qup-config",
						     "qup-memory";

				dmas = <&gpi_dma2 0 1 QCOM_GPI_SPI>,
				       <&gpi_dma2 1 1 QCOM_GPI_SPI>;
				dma-names = "tx",
					    "rx";

				pinctrl-0 = <&qup_spi9_data_clk>, <&qup_spi9_cs>;
				pinctrl-names = "default";

				#address-cells = <1>;
				#size-cells = <0>;

				status = "disabled";
			};

			i2c10: i2c@888000 {
				compatible = "qcom,geni-i2c";
				reg = <0 0x00888000 0 0x4000>;

				interrupts = <GIC_SPI 584 IRQ_TYPE_LEVEL_HIGH>;

				clocks = <&gcc GCC_QUPV3_WRAP2_S2_CLK>;
				clock-names = "se";

				interconnects = <&clk_virt MASTER_QUP_CORE_2 QCOM_ICC_TAG_ALWAYS
						 &clk_virt SLAVE_QUP_CORE_2 QCOM_ICC_TAG_ALWAYS>,
						<&gem_noc MASTER_APPSS_PROC QCOM_ICC_TAG_ALWAYS
						 &config_noc SLAVE_QUP_2 QCOM_ICC_TAG_ALWAYS>,
						<&aggre2_noc MASTER_QUP_2 QCOM_ICC_TAG_ALWAYS
						 &mc_virt  SLAVE_EBI1 QCOM_ICC_TAG_ALWAYS>;
				interconnect-names = "qup-core",
						     "qup-config",
						     "qup-memory";

				dmas = <&gpi_dma2 0 2 QCOM_GPI_I2C>,
				       <&gpi_dma2 1 2 QCOM_GPI_I2C>;
				dma-names = "tx",
					    "rx";

				pinctrl-0 = <&qup_i2c10_data_clk>;
				pinctrl-names = "default";

				#address-cells = <1>;
				#size-cells = <0>;

				status = "disabled";
			};

			spi10: spi@888000 {
				compatible = "qcom,geni-spi";
				reg = <0 0x00888000 0 0x4000>;

				interrupts = <GIC_SPI 584 IRQ_TYPE_LEVEL_HIGH>;

				clocks = <&gcc GCC_QUPV3_WRAP2_S2_CLK>;
				clock-names = "se";

				interconnects = <&clk_virt MASTER_QUP_CORE_2 QCOM_ICC_TAG_ALWAYS
						 &clk_virt SLAVE_QUP_CORE_2 QCOM_ICC_TAG_ALWAYS>,
						<&gem_noc MASTER_APPSS_PROC QCOM_ICC_TAG_ALWAYS
						 &config_noc SLAVE_QUP_2 QCOM_ICC_TAG_ALWAYS>,
						<&aggre2_noc MASTER_QUP_2 QCOM_ICC_TAG_ALWAYS
						 &mc_virt  SLAVE_EBI1 QCOM_ICC_TAG_ALWAYS>;
				interconnect-names = "qup-core",
						     "qup-config",
						     "qup-memory";

				dmas = <&gpi_dma2 0 2 QCOM_GPI_SPI>,
				       <&gpi_dma2 1 2 QCOM_GPI_SPI>;
				dma-names = "tx",
					    "rx";

				pinctrl-0 = <&qup_spi10_data_clk>, <&qup_spi10_cs>;
				pinctrl-names = "default";

				#address-cells = <1>;
				#size-cells = <0>;

				status = "disabled";
			};

			i2c11: i2c@88c000 {
				compatible = "qcom,geni-i2c";
				reg = <0 0x0088c000 0 0x4000>;

				interrupts = <GIC_SPI 585 IRQ_TYPE_LEVEL_HIGH>;

				clocks = <&gcc GCC_QUPV3_WRAP2_S3_CLK>;
				clock-names = "se";

				interconnects = <&clk_virt MASTER_QUP_CORE_2 QCOM_ICC_TAG_ALWAYS
						 &clk_virt SLAVE_QUP_CORE_2 QCOM_ICC_TAG_ALWAYS>,
						<&gem_noc MASTER_APPSS_PROC QCOM_ICC_TAG_ALWAYS
						 &config_noc SLAVE_QUP_2 QCOM_ICC_TAG_ALWAYS>,
						<&aggre2_noc MASTER_QUP_2 QCOM_ICC_TAG_ALWAYS
						 &mc_virt  SLAVE_EBI1 QCOM_ICC_TAG_ALWAYS>;
				interconnect-names = "qup-core",
						     "qup-config",
						     "qup-memory";

				dmas = <&gpi_dma2 0 3 QCOM_GPI_I2C>,
				       <&gpi_dma2 1 3 QCOM_GPI_I2C>;
				dma-names = "tx",
					    "rx";

				pinctrl-0 = <&qup_i2c11_data_clk>;
				pinctrl-names = "default";

				#address-cells = <1>;
				#size-cells = <0>;

				status = "disabled";
			};

			spi11: spi@88c000 {
				compatible = "qcom,geni-spi";
				reg = <0 0x0088c000 0 0x4000>;

				interrupts = <GIC_SPI 585 IRQ_TYPE_LEVEL_HIGH>;

				clocks = <&gcc GCC_QUPV3_WRAP2_S3_CLK>;
				clock-names = "se";

				interconnects = <&clk_virt MASTER_QUP_CORE_2 QCOM_ICC_TAG_ALWAYS
						 &clk_virt SLAVE_QUP_CORE_2 QCOM_ICC_TAG_ALWAYS>,
						<&gem_noc MASTER_APPSS_PROC QCOM_ICC_TAG_ALWAYS
						 &config_noc SLAVE_QUP_2 QCOM_ICC_TAG_ALWAYS>,
						<&aggre2_noc MASTER_QUP_2 QCOM_ICC_TAG_ALWAYS
						 &mc_virt  SLAVE_EBI1 QCOM_ICC_TAG_ALWAYS>;
				interconnect-names = "qup-core",
						     "qup-config",
						     "qup-memory";

				dmas = <&gpi_dma2 0 3 QCOM_GPI_SPI>,
				       <&gpi_dma2 1 3 QCOM_GPI_SPI>;
				dma-names = "tx",
					    "rx";

				pinctrl-0 = <&qup_spi11_data_clk>, <&qup_spi11_cs>;
				pinctrl-names = "default";

				#address-cells = <1>;
				#size-cells = <0>;

				status = "disabled";
			};

			i2c12: i2c@890000 {
				compatible = "qcom,geni-i2c";
				reg = <0 0x00890000 0 0x4000>;

				interrupts = <GIC_SPI 586 IRQ_TYPE_LEVEL_HIGH>;

				clocks = <&gcc GCC_QUPV3_WRAP2_S4_CLK>;
				clock-names = "se";

				interconnects = <&clk_virt MASTER_QUP_CORE_2 QCOM_ICC_TAG_ALWAYS
						 &clk_virt SLAVE_QUP_CORE_2 QCOM_ICC_TAG_ALWAYS>,
						<&gem_noc MASTER_APPSS_PROC QCOM_ICC_TAG_ALWAYS
						 &config_noc SLAVE_QUP_2 QCOM_ICC_TAG_ALWAYS>,
						<&aggre2_noc MASTER_QUP_2 QCOM_ICC_TAG_ALWAYS
						 &mc_virt  SLAVE_EBI1 QCOM_ICC_TAG_ALWAYS>;
				interconnect-names = "qup-core",
						     "qup-config",
						     "qup-memory";

				dmas = <&gpi_dma2 0 4 QCOM_GPI_I2C>,
				       <&gpi_dma2 1 4 QCOM_GPI_I2C>;
				dma-names = "tx",
					    "rx";

				pinctrl-0 = <&qup_i2c12_data_clk>;
				pinctrl-names = "default";

				#address-cells = <1>;
				#size-cells = <0>;

				status = "disabled";
			};

			spi12: spi@890000 {
				compatible = "qcom,geni-spi";
				reg = <0 0x00890000 0 0x4000>;

				interrupts = <GIC_SPI 586 IRQ_TYPE_LEVEL_HIGH>;

				clocks = <&gcc GCC_QUPV3_WRAP2_S4_CLK>;
				clock-names = "se";

				interconnects = <&clk_virt MASTER_QUP_CORE_2 QCOM_ICC_TAG_ALWAYS
						 &clk_virt SLAVE_QUP_CORE_2 QCOM_ICC_TAG_ALWAYS>,
						<&gem_noc MASTER_APPSS_PROC QCOM_ICC_TAG_ALWAYS
						 &config_noc SLAVE_QUP_2 QCOM_ICC_TAG_ALWAYS>,
						<&aggre2_noc MASTER_QUP_2 QCOM_ICC_TAG_ALWAYS
						 &mc_virt  SLAVE_EBI1 QCOM_ICC_TAG_ALWAYS>;
				interconnect-names = "qup-core",
						     "qup-config",
						     "qup-memory";

				dmas = <&gpi_dma2 0 4 QCOM_GPI_SPI>,
				       <&gpi_dma2 1 4 QCOM_GPI_SPI>;
				dma-names = "tx",
					    "rx";

				pinctrl-0 = <&qup_spi12_data_clk>, <&qup_spi12_cs>;
				pinctrl-names = "default";

				#address-cells = <1>;
				#size-cells = <0>;

				status = "disabled";
			};

			i2c13: i2c@894000 {
				compatible = "qcom,geni-i2c";
				reg = <0 0x00894000 0 0x4000>;

				interrupts = <GIC_SPI 587 IRQ_TYPE_LEVEL_HIGH>;

				clocks = <&gcc GCC_QUPV3_WRAP2_S5_CLK>;
				clock-names = "se";

				interconnects = <&clk_virt MASTER_QUP_CORE_2 QCOM_ICC_TAG_ALWAYS
						 &clk_virt SLAVE_QUP_CORE_2 QCOM_ICC_TAG_ALWAYS>,
						<&gem_noc MASTER_APPSS_PROC QCOM_ICC_TAG_ALWAYS
						 &config_noc SLAVE_QUP_2 QCOM_ICC_TAG_ALWAYS>,
						<&aggre2_noc MASTER_QUP_2 QCOM_ICC_TAG_ALWAYS
						 &mc_virt  SLAVE_EBI1 QCOM_ICC_TAG_ALWAYS>;
				interconnect-names = "qup-core",
						     "qup-config",
						     "qup-memory";

				dmas = <&gpi_dma2 0 5 QCOM_GPI_I2C>,
				       <&gpi_dma2 1 5 QCOM_GPI_I2C>;
				dma-names = "tx",
					    "rx";

				pinctrl-0 = <&qup_i2c13_data_clk>;
				pinctrl-names = "default";

				#address-cells = <1>;
				#size-cells = <0>;

				status = "disabled";
			};

			spi13: spi@894000 {
				compatible = "qcom,geni-spi";
				reg = <0 0x00894000 0 0x4000>;

				interrupts = <GIC_SPI 587 IRQ_TYPE_LEVEL_HIGH>;

				clocks = <&gcc GCC_QUPV3_WRAP2_S5_CLK>;
				clock-names = "se";

				interconnects = <&clk_virt MASTER_QUP_CORE_2 QCOM_ICC_TAG_ALWAYS
						 &clk_virt SLAVE_QUP_CORE_2 QCOM_ICC_TAG_ALWAYS>,
						<&gem_noc MASTER_APPSS_PROC QCOM_ICC_TAG_ALWAYS
						 &config_noc SLAVE_QUP_2 QCOM_ICC_TAG_ALWAYS>,
						<&aggre2_noc MASTER_QUP_2 QCOM_ICC_TAG_ALWAYS
						 &mc_virt  SLAVE_EBI1 QCOM_ICC_TAG_ALWAYS>;
				interconnect-names = "qup-core",
						     "qup-config",
						     "qup-memory";

				dmas = <&gpi_dma2 0 5 QCOM_GPI_SPI>,
				       <&gpi_dma2 1 5 QCOM_GPI_SPI>;
				dma-names = "tx",
					    "rx";

				pinctrl-0 = <&qup_spi13_data_clk>, <&qup_spi13_cs>;
				pinctrl-names = "default";

				#address-cells = <1>;
				#size-cells = <0>;

				status = "disabled";
			};

			uart14: serial@898000 {
				compatible = "qcom,geni-uart";
				reg = <0 0x00898000 0 0x4000>;

				interrupts = <GIC_SPI 461 IRQ_TYPE_LEVEL_HIGH>;

				clocks = <&gcc GCC_QUPV3_WRAP2_S6_CLK>;
				clock-names = "se";

				interconnects = <&clk_virt MASTER_QUP_CORE_2 QCOM_ICC_TAG_ALWAYS
						 &clk_virt SLAVE_QUP_CORE_2 QCOM_ICC_TAG_ALWAYS>,
						<&gem_noc MASTER_APPSS_PROC QCOM_ICC_TAG_ALWAYS
						 &config_noc SLAVE_QUP_2 QCOM_ICC_TAG_ALWAYS>;
				interconnect-names = "qup-core",
						     "qup-config";

				pinctrl-0 = <&qup_uart14_default>, <&qup_uart14_cts_rts>;
				pinctrl-names = "default";

				status = "disabled";
			};

			uart15: serial@89c000 {
				compatible = "qcom,geni-debug-uart";
				reg = <0 0x0089c000 0 0x4000>;

				interrupts = <GIC_SPI 462 IRQ_TYPE_LEVEL_HIGH>;

				clocks = <&gcc GCC_QUPV3_WRAP2_S7_CLK>;
				clock-names = "se";

				interconnects = <&clk_virt MASTER_QUP_CORE_2 QCOM_ICC_TAG_ALWAYS
						 &clk_virt SLAVE_QUP_CORE_2 QCOM_ICC_TAG_ALWAYS>,
						<&gem_noc MASTER_APPSS_PROC QCOM_ICC_TAG_ALWAYS
						 &config_noc SLAVE_QUP_2 QCOM_ICC_TAG_ALWAYS>;
				interconnect-names = "qup-core",
						     "qup-config";

				pinctrl-0 = <&qup_uart15_default>;
				pinctrl-names = "default";

				status = "disabled";
			};
		};

		i2c_master_hub_0: geniqup@9c0000 {
			compatible = "qcom,geni-se-i2c-master-hub";
			reg = <0 0x009c0000 0 0x2000>;

			clocks = <&gcc GCC_QUPV3_I2C_S_AHB_CLK>;
			clock-names = "s-ahb";

			#address-cells = <2>;
			#size-cells = <2>;
			ranges;

			status = "disabled";

			i2c_hub_0: i2c@980000 {
				compatible = "qcom,geni-i2c-master-hub";
				reg = <0 0x00980000 0 0x4000>;

				interrupts = <GIC_SPI 464 IRQ_TYPE_LEVEL_HIGH>;

				clocks = <&gcc GCC_QUPV3_I2C_S0_CLK>,
					 <&gcc GCC_QUPV3_I2C_CORE_CLK>;
				clock-names = "se",
					      "core";

				interconnects = <&clk_virt MASTER_QUP_CORE_0 QCOM_ICC_TAG_ALWAYS
						 &clk_virt SLAVE_QUP_CORE_0 QCOM_ICC_TAG_ALWAYS>,
						<&gem_noc MASTER_APPSS_PROC QCOM_ICC_TAG_ALWAYS
						 &config_noc SLAVE_I2C QCOM_ICC_TAG_ALWAYS>;
				interconnect-names = "qup-core",
						     "qup-config";

				pinctrl-0 = <&hub_i2c0_data_clk>;
				pinctrl-names = "default";

				#address-cells = <1>;
				#size-cells = <0>;

				status = "disabled";
			};

			i2c_hub_1: i2c@984000 {
				compatible = "qcom,geni-i2c-master-hub";
				reg = <0 0x00984000 0 0x4000>;

				interrupts = <GIC_SPI 465 IRQ_TYPE_LEVEL_HIGH>;

				clocks = <&gcc GCC_QUPV3_I2C_S1_CLK>,
					 <&gcc GCC_QUPV3_I2C_CORE_CLK>;
				clock-names = "se",
					      "core";

				interconnects = <&clk_virt MASTER_QUP_CORE_0 QCOM_ICC_TAG_ALWAYS
						 &clk_virt SLAVE_QUP_CORE_0 QCOM_ICC_TAG_ALWAYS>,
						<&gem_noc MASTER_APPSS_PROC QCOM_ICC_TAG_ALWAYS
						 &config_noc SLAVE_I2C QCOM_ICC_TAG_ALWAYS>;
				interconnect-names = "qup-core",
						     "qup-config";

				pinctrl-0 = <&hub_i2c1_data_clk>;
				pinctrl-names = "default";

				#address-cells = <1>;
				#size-cells = <0>;

				status = "disabled";
			};

			i2c_hub_2: i2c@988000 {
				compatible = "qcom,geni-i2c-master-hub";
				reg = <0 0x00988000 0 0x4000>;

				interrupts = <GIC_SPI 466 IRQ_TYPE_LEVEL_HIGH>;

				clocks = <&gcc GCC_QUPV3_I2C_S2_CLK>,
					 <&gcc GCC_QUPV3_I2C_CORE_CLK>;
				clock-names = "se",
					      "core";

				interconnects = <&clk_virt MASTER_QUP_CORE_0 QCOM_ICC_TAG_ALWAYS
						 &clk_virt SLAVE_QUP_CORE_0 QCOM_ICC_TAG_ALWAYS>,
						<&gem_noc MASTER_APPSS_PROC QCOM_ICC_TAG_ALWAYS
						 &config_noc SLAVE_I2C QCOM_ICC_TAG_ALWAYS>;
				interconnect-names = "qup-core",
						     "qup-config";

				pinctrl-0 = <&hub_i2c2_data_clk>;
				pinctrl-names = "default";

				#address-cells = <1>;
				#size-cells = <0>;

				status = "disabled";
			};

			i2c_hub_3: i2c@98c000 {
				compatible = "qcom,geni-i2c-master-hub";
				reg = <0 0x0098c000 0 0x4000>;

				interrupts = <GIC_SPI 467 IRQ_TYPE_LEVEL_HIGH>;

				clocks = <&gcc GCC_QUPV3_I2C_S3_CLK>,
					 <&gcc GCC_QUPV3_I2C_CORE_CLK>;
				clock-names = "se",
					      "core";

				interconnects = <&clk_virt MASTER_QUP_CORE_0 QCOM_ICC_TAG_ALWAYS
						 &clk_virt SLAVE_QUP_CORE_0 QCOM_ICC_TAG_ALWAYS>,
						<&gem_noc MASTER_APPSS_PROC QCOM_ICC_TAG_ALWAYS
						 &config_noc SLAVE_I2C QCOM_ICC_TAG_ALWAYS>;
				interconnect-names = "qup-core",
						     "qup-config";

				pinctrl-0 = <&hub_i2c3_data_clk>;
				pinctrl-names = "default";

				#address-cells = <1>;
				#size-cells = <0>;

				status = "disabled";
			};

			i2c_hub_4: i2c@990000 {
				compatible = "qcom,geni-i2c-master-hub";
				reg = <0 0x00990000 0 0x4000>;

				interrupts = <GIC_SPI 468 IRQ_TYPE_LEVEL_HIGH>;

				clocks = <&gcc GCC_QUPV3_I2C_S4_CLK>,
					 <&gcc GCC_QUPV3_I2C_CORE_CLK>;
				clock-names = "se",
					      "core";

				interconnects = <&clk_virt MASTER_QUP_CORE_0 QCOM_ICC_TAG_ALWAYS
						 &clk_virt SLAVE_QUP_CORE_0 QCOM_ICC_TAG_ALWAYS>,
						<&gem_noc MASTER_APPSS_PROC QCOM_ICC_TAG_ALWAYS
						 &config_noc SLAVE_I2C QCOM_ICC_TAG_ALWAYS>;
				interconnect-names = "qup-core",
						     "qup-config";

				pinctrl-0 = <&hub_i2c4_data_clk>;
				pinctrl-names = "default";

				#address-cells = <1>;
				#size-cells = <0>;

				status = "disabled";
			};

			i2c_hub_5: i2c@994000 {
				compatible = "qcom,geni-i2c-master-hub";
				reg = <0 0x00994000 0 0x4000>;

				interrupts = <GIC_SPI 469 IRQ_TYPE_LEVEL_HIGH>;

				clocks = <&gcc GCC_QUPV3_I2C_S5_CLK>,
					 <&gcc GCC_QUPV3_I2C_CORE_CLK>;
				clock-names = "se",
					      "core";

				interconnects = <&clk_virt MASTER_QUP_CORE_0 QCOM_ICC_TAG_ALWAYS
						 &clk_virt SLAVE_QUP_CORE_0 QCOM_ICC_TAG_ALWAYS>,
						<&gem_noc MASTER_APPSS_PROC QCOM_ICC_TAG_ALWAYS
						 &config_noc SLAVE_I2C QCOM_ICC_TAG_ALWAYS>;
				interconnect-names = "qup-core",
						     "qup-config";

				pinctrl-0 = <&hub_i2c5_data_clk>;
				pinctrl-names = "default";

				#address-cells = <1>;
				#size-cells = <0>;

				status = "disabled";
			};

			i2c_hub_6: i2c@998000 {
				compatible = "qcom,geni-i2c-master-hub";
				reg = <0 0x00998000 0 0x4000>;

				interrupts = <GIC_SPI 470 IRQ_TYPE_LEVEL_HIGH>;

				clocks = <&gcc GCC_QUPV3_I2C_S6_CLK>,
					 <&gcc GCC_QUPV3_I2C_CORE_CLK>;
				clock-names = "se",
					      "core";

				interconnects = <&clk_virt MASTER_QUP_CORE_0 QCOM_ICC_TAG_ALWAYS
						 &clk_virt SLAVE_QUP_CORE_0 QCOM_ICC_TAG_ALWAYS>,
						<&gem_noc MASTER_APPSS_PROC QCOM_ICC_TAG_ALWAYS
						 &config_noc SLAVE_I2C QCOM_ICC_TAG_ALWAYS>;
				interconnect-names = "qup-core",
						     "qup-config";

				pinctrl-0 = <&hub_i2c6_data_clk>;
				pinctrl-names = "default";

				#address-cells = <1>;
				#size-cells = <0>;

				status = "disabled";
			};

			i2c_hub_7: i2c@99c000 {
				compatible = "qcom,geni-i2c-master-hub";
				reg = <0 0x0099c000 0 0x4000>;

				interrupts = <GIC_SPI 471 IRQ_TYPE_LEVEL_HIGH>;

				clocks = <&gcc GCC_QUPV3_I2C_S7_CLK>,
					 <&gcc GCC_QUPV3_I2C_CORE_CLK>;
				clock-names = "se",
					      "core";

				interconnects = <&clk_virt MASTER_QUP_CORE_0 QCOM_ICC_TAG_ALWAYS
						 &clk_virt SLAVE_QUP_CORE_0 QCOM_ICC_TAG_ALWAYS>,
						<&gem_noc MASTER_APPSS_PROC QCOM_ICC_TAG_ALWAYS
						 &config_noc SLAVE_I2C QCOM_ICC_TAG_ALWAYS>;
				interconnect-names = "qup-core",
						     "qup-config";

				pinctrl-0 = <&hub_i2c7_data_clk>;
				pinctrl-names = "default";

				#address-cells = <1>;
				#size-cells = <0>;

				status = "disabled";
			};

			i2c_hub_8: i2c@9a0000 {
				compatible = "qcom,geni-i2c-master-hub";
				reg = <0 0x009a0000 0 0x4000>;

				interrupts = <GIC_SPI 472 IRQ_TYPE_LEVEL_HIGH>;

				clocks = <&gcc GCC_QUPV3_I2C_S8_CLK>,
					 <&gcc GCC_QUPV3_I2C_CORE_CLK>;
				clock-names = "se",
					      "core";

				interconnects = <&clk_virt MASTER_QUP_CORE_0 QCOM_ICC_TAG_ALWAYS
						 &clk_virt SLAVE_QUP_CORE_0 QCOM_ICC_TAG_ALWAYS>,
						<&gem_noc MASTER_APPSS_PROC QCOM_ICC_TAG_ALWAYS
						 &config_noc SLAVE_I2C QCOM_ICC_TAG_ALWAYS>;
				interconnect-names = "qup-core",
						     "qup-config";

				pinctrl-0 = <&hub_i2c8_data_clk>;
				pinctrl-names = "default";

				#address-cells = <1>;
				#size-cells = <0>;

				status = "disabled";
			};

			i2c_hub_9: i2c@9a4000 {
				compatible = "qcom,geni-i2c-master-hub";
				reg = <0 0x009a4000 0 0x4000>;

				interrupts = <GIC_SPI 473 IRQ_TYPE_LEVEL_HIGH>;

				clocks = <&gcc GCC_QUPV3_I2C_S9_CLK>,
					 <&gcc GCC_QUPV3_I2C_CORE_CLK>;
				clock-names = "se",
					      "core";

				interconnects = <&clk_virt MASTER_QUP_CORE_0 QCOM_ICC_TAG_ALWAYS
						 &clk_virt SLAVE_QUP_CORE_0 QCOM_ICC_TAG_ALWAYS>,
						<&gem_noc MASTER_APPSS_PROC QCOM_ICC_TAG_ALWAYS
						 &config_noc SLAVE_I2C QCOM_ICC_TAG_ALWAYS>;
				interconnect-names = "qup-core",
						     "qup-config";

				pinctrl-0 = <&hub_i2c9_data_clk>;
				pinctrl-names = "default";

				#address-cells = <1>;
				#size-cells = <0>;

				status = "disabled";
			};
		};

		gpi_dma1: dma-controller@a00000 {
			compatible = "qcom,sm8650-gpi-dma", "qcom,sm6350-gpi-dma";
			reg = <0 0x00a00000 0 0x60000>;

			interrupts = <GIC_SPI 279 IRQ_TYPE_LEVEL_HIGH>,
				     <GIC_SPI 280 IRQ_TYPE_LEVEL_HIGH>,
				     <GIC_SPI 281 IRQ_TYPE_LEVEL_HIGH>,
				     <GIC_SPI 282 IRQ_TYPE_LEVEL_HIGH>,
				     <GIC_SPI 283 IRQ_TYPE_LEVEL_HIGH>,
				     <GIC_SPI 284 IRQ_TYPE_LEVEL_HIGH>,
				     <GIC_SPI 293 IRQ_TYPE_LEVEL_HIGH>,
				     <GIC_SPI 294 IRQ_TYPE_LEVEL_HIGH>,
				     <GIC_SPI 295 IRQ_TYPE_LEVEL_HIGH>,
				     <GIC_SPI 296 IRQ_TYPE_LEVEL_HIGH>,
				     <GIC_SPI 297 IRQ_TYPE_LEVEL_HIGH>,
				     <GIC_SPI 298 IRQ_TYPE_LEVEL_HIGH>;

			dma-channels = <12>;
			dma-channel-mask = <0xc>;
			#dma-cells = <3>;

			iommus = <&apps_smmu 0xb6 0>;
			dma-coherent;

			status = "disabled";
		};

		qupv3_id_0: geniqup@ac0000 {
			compatible = "qcom,geni-se-qup";
			reg = <0 0x00ac0000 0 0x2000>;

			clocks = <&gcc GCC_QUPV3_WRAP_1_M_AHB_CLK>,
				 <&gcc GCC_QUPV3_WRAP_1_S_AHB_CLK>;
			clock-names = "m-ahb",
				      "s-ahb";

			interconnects = <&clk_virt MASTER_QUP_CORE_1 QCOM_ICC_TAG_ALWAYS
					 &clk_virt SLAVE_QUP_CORE_1 QCOM_ICC_TAG_ALWAYS>;
			interconnect-names = "qup-core";

			iommus = <&apps_smmu 0xa3 0>;

			dma-coherent;

			#address-cells = <2>;
			#size-cells = <2>;
			ranges;

			status = "disabled";

			i2c0: i2c@a80000 {
				compatible = "qcom,geni-i2c";
				reg = <0 0x00a80000 0 0x4000>;

				interrupts = <GIC_SPI 353 IRQ_TYPE_LEVEL_HIGH>;

				clocks = <&gcc GCC_QUPV3_WRAP1_S0_CLK>;
				clock-names = "se";

				interconnects = <&clk_virt MASTER_QUP_CORE_1 QCOM_ICC_TAG_ALWAYS
						 &clk_virt SLAVE_QUP_CORE_1 QCOM_ICC_TAG_ALWAYS>,
						<&gem_noc MASTER_APPSS_PROC QCOM_ICC_TAG_ALWAYS
						 &config_noc SLAVE_QUP_1 QCOM_ICC_TAG_ALWAYS>,
						<&aggre1_noc MASTER_QUP_1 QCOM_ICC_TAG_ALWAYS
						 &mc_virt  SLAVE_EBI1 QCOM_ICC_TAG_ALWAYS>;
				interconnect-names = "qup-core",
						     "qup-config",
						     "qup-memory";

				dmas = <&gpi_dma1 0 0 QCOM_GPI_I2C>,
				       <&gpi_dma1 1 0 QCOM_GPI_I2C>;
				dma-names = "tx",
					    "rx";

				pinctrl-0 = <&qup_i2c0_data_clk>;
				pinctrl-names = "default";

				#address-cells = <1>;
				#size-cells = <0>;

				status = "disabled";
			};

			spi0: spi@a80000 {
				compatible = "qcom,geni-spi";
				reg = <0 0x00a80000 0 0x4000>;

				interrupts = <GIC_SPI 353 IRQ_TYPE_LEVEL_HIGH>;

				clocks = <&gcc GCC_QUPV3_WRAP1_S0_CLK>;
				clock-names = "se";

				interconnects = <&clk_virt MASTER_QUP_CORE_1 QCOM_ICC_TAG_ALWAYS
						 &clk_virt SLAVE_QUP_CORE_1 QCOM_ICC_TAG_ALWAYS>,
						<&gem_noc MASTER_APPSS_PROC QCOM_ICC_TAG_ALWAYS
						 &config_noc SLAVE_QUP_1 QCOM_ICC_TAG_ALWAYS>,
						<&aggre1_noc MASTER_QUP_1 QCOM_ICC_TAG_ALWAYS
						 &mc_virt  SLAVE_EBI1 QCOM_ICC_TAG_ALWAYS>;
				interconnect-names = "qup-core",
						     "qup-config",
						     "qup-memory";

				dmas = <&gpi_dma1 0 0 QCOM_GPI_SPI>,
				       <&gpi_dma1 1 0 QCOM_GPI_SPI>;
				dma-names = "tx",
					    "rx";

				pinctrl-0 = <&qup_spi0_data_clk>, <&qup_spi0_cs>;
				pinctrl-names = "default";

				#address-cells = <1>;
				#size-cells = <0>;

				status = "disabled";
			};

			i2c1: i2c@a84000 {
				compatible = "qcom,geni-i2c";
				reg = <0 0x00a84000 0 0x4000>;

				interrupts = <GIC_SPI 354 IRQ_TYPE_LEVEL_HIGH>;

				clocks = <&gcc GCC_QUPV3_WRAP1_S1_CLK>;
				clock-names = "se";

				interconnects = <&clk_virt MASTER_QUP_CORE_1 QCOM_ICC_TAG_ALWAYS
						 &clk_virt SLAVE_QUP_CORE_1 QCOM_ICC_TAG_ALWAYS>,
						<&gem_noc MASTER_APPSS_PROC QCOM_ICC_TAG_ALWAYS
						 &config_noc SLAVE_QUP_1 QCOM_ICC_TAG_ALWAYS>,
						<&aggre1_noc MASTER_QUP_1 QCOM_ICC_TAG_ALWAYS
						 &mc_virt  SLAVE_EBI1 QCOM_ICC_TAG_ALWAYS>;
				interconnect-names = "qup-core",
						     "qup-config",
						     "qup-memory";

				dmas = <&gpi_dma1 0 1 QCOM_GPI_I2C>,
				       <&gpi_dma1 1 1 QCOM_GPI_I2C>;
				dma-names = "tx",
					    "rx";

				pinctrl-0 = <&qup_i2c1_data_clk>;
				pinctrl-names = "default";

				#address-cells = <1>;
				#size-cells = <0>;

				status = "disabled";
			};

			spi1: spi@a84000 {
				compatible = "qcom,geni-spi";
				reg = <0 0x00a84000 0 0x4000>;

				interrupts = <GIC_SPI 354 IRQ_TYPE_LEVEL_HIGH>;

				clocks = <&gcc GCC_QUPV3_WRAP1_S1_CLK>;
				clock-names = "se";

				interconnects = <&clk_virt MASTER_QUP_CORE_1 QCOM_ICC_TAG_ALWAYS
						 &clk_virt SLAVE_QUP_CORE_1 QCOM_ICC_TAG_ALWAYS>,
						<&gem_noc MASTER_APPSS_PROC QCOM_ICC_TAG_ALWAYS
						 &config_noc SLAVE_QUP_1 QCOM_ICC_TAG_ALWAYS>,
						<&aggre1_noc MASTER_QUP_1 QCOM_ICC_TAG_ALWAYS
						 &mc_virt  SLAVE_EBI1 QCOM_ICC_TAG_ALWAYS>;
				interconnect-names = "qup-core",
						     "qup-config",
						     "qup-memory";

				dmas = <&gpi_dma1 0 1 QCOM_GPI_SPI>,
				       <&gpi_dma1 1 1 QCOM_GPI_SPI>;
				dma-names = "tx",
					    "rx";

				pinctrl-0 = <&qup_spi1_data_clk>, <&qup_spi1_cs>;
				pinctrl-names = "default";

				#address-cells = <1>;
				#size-cells = <0>;

				status = "disabled";
			};

			i2c2: i2c@a88000 {
				compatible = "qcom,geni-i2c";
				reg = <0 0x00a88000 0 0x4000>;

				interrupts = <GIC_SPI 355 IRQ_TYPE_LEVEL_HIGH>;

				clocks = <&gcc GCC_QUPV3_WRAP1_S2_CLK>;
				clock-names = "se";

				interconnects = <&clk_virt MASTER_QUP_CORE_1 QCOM_ICC_TAG_ALWAYS
						 &clk_virt SLAVE_QUP_CORE_1 QCOM_ICC_TAG_ALWAYS>,
						<&gem_noc MASTER_APPSS_PROC QCOM_ICC_TAG_ALWAYS
						 &config_noc SLAVE_QUP_1 QCOM_ICC_TAG_ALWAYS>,
						<&aggre1_noc MASTER_QUP_1 QCOM_ICC_TAG_ALWAYS
						 &mc_virt  SLAVE_EBI1 QCOM_ICC_TAG_ALWAYS>;
				interconnect-names = "qup-core",
						     "qup-config",
						     "qup-memory";

				dmas = <&gpi_dma1 0 2 QCOM_GPI_I2C>,
				       <&gpi_dma1 1 2 QCOM_GPI_I2C>;
				dma-names = "tx",
					    "rx";

				pinctrl-0 = <&qup_i2c2_data_clk>;
				pinctrl-names = "default";

				#address-cells = <1>;
				#size-cells = <0>;

				status = "disabled";
			};

			spi2: spi@a88000 {
				compatible = "qcom,geni-spi";
				reg = <0 0x00a88000 0 0x4000>;

				interrupts = <GIC_SPI 355 IRQ_TYPE_LEVEL_HIGH>;

				clocks = <&gcc GCC_QUPV3_WRAP1_S2_CLK>;
				clock-names = "se";

				interconnects = <&clk_virt MASTER_QUP_CORE_1 QCOM_ICC_TAG_ALWAYS
						 &clk_virt SLAVE_QUP_CORE_1 QCOM_ICC_TAG_ALWAYS>,
						<&gem_noc MASTER_APPSS_PROC QCOM_ICC_TAG_ALWAYS
						 &config_noc SLAVE_QUP_1 QCOM_ICC_TAG_ALWAYS>,
						<&aggre1_noc MASTER_QUP_1 QCOM_ICC_TAG_ALWAYS
						 &mc_virt  SLAVE_EBI1 QCOM_ICC_TAG_ALWAYS>;
				interconnect-names = "qup-core",
						     "qup-config",
						     "qup-memory";

				dmas = <&gpi_dma1 0 2 QCOM_GPI_SPI>,
				       <&gpi_dma1 1 2 QCOM_GPI_SPI>;
				dma-names = "tx",
					    "rx";

				pinctrl-0 = <&qup_spi2_data_clk>, <&qup_spi2_cs>;
				pinctrl-names = "default";

				#address-cells = <1>;
				#size-cells = <0>;

				status = "disabled";
			};

			i2c3: i2c@a8c000 {
				compatible = "qcom,geni-i2c";
				reg = <0 0x00a8c000 0 0x4000>;

				interrupts = <GIC_SPI 356 IRQ_TYPE_LEVEL_HIGH>;

				clocks = <&gcc GCC_QUPV3_WRAP1_S3_CLK>;
				clock-names = "se";

				interconnects = <&clk_virt MASTER_QUP_CORE_1 QCOM_ICC_TAG_ALWAYS
						 &clk_virt SLAVE_QUP_CORE_1 QCOM_ICC_TAG_ALWAYS>,
						<&gem_noc MASTER_APPSS_PROC QCOM_ICC_TAG_ALWAYS
						 &config_noc SLAVE_QUP_1 QCOM_ICC_TAG_ALWAYS>,
						<&aggre1_noc MASTER_QUP_1 QCOM_ICC_TAG_ALWAYS
						 &mc_virt  SLAVE_EBI1 QCOM_ICC_TAG_ALWAYS>;
				interconnect-names = "qup-core",
						     "qup-config",
						     "qup-memory";

				dmas = <&gpi_dma1 0 3 QCOM_GPI_I2C>,
				       <&gpi_dma1 1 3 QCOM_GPI_I2C>;
				dma-names = "tx",
					    "rx";

				pinctrl-0 = <&qup_i2c3_data_clk>;
				pinctrl-names = "default";

				#address-cells = <1>;
				#size-cells = <0>;

				status = "disabled";
			};

			spi3: spi@a8c000 {
				compatible = "qcom,geni-spi";
				reg = <0 0x00a8c000 0 0x4000>;

				interrupts = <GIC_SPI 356 IRQ_TYPE_LEVEL_HIGH>;

				clocks = <&gcc GCC_QUPV3_WRAP1_S3_CLK>;
				clock-names = "se";

				interconnects = <&clk_virt MASTER_QUP_CORE_1 QCOM_ICC_TAG_ALWAYS
						 &clk_virt SLAVE_QUP_CORE_1 QCOM_ICC_TAG_ALWAYS>,
						<&gem_noc MASTER_APPSS_PROC QCOM_ICC_TAG_ALWAYS
						 &config_noc SLAVE_QUP_1 QCOM_ICC_TAG_ALWAYS>,
						<&aggre1_noc MASTER_QUP_1 QCOM_ICC_TAG_ALWAYS
						 &mc_virt  SLAVE_EBI1 QCOM_ICC_TAG_ALWAYS>;
				interconnect-names = "qup-core",
						     "qup-config",
						     "qup-memory";

				dmas = <&gpi_dma1 0 3 QCOM_GPI_SPI>,
				       <&gpi_dma1 1 3 QCOM_GPI_SPI>;
				dma-names = "tx",
					    "rx";

				pinctrl-0 = <&qup_spi3_data_clk>, <&qup_spi3_cs>;
				pinctrl-names = "default";

				#address-cells = <1>;
				#size-cells = <0>;

				status = "disabled";
			};

			i2c4: i2c@a90000 {
				compatible = "qcom,geni-i2c";
				reg = <0 0x00a90000 0 0x4000>;

				interrupts = <GIC_SPI 357 IRQ_TYPE_LEVEL_HIGH>;

				clocks = <&gcc GCC_QUPV3_WRAP1_S4_CLK>;
				clock-names = "se";

				interconnects = <&clk_virt MASTER_QUP_CORE_1 QCOM_ICC_TAG_ALWAYS
						 &clk_virt SLAVE_QUP_CORE_1 QCOM_ICC_TAG_ALWAYS>,
						<&gem_noc MASTER_APPSS_PROC QCOM_ICC_TAG_ALWAYS
						 &config_noc SLAVE_QUP_1 QCOM_ICC_TAG_ALWAYS>,
						<&aggre1_noc MASTER_QUP_1 QCOM_ICC_TAG_ALWAYS
						 &mc_virt  SLAVE_EBI1 QCOM_ICC_TAG_ALWAYS>;
				interconnect-names = "qup-core",
						     "qup-config",
						     "qup-memory";

				dmas = <&gpi_dma1 0 4 QCOM_GPI_I2C>,
				       <&gpi_dma1 1 4 QCOM_GPI_I2C>;
				dma-names = "tx",
					    "rx";

				pinctrl-0 = <&qup_i2c4_data_clk>;
				pinctrl-names = "default";

				#address-cells = <1>;
				#size-cells = <0>;

				status = "disabled";
			};

			spi4: spi@a90000 {
				compatible = "qcom,geni-spi";
				reg = <0 0x00a90000 0 0x4000>;

				interrupts = <GIC_SPI 357 IRQ_TYPE_LEVEL_HIGH>;

				clocks = <&gcc GCC_QUPV3_WRAP1_S4_CLK>;
				clock-names = "se";

				interconnects = <&clk_virt MASTER_QUP_CORE_1 QCOM_ICC_TAG_ALWAYS
						 &clk_virt SLAVE_QUP_CORE_1 QCOM_ICC_TAG_ALWAYS>,
						<&gem_noc MASTER_APPSS_PROC QCOM_ICC_TAG_ALWAYS
						 &config_noc SLAVE_QUP_1 QCOM_ICC_TAG_ALWAYS>,
						<&aggre1_noc MASTER_QUP_1 QCOM_ICC_TAG_ALWAYS
						 &mc_virt  SLAVE_EBI1 QCOM_ICC_TAG_ALWAYS>;
				interconnect-names = "qup-core",
						     "qup-config",
						     "qup-memory";

				dmas = <&gpi_dma1 0 4 QCOM_GPI_SPI>,
				       <&gpi_dma1 1 4 QCOM_GPI_SPI>;
				dma-names = "tx",
					    "rx";

				pinctrl-0 = <&qup_spi4_data_clk>, <&qup_spi4_cs>;
				pinctrl-names = "default";

				#address-cells = <1>;
				#size-cells = <0>;

				status = "disabled";
			};

			i2c5: i2c@a94000 {
				compatible = "qcom,geni-i2c";
				reg = <0 0x00a94000 0 0x4000>;

				interrupts = <GIC_SPI 358 IRQ_TYPE_LEVEL_HIGH>;

				clocks = <&gcc GCC_QUPV3_WRAP1_S5_CLK>;
				clock-names = "se";

				interconnects = <&clk_virt MASTER_QUP_CORE_1 QCOM_ICC_TAG_ALWAYS
						 &clk_virt SLAVE_QUP_CORE_1 QCOM_ICC_TAG_ALWAYS>,
						<&gem_noc MASTER_APPSS_PROC QCOM_ICC_TAG_ALWAYS
						 &config_noc SLAVE_QUP_1 QCOM_ICC_TAG_ALWAYS>,
						<&aggre1_noc MASTER_QUP_1 QCOM_ICC_TAG_ALWAYS
						 &mc_virt  SLAVE_EBI1 QCOM_ICC_TAG_ALWAYS>;
				interconnect-names = "qup-core",
						     "qup-config",
						     "qup-memory";

				dmas = <&gpi_dma1 0 5 QCOM_GPI_I2C>,
				       <&gpi_dma1 1 5 QCOM_GPI_I2C>;
				dma-names = "tx",
					    "rx";

				pinctrl-0 = <&qup_i2c5_data_clk>;
				pinctrl-names = "default";

				#address-cells = <1>;
				#size-cells = <0>;

				status = "disabled";
			};

			spi5: spi@a94000 {
				compatible = "qcom,geni-spi";
				reg = <0 0x00a94000 0 0x4000>;

				interrupts = <GIC_SPI 358 IRQ_TYPE_LEVEL_HIGH>;

				clocks = <&gcc GCC_QUPV3_WRAP1_S5_CLK>;
				clock-names = "se";

				interconnects = <&clk_virt MASTER_QUP_CORE_1 QCOM_ICC_TAG_ALWAYS
						 &clk_virt SLAVE_QUP_CORE_1 QCOM_ICC_TAG_ALWAYS>,
						<&gem_noc MASTER_APPSS_PROC QCOM_ICC_TAG_ALWAYS
						 &config_noc SLAVE_QUP_1 QCOM_ICC_TAG_ALWAYS>,
						<&aggre1_noc MASTER_QUP_1 QCOM_ICC_TAG_ALWAYS
						 &mc_virt  SLAVE_EBI1 QCOM_ICC_TAG_ALWAYS>;
				interconnect-names = "qup-core",
						     "qup-config",
						     "qup-memory";

				dmas = <&gpi_dma1 0 5 QCOM_GPI_SPI>,
				       <&gpi_dma1 1 5 QCOM_GPI_SPI>;
				dma-names = "tx",
					    "rx";

				pinctrl-0 = <&qup_spi5_data_clk>, <&qup_spi5_cs>;
				pinctrl-names = "default";

				#address-cells = <1>;
				#size-cells = <0>;

				status = "disabled";
			};

			i2c6: i2c@a98000 {
				compatible = "qcom,geni-i2c";
				reg = <0 0x00a98000 0 0x4000>;

				interrupts = <GIC_SPI 363 IRQ_TYPE_LEVEL_HIGH>;

				clocks = <&gcc GCC_QUPV3_WRAP1_S6_CLK>;
				clock-names = "se";

				interconnects = <&clk_virt MASTER_QUP_CORE_1 QCOM_ICC_TAG_ALWAYS
						 &clk_virt SLAVE_QUP_CORE_1 QCOM_ICC_TAG_ALWAYS>,
						<&gem_noc MASTER_APPSS_PROC QCOM_ICC_TAG_ALWAYS
						 &config_noc SLAVE_QUP_1 QCOM_ICC_TAG_ALWAYS>,
						<&aggre1_noc MASTER_QUP_1 QCOM_ICC_TAG_ALWAYS
						 &mc_virt  SLAVE_EBI1 QCOM_ICC_TAG_ALWAYS>;
				interconnect-names = "qup-core",
						     "qup-config",
						     "qup-memory";

				dmas = <&gpi_dma1 0 6 QCOM_GPI_I2C>,
				       <&gpi_dma1 1 6 QCOM_GPI_I2C>;
				dma-names = "tx",
					    "rx";

				pinctrl-0 = <&qup_i2c6_data_clk>;
				pinctrl-names = "default";

				#address-cells = <1>;
				#size-cells = <0>;

				status = "disabled";
			};

			spi6: spi@a98000 {
				compatible = "qcom,geni-spi";
				reg = <0 0x00a98000 0 0x4000>;

				interrupts = <GIC_SPI 363 IRQ_TYPE_LEVEL_HIGH>;

				clocks = <&gcc GCC_QUPV3_WRAP1_S6_CLK>;
				clock-names = "se";

				interconnects = <&clk_virt MASTER_QUP_CORE_1 QCOM_ICC_TAG_ALWAYS
						 &clk_virt SLAVE_QUP_CORE_1 QCOM_ICC_TAG_ALWAYS>,
						<&gem_noc MASTER_APPSS_PROC QCOM_ICC_TAG_ALWAYS
						 &config_noc SLAVE_QUP_1 QCOM_ICC_TAG_ALWAYS>,
						<&aggre1_noc MASTER_QUP_1 QCOM_ICC_TAG_ALWAYS
						 &mc_virt  SLAVE_EBI1 QCOM_ICC_TAG_ALWAYS>;
				interconnect-names = "qup-core",
						     "qup-config",
						     "qup-memory";

				dmas = <&gpi_dma1 0 6 QCOM_GPI_SPI>,
				       <&gpi_dma1 1 6 QCOM_GPI_SPI>;
				dma-names = "tx",
					    "rx";

				pinctrl-0 = <&qup_spi6_data_clk>, <&qup_spi6_cs>;
				pinctrl-names = "default";

				#address-cells = <1>;
				#size-cells = <0>;

				status = "disabled";
			};

			i2c7: i2c@a9c000 {
				compatible = "qcom,geni-i2c";
				reg = <0 0x00a9c000 0 0x4000>;

				interrupts = <GIC_SPI 579 IRQ_TYPE_LEVEL_HIGH>;

				clocks = <&gcc GCC_QUPV3_WRAP1_S7_CLK>;
				clock-names = "se";

				interconnects = <&clk_virt MASTER_QUP_CORE_1 QCOM_ICC_TAG_ALWAYS
						 &clk_virt SLAVE_QUP_CORE_1 QCOM_ICC_TAG_ALWAYS>,
						<&gem_noc MASTER_APPSS_PROC QCOM_ICC_TAG_ALWAYS
						 &config_noc SLAVE_QUP_1 QCOM_ICC_TAG_ALWAYS>,
						<&aggre1_noc MASTER_QUP_1 QCOM_ICC_TAG_ALWAYS
						 &mc_virt  SLAVE_EBI1 QCOM_ICC_TAG_ALWAYS>;
				interconnect-names = "qup-core",
						     "qup-config",
						     "qup-memory";

				dmas = <&gpi_dma1 0 7 QCOM_GPI_I2C>,
				       <&gpi_dma1 1 7 QCOM_GPI_I2C>;
				dma-names = "tx",
					    "rx";

				pinctrl-0 = <&qup_i2c7_data_clk>;
				pinctrl-names = "default";

				#address-cells = <1>;
				#size-cells = <0>;

				status = "disabled";
			};

			spi7: spi@a9c000 {
				compatible = "qcom,geni-spi";
				reg = <0 0x00a9c000 0 0x4000>;

				interrupts = <GIC_SPI 579 IRQ_TYPE_LEVEL_HIGH>;

				clocks = <&gcc GCC_QUPV3_WRAP1_S7_CLK>;
				clock-names = "se";

				interconnects = <&clk_virt MASTER_QUP_CORE_1 QCOM_ICC_TAG_ALWAYS
						 &clk_virt SLAVE_QUP_CORE_1 QCOM_ICC_TAG_ALWAYS>,
						<&gem_noc MASTER_APPSS_PROC QCOM_ICC_TAG_ALWAYS
						 &config_noc SLAVE_QUP_1 QCOM_ICC_TAG_ALWAYS>,
						<&aggre1_noc MASTER_QUP_1 QCOM_ICC_TAG_ALWAYS
						 &mc_virt  SLAVE_EBI1 QCOM_ICC_TAG_ALWAYS>;
				interconnect-names = "qup-core",
						     "qup-config",
						     "qup-memory";

				dmas = <&gpi_dma1 0 7 QCOM_GPI_SPI>,
				       <&gpi_dma1 1 7 QCOM_GPI_SPI>;
				dma-names = "tx",
					    "rx";

				pinctrl-0 = <&qup_spi7_data_clk>, <&qup_spi7_cs>;
				pinctrl-names = "default";

				#address-cells = <1>;
				#size-cells = <0>;

				status = "disabled";
			};
		};

		cnoc_main: interconnect@1500000 {
			compatible = "qcom,sm8650-cnoc-main";
			reg = <0 0x01500000 0 0x14080>;

			qcom,bcm-voters = <&apps_bcm_voter>;

			#interconnect-cells = <2>;
		};

		config_noc: interconnect@1600000 {
			compatible = "qcom,sm8650-config-noc";
			reg = <0 0x01600000 0 0x6200>;

			qcom,bcm-voters = <&apps_bcm_voter>;

			#interconnect-cells = <2>;
		};

		system_noc: interconnect@1680000 {
			compatible = "qcom,sm8650-system-noc";
			reg = <0 0x01680000 0 0x1d080>;

			qcom,bcm-voters = <&apps_bcm_voter>;

			#interconnect-cells = <2>;
		};

		pcie_noc: interconnect@16c0000 {
			compatible = "qcom,sm8650-pcie-anoc";
			reg = <0 0x016c0000 0 0x12200>;

			clocks = <&gcc GCC_AGGRE_NOC_PCIE_AXI_CLK>,
				 <&gcc GCC_CFG_NOC_PCIE_ANOC_AHB_CLK>;

			qcom,bcm-voters = <&apps_bcm_voter>;

			#interconnect-cells = <2>;
		};

		aggre1_noc: interconnect@16e0000 {
			compatible = "qcom,sm8650-aggre1-noc";
			reg = <0 0x016e0000 0 0x16400>;

			clocks = <&gcc GCC_AGGRE_UFS_PHY_AXI_CLK>,
				 <&gcc GCC_AGGRE_USB3_PRIM_AXI_CLK>;

			qcom,bcm-voters = <&apps_bcm_voter>;

			#interconnect-cells = <2>;
		};

		aggre2_noc: interconnect@1700000 {
			compatible = "qcom,sm8650-aggre2-noc";
			reg = <0 0x01700000 0 0x1e400>;

			clocks = <&rpmhcc RPMH_IPA_CLK>;

			qcom,bcm-voters = <&apps_bcm_voter>;

			#interconnect-cells = <2>;
		};

		mmss_noc: interconnect@1780000 {
			compatible = "qcom,sm8650-mmss-noc";
			reg = <0 0x01780000 0 0x5b800>;

			qcom,bcm-voters = <&apps_bcm_voter>;

			#interconnect-cells = <2>;
		};

		rng: rng@10c3000 {
			compatible = "qcom,sm8650-trng", "qcom,trng";
			reg = <0 0x010c3000 0 0x1000>;
		};

		pcie0: pci@1c00000 {
			device_type = "pci";
			compatible = "qcom,pcie-sm8650", "qcom,pcie-sm8550";
			reg = <0 0x01c00000 0 0x3000>,
			      <0 0x60000000 0 0xf1d>,
			      <0 0x60000f20 0 0xa8>,
			      <0 0x60001000 0 0x1000>,
			      <0 0x60100000 0 0x100000>;
			reg-names = "parf", "dbi", "elbi", "atu", "config";

			interrupts = <GIC_SPI 141 IRQ_TYPE_LEVEL_HIGH>,
				     <GIC_SPI 142 IRQ_TYPE_LEVEL_HIGH>,
				     <GIC_SPI 143 IRQ_TYPE_LEVEL_HIGH>,
				     <GIC_SPI 144 IRQ_TYPE_LEVEL_HIGH>,
				     <GIC_SPI 145 IRQ_TYPE_LEVEL_HIGH>,
				     <GIC_SPI 146 IRQ_TYPE_LEVEL_HIGH>,
				     <GIC_SPI 147 IRQ_TYPE_LEVEL_HIGH>,
				     <GIC_SPI 148 IRQ_TYPE_LEVEL_HIGH>;
			interrupt-names = "msi0",
					  "msi1",
					  "msi2",
					  "msi3",
					  "msi4",
					  "msi5",
					  "msi6",
					  "msi7";

			clocks = <&gcc GCC_PCIE_0_AUX_CLK>,
				 <&gcc GCC_PCIE_0_CFG_AHB_CLK>,
				 <&gcc GCC_PCIE_0_MSTR_AXI_CLK>,
				 <&gcc GCC_PCIE_0_SLV_AXI_CLK>,
				 <&gcc GCC_PCIE_0_SLV_Q2A_AXI_CLK>,
				 <&gcc GCC_DDRSS_PCIE_SF_QTB_CLK>,
				 <&gcc GCC_AGGRE_NOC_PCIE_AXI_CLK>,
				 <&gcc GCC_CNOC_PCIE_SF_AXI_CLK>;
			clock-names = "aux",
				      "cfg",
				      "bus_master",
				      "bus_slave",
				      "slave_q2a",
				      "ddrss_sf_tbu",
				      "noc_aggr",
				      "cnoc_sf_axi";

			resets = <&gcc GCC_PCIE_0_BCR>;
			reset-names = "pci";

			interconnects = <&pcie_noc MASTER_PCIE_0 QCOM_ICC_TAG_ALWAYS
					 &mc_virt SLAVE_EBI1 QCOM_ICC_TAG_ALWAYS>,
					<&gem_noc MASTER_APPSS_PROC QCOM_ICC_TAG_ALWAYS
					 &cnoc_main SLAVE_PCIE_0 QCOM_ICC_TAG_ALWAYS>;
			interconnect-names = "pcie-mem",
					     "cpu-pcie";

			power-domains = <&gcc PCIE_0_GDSC>;

			iommu-map = <0     &apps_smmu 0x1400 0x1>,
				    <0x100 &apps_smmu 0x1401 0x1>;

			interrupt-map = <0 0 0 1 &intc 0 0 0 149 IRQ_TYPE_LEVEL_HIGH>,
					<0 0 0 2 &intc 0 0 0 150 IRQ_TYPE_LEVEL_HIGH>,
					<0 0 0 3 &intc 0 0 0 151 IRQ_TYPE_LEVEL_HIGH>,
					<0 0 0 4 &intc 0 0 0 152 IRQ_TYPE_LEVEL_HIGH>;
			interrupt-map-mask = <0 0 0 0x7>;
			#interrupt-cells = <1>;

			msi-map = <0x0 &gic_its 0x1400 0x1>,
				  <0x100 &gic_its 0x1401 0x1>;
			msi-map-mask = <0xff00>;

			linux,pci-domain = <0>;
			num-lanes = <2>;
			bus-range = <0 0xff>;

			phys = <&pcie0_phy>;
			phy-names = "pciephy";

			#address-cells = <3>;
			#size-cells = <2>;
			ranges = <0x01000000 0 0x00000000 0 0x60200000 0 0x100000>,
				 <0x02000000 0 0x60300000 0 0x60300000 0 0x3d00000>;

			dma-coherent;

			status = "disabled";

			pcie@0 {
				device_type = "pci";
				reg = <0x0 0x0 0x0 0x0 0x0>;
				bus-range = <0x01 0xff>;

				#address-cells = <3>;
				#size-cells = <2>;
				ranges;
			};
		};

		pcie0_phy: phy@1c06000 {
			compatible = "qcom,sm8650-qmp-gen3x2-pcie-phy";
			reg = <0 0x01c06000 0 0x2000>;

			clocks = <&gcc GCC_PCIE_0_AUX_CLK>,
				 <&gcc GCC_PCIE_0_CFG_AHB_CLK>,
				 <&tcsr TCSR_PCIE_0_CLKREF_EN>,
				 <&gcc GCC_PCIE_0_PHY_RCHNG_CLK>,
				 <&gcc GCC_PCIE_0_PIPE_CLK>;
			clock-names = "aux",
				      "cfg_ahb",
				      "ref",
				      "rchng",
				      "pipe";

			assigned-clocks = <&gcc GCC_PCIE_0_PHY_RCHNG_CLK>;
			assigned-clock-rates = <100000000>;

			resets = <&gcc GCC_PCIE_0_PHY_BCR>;
			reset-names = "phy";

			power-domains = <&gcc PCIE_0_PHY_GDSC>;

			#clock-cells = <0>;
			clock-output-names = "pcie0_pipe_clk";

			#phy-cells = <0>;

			status = "disabled";
		};

		pcie1: pci@1c08000 {
			device_type = "pci";
			compatible = "qcom,pcie-sm8650", "qcom,pcie-sm8550";
			reg = <0 0x01c08000 0 0x3000>,
			      <0 0x40000000 0 0xf1d>,
			      <0 0x40000f20 0 0xa8>,
			      <0 0x40001000 0 0x1000>,
			      <0 0x40100000 0 0x100000>;
			reg-names = "parf",
				    "dbi",
				    "elbi",
				    "atu",
				    "config";

			interrupts = <GIC_SPI 307 IRQ_TYPE_LEVEL_HIGH>,
				     <GIC_SPI 308 IRQ_TYPE_LEVEL_HIGH>,
				     <GIC_SPI 309 IRQ_TYPE_LEVEL_HIGH>,
				     <GIC_SPI 312 IRQ_TYPE_LEVEL_HIGH>,
				     <GIC_SPI 313 IRQ_TYPE_LEVEL_HIGH>,
				     <GIC_SPI 314 IRQ_TYPE_LEVEL_HIGH>,
				     <GIC_SPI 374 IRQ_TYPE_LEVEL_HIGH>,
				     <GIC_SPI 375 IRQ_TYPE_LEVEL_HIGH>;
			interrupt-names = "msi0",
					  "msi1",
					  "msi2",
					  "msi3",
					  "msi4",
					  "msi5",
					  "msi6",
					  "msi7";

			clocks = <&gcc GCC_PCIE_1_AUX_CLK>,
				 <&gcc GCC_PCIE_1_CFG_AHB_CLK>,
				 <&gcc GCC_PCIE_1_MSTR_AXI_CLK>,
				 <&gcc GCC_PCIE_1_SLV_AXI_CLK>,
				 <&gcc GCC_PCIE_1_SLV_Q2A_AXI_CLK>,
				 <&gcc GCC_DDRSS_PCIE_SF_QTB_CLK>,
				 <&gcc GCC_AGGRE_NOC_PCIE_AXI_CLK>,
				 <&gcc GCC_CNOC_PCIE_SF_AXI_CLK>;
			clock-names = "aux",
				      "cfg",
				      "bus_master",
				      "bus_slave",
				      "slave_q2a",
				      "ddrss_sf_tbu",
				      "noc_aggr",
				      "cnoc_sf_axi";

			assigned-clocks = <&gcc GCC_PCIE_1_AUX_CLK>;
			assigned-clock-rates = <19200000>;

			resets = <&gcc GCC_PCIE_1_BCR>,
				 <&gcc GCC_PCIE_1_LINK_DOWN_BCR>;
			reset-names = "pci",
				      "link_down";

			interconnects = <&pcie_noc MASTER_PCIE_1 QCOM_ICC_TAG_ALWAYS
					 &mc_virt SLAVE_EBI1 QCOM_ICC_TAG_ALWAYS>,
					<&gem_noc MASTER_APPSS_PROC QCOM_ICC_TAG_ALWAYS
					 &cnoc_main SLAVE_PCIE_1 QCOM_ICC_TAG_ALWAYS>;
			interconnect-names = "pcie-mem",
					     "cpu-pcie";

			power-domains = <&gcc PCIE_1_GDSC>;

			iommu-map = <0     &apps_smmu 0x1480 0x1>,
				    <0x100 &apps_smmu 0x1481 0x1>;

			interrupt-map = <0 0 0 1 &intc 0 0 0 434 IRQ_TYPE_LEVEL_HIGH>,
					<0 0 0 2 &intc 0 0 0 435 IRQ_TYPE_LEVEL_HIGH>,
					<0 0 0 3 &intc 0 0 0 438 IRQ_TYPE_LEVEL_HIGH>,
					<0 0 0 4 &intc 0 0 0 439 IRQ_TYPE_LEVEL_HIGH>;
			interrupt-map-mask = <0 0 0 0x7>;
			#interrupt-cells = <1>;

			msi-map = <0x0 &gic_its 0x1480 0x1>,
				  <0x100 &gic_its 0x1481 0x1>;
			msi-map-mask = <0xff00>;

			linux,pci-domain = <1>;
			num-lanes = <2>;
			bus-range = <0 0xff>;

			phys = <&pcie1_phy>;
			phy-names = "pciephy";

			dma-coherent;

			#address-cells = <3>;
			#size-cells = <2>;
			ranges = <0x01000000 0 0x00000000 0 0x40200000 0 0x100000>,
				 <0x02000000 0 0x40300000 0 0x40300000 0 0x1fd00000>;

			status = "disabled";

			pcie@0 {
				device_type = "pci";
				reg = <0x0 0x0 0x0 0x0 0x0>;
				bus-range = <0x01 0xff>;

				#address-cells = <3>;
				#size-cells = <2>;
				ranges;
			};
		};

		pcie1_phy: phy@1c0e000 {
			compatible = "qcom,sm8650-qmp-gen4x2-pcie-phy";
			reg = <0 0x01c0e000 0 0x2000>;

			clocks = <&gcc GCC_PCIE_1_PHY_AUX_CLK>,
				 <&gcc GCC_PCIE_1_CFG_AHB_CLK>,
				 <&tcsr TCSR_PCIE_1_CLKREF_EN>,
				 <&gcc GCC_PCIE_1_PHY_RCHNG_CLK>,
				 <&gcc GCC_PCIE_1_PIPE_CLK>;
			clock-names = "aux",
				      "cfg_ahb",
				      "ref",
				      "rchng",
				      "pipe";

			assigned-clocks = <&gcc GCC_PCIE_1_PHY_RCHNG_CLK>;
			assigned-clock-rates = <100000000>;

			resets = <&gcc GCC_PCIE_1_PHY_BCR>,
				 <&gcc GCC_PCIE_1_NOCSR_COM_PHY_BCR>;
			reset-names = "phy",
				      "phy_nocsr";

			power-domains = <&gcc PCIE_1_PHY_GDSC>;

			#clock-cells = <0>;
			clock-output-names = "pcie1_pipe_clk";

			#phy-cells = <0>;

			status = "disabled";
		};

		cryptobam: dma-controller@1dc4000 {
			compatible = "qcom,bam-v1.7.0";
			reg = <0 0x01dc4000 0 0x28000>;

			interrupts = <GIC_SPI 272 IRQ_TYPE_LEVEL_HIGH>;

			#dma-cells = <1>;

			iommus = <&apps_smmu 0x480 0>,
				 <&apps_smmu 0x481 0>;

			qcom,ee = <0>;
			qcom,controlled-remotely;
		};

		crypto: crypto@1dfa000 {
			compatible = "qcom,sm8650-qce", "qcom,sm8150-qce", "qcom,qce";
			reg = <0 0x01dfa000 0 0x6000>;

			interconnects = <&aggre2_noc MASTER_CRYPTO QCOM_ICC_TAG_ALWAYS
					 &mc_virt SLAVE_EBI1 QCOM_ICC_TAG_ALWAYS>;
			interconnect-names = "memory";

			dmas = <&cryptobam 4>, <&cryptobam 5>;
			dma-names = "rx", "tx";

			iommus = <&apps_smmu 0x480 0>,
				 <&apps_smmu 0x481 0>;
		};

		ufs_mem_phy: phy@1d80000 {
			compatible = "qcom,sm8650-qmp-ufs-phy";
			reg = <0 0x01d80000 0 0x2000>;

			clocks = <&rpmhcc RPMH_CXO_CLK>,
				 <&gcc GCC_UFS_PHY_PHY_AUX_CLK>,
				 <&tcsr TCSR_UFS_CLKREF_EN>;
			clock-names = "ref",
				      "ref_aux",
				      "qref";

			resets = <&ufs_mem_hc 0>;
			reset-names = "ufsphy";

			power-domains = <&gcc UFS_MEM_PHY_GDSC>;

			#clock-cells = <1>;
			#phy-cells = <0>;

			status = "disabled";
		};

		ufs_mem_hc: ufs@1d84000 {
			compatible = "qcom,sm8650-ufshc", "qcom,ufshc", "jedec,ufs-2.0";
			reg = <0 0x01d84000 0 0x3000>;

			interrupts = <GIC_SPI 265 IRQ_TYPE_LEVEL_HIGH>;

			clocks = <&gcc GCC_UFS_PHY_AXI_CLK>,
				 <&gcc GCC_AGGRE_UFS_PHY_AXI_CLK>,
				 <&gcc GCC_UFS_PHY_AHB_CLK>,
				 <&gcc GCC_UFS_PHY_UNIPRO_CORE_CLK>,
				 <&tcsr TCSR_UFS_PAD_CLKREF_EN>,
				 <&gcc GCC_UFS_PHY_TX_SYMBOL_0_CLK>,
				 <&gcc GCC_UFS_PHY_RX_SYMBOL_0_CLK>,
				 <&gcc GCC_UFS_PHY_RX_SYMBOL_1_CLK>;
			clock-names = "core_clk",
				      "bus_aggr_clk",
				      "iface_clk",
				      "core_clk_unipro",
				      "ref_clk",
				      "tx_lane0_sync_clk",
				      "rx_lane0_sync_clk",
				      "rx_lane1_sync_clk";
			freq-table-hz = <100000000 403000000>,
					<0 0>,
					<0 0>,
					<100000000 403000000>,
					<100000000 403000000>,
					<0 0>,
					<0 0>,
					<0 0>;

			resets = <&gcc GCC_UFS_PHY_BCR>;
			reset-names = "rst";

			interconnects = <&aggre1_noc MASTER_UFS_MEM QCOM_ICC_TAG_ALWAYS
					 &mc_virt SLAVE_EBI1 QCOM_ICC_TAG_ALWAYS>,
					<&gem_noc MASTER_APPSS_PROC QCOM_ICC_TAG_ALWAYS
					 &config_noc SLAVE_UFS_MEM_CFG QCOM_ICC_TAG_ALWAYS>;
			interconnect-names = "ufs-ddr",
					     "cpu-ufs";

			power-domains = <&gcc UFS_PHY_GDSC>;
			required-opps = <&rpmhpd_opp_nom>;

			iommus = <&apps_smmu 0x60 0>;

			lanes-per-direction = <2>;
			qcom,ice = <&ice>;

			phys = <&ufs_mem_phy>;
			phy-names = "ufsphy";

			#reset-cells = <1>;

			status = "disabled";
		};

		ice: crypto@1d88000 {
			compatible = "qcom,sm8650-inline-crypto-engine",
				     "qcom,inline-crypto-engine";
			reg = <0 0x01d88000 0 0x8000>;

			clocks = <&gcc GCC_UFS_PHY_ICE_CORE_CLK>;
		};

		tcsr_mutex: hwlock@1f40000 {
			compatible = "qcom,tcsr-mutex";
			reg = <0 0x01f40000 0 0x20000>;

			#hwlock-cells = <1>;
		};

		tcsr: clock-controller@1fc0000 {
			compatible = "qcom,sm8650-tcsr", "syscon";
			reg = <0 0x01fc0000 0 0xa0000>;

			clocks = <&rpmhcc RPMH_CXO_CLK>;

			#clock-cells = <1>;
			#reset-cells = <1>;
		};

		gpu: gpu@3d00000 {
			compatible = "qcom,adreno-43051401", "qcom,adreno";
			reg = <0x0 0x03d00000 0x0 0x40000>,
<<<<<<< HEAD
			      <0x0 0x03d9e000 0x0 0x1000>,
=======
			      <0x0 0x03d9e000 0x0 0x2000>,
>>>>>>> b43b8fcb
			      <0x0 0x03d61000 0x0 0x800>;
			reg-names = "kgsl_3d0_reg_memory",
				    "cx_mem",
				    "cx_dbgc";

			interrupts = <GIC_SPI 300 IRQ_TYPE_LEVEL_HIGH>;

			iommus = <&adreno_smmu 0 0x0>,
				 <&adreno_smmu 1 0x0>;

			operating-points-v2 = <&gpu_opp_table>;

			qcom,gmu = <&gmu>;

			status = "disabled";

			zap-shader {
				memory-region = <&gpu_micro_code_mem>;
			};

			/* Speedbin needs more work on A740+, keep only lower freqs */
			gpu_opp_table: opp-table {
				compatible = "operating-points-v2";

				opp-231000000 {
					opp-hz = /bits/ 64 <231000000>;
					opp-level = <RPMH_REGULATOR_LEVEL_LOW_SVS_D2>;
				};

				opp-310000000 {
					opp-hz = /bits/ 64 <310000000>;
					opp-level = <RPMH_REGULATOR_LEVEL_LOW_SVS_D1>;
				};

				opp-366000000 {
					opp-hz = /bits/ 64 <366000000>;
					opp-level = <RPMH_REGULATOR_LEVEL_LOW_SVS_D0>;
				};

				opp-422000000 {
					opp-hz = /bits/ 64 <422000000>;
					opp-level = <RPMH_REGULATOR_LEVEL_LOW_SVS>;
				};

				opp-500000000 {
					opp-hz = /bits/ 64 <500000000>;
					opp-level = <RPMH_REGULATOR_LEVEL_LOW_SVS_L1>;
				};

				opp-578000000 {
					opp-hz = /bits/ 64 <578000000>;
					opp-level = <RPMH_REGULATOR_LEVEL_SVS>;
				};

				opp-629000000 {
					opp-hz = /bits/ 64 <629000000>;
					opp-level = <RPMH_REGULATOR_LEVEL_SVS_L0>;
				};

				opp-680000000 {
					opp-hz = /bits/ 64 <680000000>;
					opp-level = <RPMH_REGULATOR_LEVEL_SVS_L1>;
				};

				opp-720000000 {
					opp-hz = /bits/ 64 <720000000>;
					opp-level = <RPMH_REGULATOR_LEVEL_SVS_L2>;
				};

				opp-770000000 {
					opp-hz = /bits/ 64 <770000000>;
					opp-level = <RPMH_REGULATOR_LEVEL_NOM>;
				};

				opp-834000000 {
					opp-hz = /bits/ 64 <834000000>;
					opp-level = <RPMH_REGULATOR_LEVEL_NOM_L1>;
				};
			};
		};

		gmu: gmu@3d6a000 {
			compatible = "qcom,adreno-gmu-750.1", "qcom,adreno-gmu";
			reg = <0x0 0x03d6a000 0x0 0x35000>,
			      <0x0 0x03d50000 0x0 0x10000>,
			      <0x0 0x0b280000 0x0 0x10000>;
			reg-names = "gmu", "rscc", "gmu_pdc";

			interrupts = <GIC_SPI 304 IRQ_TYPE_LEVEL_HIGH>,
				     <GIC_SPI 305 IRQ_TYPE_LEVEL_HIGH>;
			interrupt-names = "hfi", "gmu";

			clocks = <&gpucc GPU_CC_AHB_CLK>,
				 <&gpucc GPU_CC_CX_GMU_CLK>,
				 <&gpucc GPU_CC_CXO_CLK>,
				 <&gcc GCC_DDRSS_GPU_AXI_CLK>,
				 <&gcc GCC_GPU_MEMNOC_GFX_CLK>,
				 <&gpucc GPU_CC_HUB_CX_INT_CLK>,
				 <&gpucc GPU_CC_DEMET_CLK>;
			clock-names = "ahb",
				      "gmu",
				      "cxo",
				      "axi",
				      "memnoc",
				      "hub",
				      "demet";

			power-domains = <&gpucc GPU_CX_GDSC>,
					<&gpucc GPU_GX_GDSC>;
			power-domain-names = "cx",
					     "gx";

			iommus = <&adreno_smmu 5 0x0>;

			qcom,qmp = <&aoss_qmp>;

			operating-points-v2 = <&gmu_opp_table>;

			gmu_opp_table: opp-table {
				compatible = "operating-points-v2";

				opp-260000000 {
					opp-hz = /bits/ 64 <260000000>;
					opp-level = <RPMH_REGULATOR_LEVEL_LOW_SVS>;
				};

				opp-625000000 {
					opp-hz = /bits/ 64 <625000000>;
					opp-level = <RPMH_REGULATOR_LEVEL_SVS>;
				};
			};
		};

		gpucc: clock-controller@3d90000 {
			compatible = "qcom,sm8650-gpucc";
			reg = <0 0x03d90000 0 0xa000>;

			clocks = <&bi_tcxo_div2>,
				 <&gcc GCC_GPU_GPLL0_CLK_SRC>,
				 <&gcc GCC_GPU_GPLL0_DIV_CLK_SRC>;

			#clock-cells = <1>;
			#reset-cells = <1>;
			#power-domain-cells = <1>;
		};

		adreno_smmu: iommu@3da0000 {
			compatible = "qcom,sm8650-smmu-500", "qcom,adreno-smmu",
				     "qcom,smmu-500", "arm,mmu-500";
			reg = <0x0 0x03da0000 0x0 0x40000>;
			#iommu-cells = <2>;
			#global-interrupts = <1>;
			interrupts = <GIC_SPI 673 IRQ_TYPE_LEVEL_HIGH>,
				     <GIC_SPI 677 IRQ_TYPE_LEVEL_HIGH>,
				     <GIC_SPI 678 IRQ_TYPE_LEVEL_HIGH>,
				     <GIC_SPI 679 IRQ_TYPE_LEVEL_HIGH>,
				     <GIC_SPI 680 IRQ_TYPE_LEVEL_HIGH>,
				     <GIC_SPI 681 IRQ_TYPE_LEVEL_HIGH>,
				     <GIC_SPI 682 IRQ_TYPE_LEVEL_HIGH>,
				     <GIC_SPI 683 IRQ_TYPE_LEVEL_HIGH>,
				     <GIC_SPI 684 IRQ_TYPE_LEVEL_HIGH>,
				     <GIC_SPI 685 IRQ_TYPE_LEVEL_HIGH>,
				     <GIC_SPI 686 IRQ_TYPE_LEVEL_HIGH>,
				     <GIC_SPI 687 IRQ_TYPE_LEVEL_HIGH>,
				     <GIC_SPI 422 IRQ_TYPE_LEVEL_HIGH>,
				     <GIC_SPI 476 IRQ_TYPE_LEVEL_HIGH>,
				     <GIC_SPI 574 IRQ_TYPE_LEVEL_HIGH>,
				     <GIC_SPI 575 IRQ_TYPE_LEVEL_HIGH>,
				     <GIC_SPI 576 IRQ_TYPE_LEVEL_HIGH>,
				     <GIC_SPI 577 IRQ_TYPE_LEVEL_HIGH>,
				     <GIC_SPI 659 IRQ_TYPE_LEVEL_HIGH>,
				     <GIC_SPI 661 IRQ_TYPE_LEVEL_HIGH>,
				     <GIC_SPI 664 IRQ_TYPE_LEVEL_HIGH>,
				     <GIC_SPI 665 IRQ_TYPE_LEVEL_HIGH>,
				     <GIC_SPI 666 IRQ_TYPE_LEVEL_HIGH>,
				     <GIC_SPI 668 IRQ_TYPE_LEVEL_HIGH>,
				     <GIC_SPI 669 IRQ_TYPE_LEVEL_HIGH>,
				     <GIC_SPI 699 IRQ_TYPE_LEVEL_HIGH>;
			clocks = <&gpucc GPU_CC_HLOS1_VOTE_GPU_SMMU_CLK>,
				 <&gcc GCC_GPU_MEMNOC_GFX_CLK>,
				 <&gcc GCC_GPU_SNOC_DVM_GFX_CLK>,
				 <&gpucc GPU_CC_AHB_CLK>;
			clock-names = "hlos",
				      "bus",
				      "iface",
				      "ahb";
			power-domains = <&gpucc GPU_CX_GDSC>;
			dma-coherent;
		};

		ipa: ipa@3f40000 {
			compatible = "qcom,sm8650-ipa", "qcom,sm8550-ipa";

			iommus = <&apps_smmu 0x4a0 0x0>,
				 <&apps_smmu 0x4a2 0x0>;
			reg = <0 0x3f40000 0 0x10000>,
			      <0 0x3f50000 0 0x5000>,
			      <0 0x3e04000 0 0xfc000>;
			reg-names = "ipa-reg",
				    "ipa-shared",
				    "gsi";

			interrupts-extended = <&intc GIC_SPI 654 IRQ_TYPE_EDGE_RISING>,
					      <&intc GIC_SPI 432 IRQ_TYPE_LEVEL_HIGH>,
					      <&ipa_smp2p_in 0 IRQ_TYPE_EDGE_RISING>,
					      <&ipa_smp2p_in 1 IRQ_TYPE_EDGE_RISING>;
			interrupt-names = "ipa",
					  "gsi",
					  "ipa-clock-query",
					  "ipa-setup-ready";

			clocks = <&rpmhcc RPMH_IPA_CLK>;
			clock-names = "core";

			interconnects = <&aggre2_noc MASTER_IPA 0 &mc_virt SLAVE_EBI1 0>,
					<&gem_noc MASTER_APPSS_PROC 0 &config_noc SLAVE_IPA_CFG 0>;
			interconnect-names = "memory",
					     "config";

			qcom,qmp = <&aoss_qmp>;

			qcom,smem-states = <&ipa_smp2p_out 0>,
					   <&ipa_smp2p_out 1>;
			qcom,smem-state-names = "ipa-clock-enabled-valid",
						"ipa-clock-enabled";

			status = "disabled";
		};

		remoteproc_mpss: remoteproc@4080000 {
			compatible = "qcom,sm8650-mpss-pas";
			reg = <0 0x04080000 0 0x4040>;

			interrupts-extended = <&intc GIC_SPI 264 IRQ_TYPE_EDGE_RISING>,
					      <&smp2p_modem_in 0 IRQ_TYPE_EDGE_RISING>,
					      <&smp2p_modem_in 1 IRQ_TYPE_EDGE_RISING>,
					      <&smp2p_modem_in 2 IRQ_TYPE_EDGE_RISING>,
					      <&smp2p_modem_in 3 IRQ_TYPE_EDGE_RISING>,
					      <&smp2p_modem_in 7 IRQ_TYPE_EDGE_RISING>;
			interrupt-names = "wdog",
					  "fatal",
					  "ready",
					  "handover",
					  "stop-ack",
					  "shutdown-ack";

			clocks = <&rpmhcc RPMH_CXO_CLK>;
			clock-names = "xo";

			interconnects = <&mc_virt MASTER_LLCC QCOM_ICC_TAG_ALWAYS
					 &mc_virt SLAVE_EBI1 QCOM_ICC_TAG_ALWAYS>;

			power-domains = <&rpmhpd RPMHPD_CX>,
					<&rpmhpd RPMHPD_MSS>;
			power-domain-names = "cx",
					     "mss";

			memory-region = <&mpss_mem>, <&q6_mpss_dtb_mem>,
					<&mpss_dsm_mem>, <&mpss_dsm_mem_2>,
					<&qlink_logging_mem>;

			qcom,qmp = <&aoss_qmp>;

			qcom,smem-states = <&smp2p_modem_out 0>;
			qcom,smem-state-names = "stop";

			status = "disabled";

			glink-edge {
				interrupts-extended = <&ipcc IPCC_CLIENT_MPSS
							     IPCC_MPROC_SIGNAL_GLINK_QMP
							     IRQ_TYPE_EDGE_RISING>;

				mboxes = <&ipcc IPCC_CLIENT_MPSS
						IPCC_MPROC_SIGNAL_GLINK_QMP>;

				qcom,remote-pid = <1>;

				label = "mpss";
			};
		};

		lpass_wsa2macro: codec@6aa0000 {
			compatible = "qcom,sm8650-lpass-wsa-macro", "qcom,sm8550-lpass-wsa-macro";
			reg = <0 0x06aa0000 0 0x1000>;
			clocks = <&q6prmcc LPASS_CLK_ID_WSA2_CORE_TX_MCLK LPASS_CLK_ATTRIBUTE_COUPLE_NO>,
				 <&q6prmcc LPASS_HW_MACRO_VOTE LPASS_CLK_ATTRIBUTE_COUPLE_NO>,
				 <&q6prmcc LPASS_HW_DCODEC_VOTE LPASS_CLK_ATTRIBUTE_COUPLE_NO>,
				 <&lpass_vamacro>;
			clock-names = "mclk",
				      "macro",
				      "dcodec",
				      "fsgen";

			#clock-cells = <0>;
			clock-output-names = "wsa2-mclk";
			#sound-dai-cells = <1>;
		};

		swr3: soundwire@6ab0000 {
			compatible = "qcom,soundwire-v2.0.0";
			reg = <0 0x06ab0000 0 0x10000>;
			interrupts = <GIC_SPI 171 IRQ_TYPE_LEVEL_HIGH>;
			clocks = <&lpass_wsa2macro>;
			clock-names = "iface";
			label = "WSA2";

			pinctrl-0 = <&wsa2_swr_active>;
			pinctrl-names = "default";

			qcom,din-ports = <4>;
			qcom,dout-ports = <9>;

			qcom,ports-sinterval =		/bits/ 16 <0x07 0x1f 0x3f 0x07 0x1f 0x3f 0x18f 0xff 0xff 0x0f 0x0f 0xff 0x31f>;
			qcom,ports-offset1 =		/bits/ 8 <0x01 0x03 0x05 0x02 0x04 0x15 0x00 0xff 0xff 0x06 0x0d 0xff 0x00>;
			qcom,ports-offset2 =		/bits/ 8 <0xff 0x07 0x1f 0xff 0x07 0x1f 0xff 0xff 0xff 0xff 0xff 0xff 0xff>;
			qcom,ports-hstart =		/bits/ 8 <0xff 0xff 0xff 0xff 0xff 0xff 0x08 0xff 0xff 0xff 0xff 0xff 0x0f>;
			qcom,ports-hstop =		/bits/ 8 <0xff 0xff 0xff 0xff 0xff 0xff 0x08 0xff 0xff 0xff 0xff 0xff 0x0f>;
			qcom,ports-word-length =	/bits/ 8 <0xff 0xff 0xff 0xff 0xff 0xff 0x08 0xff 0xff 0xff 0xff 0xff 0x18>;
			qcom,ports-block-pack-mode =	/bits/ 8 <0x00 0x01 0x01 0x00 0x01 0x01 0x00 0x00 0x00 0x01 0x01 0x00 0x00>;
			qcom,ports-block-group-count =	/bits/ 8 <0xff 0xff 0xff 0xff 0xff 0xff 0xff 0xff 0xff 0xff 0xff 0xff 0xff>;
			qcom,ports-lane-control =	/bits/ 8 <0xff 0xff 0xff 0xff 0xff 0xff 0xff 0xff 0xff 0xff 0xff 0xff 0xff>;

			#address-cells = <2>;
			#size-cells = <0>;
			#sound-dai-cells = <1>;
			status = "disabled";
		};

		lpass_rxmacro: codec@6ac0000 {
			compatible = "qcom,sm8650-lpass-rx-macro", "qcom,sm8550-lpass-rx-macro";
			reg = <0 0x06ac0000 0 0x1000>;
			clocks = <&q6prmcc LPASS_CLK_ID_RX_CORE_TX_MCLK LPASS_CLK_ATTRIBUTE_COUPLE_NO>,
				 <&q6prmcc LPASS_HW_MACRO_VOTE LPASS_CLK_ATTRIBUTE_COUPLE_NO>,
				 <&q6prmcc LPASS_HW_DCODEC_VOTE LPASS_CLK_ATTRIBUTE_COUPLE_NO>,
				 <&lpass_vamacro>;
			clock-names = "mclk",
				      "macro",
				      "dcodec",
				      "fsgen";

			#clock-cells = <0>;
			clock-output-names = "mclk";
			#sound-dai-cells = <1>;
		};

		swr1: soundwire@6ad0000 {
			compatible = "qcom,soundwire-v2.0.0";
			reg = <0 0x06ad0000 0 0x10000>;
			interrupts = <GIC_SPI 155 IRQ_TYPE_LEVEL_HIGH>;
			clocks = <&lpass_rxmacro>;
			clock-names = "iface";
			label = "RX";

			pinctrl-0 = <&rx_swr_active>;
			pinctrl-names = "default";

			qcom,din-ports = <0>;
			qcom,dout-ports = <11>;

			qcom,ports-sinterval =		/bits/ 16 <0x03 0x1f 0x1f 0x07 0x03 0xff 0xff 0x31 0xff 0xff 0xff>;
			qcom,ports-offset1 =		/bits/ 8 <0x00 0x00 0x0b 0x09 0x01 0xff 0xff 0x00 0xff 0xff 0xff>;
			qcom,ports-offset2 =		/bits/ 8 <0x00 0x00 0x0b 0x00 0x00 0xff 0xff 0x00 0xff 0xff 0xff>;
			qcom,ports-hstart =		/bits/ 8 <0xff 0x03 0xff 0xff 0xff 0xff 0xff 0x00 0xff 0xff 0xff>;
			qcom,ports-hstop =		/bits/ 8 <0xff 0x06 0xff 0xff 0xff 0xff 0xff 0x0f 0xff 0xff 0xff>;
			qcom,ports-word-length =	/bits/ 8 <0x01 0x07 0x04 0xff 0xff 0xff 0xff 0x18 0xff 0xff 0xff>;
			qcom,ports-block-pack-mode =	/bits/ 8 <0xff 0x00 0x01 0xff 0xff 0xff 0xff 0x01 0xff 0xff 0xff>;
			qcom,ports-block-group-count =	/bits/ 8 <0xff 0xff 0xff 0x01 0x03 0xff 0xff 0x00 0xff 0xff 0xff>;
			qcom,ports-lane-control =	/bits/ 8 <0x01 0x00 0x00 0x00 0x00 0xff 0xff 0x01 0xff 0xff 0xff>;

			#address-cells = <2>;
			#size-cells = <0>;
			#sound-dai-cells = <1>;
			status = "disabled";
		};

		lpass_txmacro: codec@6ae0000 {
			compatible = "qcom,sm8650-lpass-tx-macro", "qcom,sm8550-lpass-tx-macro";
			reg = <0 0x06ae0000 0 0x1000>;
			clocks = <&q6prmcc LPASS_CLK_ID_TX_CORE_MCLK LPASS_CLK_ATTRIBUTE_COUPLE_NO>,
				 <&q6prmcc LPASS_HW_MACRO_VOTE LPASS_CLK_ATTRIBUTE_COUPLE_NO>,
				 <&q6prmcc LPASS_HW_DCODEC_VOTE LPASS_CLK_ATTRIBUTE_COUPLE_NO>,
				 <&lpass_vamacro>;
			clock-names = "mclk",
				      "macro",
				      "dcodec",
				      "fsgen";

			#clock-cells = <0>;
			clock-output-names = "mclk";
			#sound-dai-cells = <1>;
		};

		lpass_wsamacro: codec@6b00000 {
			compatible = "qcom,sm8650-lpass-wsa-macro", "qcom,sm8550-lpass-wsa-macro";
			reg = <0 0x06b00000 0 0x1000>;
			clocks = <&q6prmcc LPASS_CLK_ID_WSA_CORE_TX_MCLK LPASS_CLK_ATTRIBUTE_COUPLE_NO>,
				 <&q6prmcc LPASS_HW_MACRO_VOTE LPASS_CLK_ATTRIBUTE_COUPLE_NO>,
				 <&q6prmcc LPASS_HW_DCODEC_VOTE LPASS_CLK_ATTRIBUTE_COUPLE_NO>,
				 <&lpass_vamacro>;
			clock-names = "mclk",
				      "macro",
				      "dcodec",
				      "fsgen";

			#clock-cells = <0>;
			clock-output-names = "mclk";
			#sound-dai-cells = <1>;
		};

		swr0: soundwire@6b10000 {
			compatible = "qcom,soundwire-v2.0.0";
			reg = <0 0x06b10000 0 0x10000>;
			interrupts = <GIC_SPI 170 IRQ_TYPE_LEVEL_HIGH>;
			clocks = <&lpass_wsamacro>;
			clock-names = "iface";
			label = "WSA";

			pinctrl-0 = <&wsa_swr_active>;
			pinctrl-names = "default";

			qcom,din-ports = <4>;
			qcom,dout-ports = <9>;

			qcom,ports-sinterval =		/bits/ 16 <0x07 0x1f 0x3f 0x07 0x1f 0x3f 0x18f 0xff 0xff 0x0f 0x0f 0xff 0x31f>;
			qcom,ports-offset1 =		/bits/ 8 <0x01 0x03 0x05 0x02 0x04 0x15 0x00 0xff 0xff 0x06 0x0d 0xff 0x00>;
			qcom,ports-offset2 =		/bits/ 8 <0xff 0x07 0x1f 0xff 0x07 0x1f 0xff 0xff 0xff 0xff 0xff 0xff 0xff>;
			qcom,ports-hstart =		/bits/ 8 <0xff 0xff 0xff 0xff 0xff 0xff 0x08 0xff 0xff 0xff 0xff 0xff 0x0f>;
			qcom,ports-hstop =		/bits/ 8 <0xff 0xff 0xff 0xff 0xff 0xff 0x08 0xff 0xff 0xff 0xff 0xff 0x0f>;
			qcom,ports-word-length =	/bits/ 8 <0xff 0xff 0xff 0xff 0xff 0xff 0x08 0xff 0xff 0xff 0xff 0xff 0x18>;
			qcom,ports-block-pack-mode =	/bits/ 8 <0x00 0x01 0x01 0x00 0x01 0x01 0x00 0x00 0x00 0x01 0x01 0x00 0x00>;
			qcom,ports-block-group-count =	/bits/ 8 <0xff 0xff 0xff 0xff 0xff 0xff 0xff 0xff 0xff 0xff 0xff 0xff 0xff>;
			qcom,ports-lane-control =	/bits/ 8 <0xff 0xff 0xff 0xff 0xff 0xff 0xff 0xff 0xff 0xff 0xff 0xff 0xff>;

			#address-cells = <2>;
			#size-cells = <0>;
			#sound-dai-cells = <1>;
			status = "disabled";
		};

		swr2: soundwire@6d30000 {
			compatible = "qcom,soundwire-v2.0.0";
			reg = <0 0x06d30000 0 0x10000>;
			interrupts = <GIC_SPI 496 IRQ_TYPE_LEVEL_HIGH>,
				     <GIC_SPI 520 IRQ_TYPE_LEVEL_HIGH>;
			interrupt-names = "core", "wakeup";
			clocks = <&lpass_txmacro>;
			clock-names = "iface";
			label = "TX";

			pinctrl-0 = <&tx_swr_active>;
			pinctrl-names = "default";

			qcom,din-ports = <4>;
			qcom,dout-ports = <0>;

			qcom,ports-sinterval-low =	/bits/ 8 <0x01 0x01 0x03 0x03>;
			qcom,ports-offset1 =		/bits/ 8 <0x00 0x00 0x01 0x01>;
			qcom,ports-offset2 =		/bits/ 8 <0x00 0x00 0x00 0x00>;
			qcom,ports-hstart =		/bits/ 8 <0xff 0xff 0xff 0xff>;
			qcom,ports-hstop =		/bits/ 8 <0xff 0xff 0xff 0xff>;
			qcom,ports-word-length =	/bits/ 8 <0xff 0xff 0xff 0xff>;
			qcom,ports-block-pack-mode =	/bits/ 8 <0xff 0xff 0xff 0xff>;
			qcom,ports-block-group-count =	/bits/ 8 <0xff 0xff 0xff 0xff>;
			qcom,ports-lane-control =	/bits/ 8 <0x01 0x02 0x00 0x00>;

			#address-cells = <2>;
			#size-cells = <0>;
			#sound-dai-cells = <1>;
			status = "disabled";
		};

		lpass_vamacro: codec@6d44000 {
			compatible = "qcom,sm8650-lpass-va-macro", "qcom,sm8550-lpass-va-macro";
			reg = <0 0x06d44000 0 0x1000>;
			clocks = <&q6prmcc LPASS_CLK_ID_TX_CORE_MCLK LPASS_CLK_ATTRIBUTE_COUPLE_NO>,
				 <&q6prmcc LPASS_HW_MACRO_VOTE LPASS_CLK_ATTRIBUTE_COUPLE_NO>,
				 <&q6prmcc LPASS_HW_DCODEC_VOTE LPASS_CLK_ATTRIBUTE_COUPLE_NO>;
			clock-names = "mclk",
				      "macro",
				      "dcodec";

			#clock-cells = <0>;
			clock-output-names = "fsgen";
			#sound-dai-cells = <1>;
		};

		lpass_tlmm: pinctrl@6e80000 {
			compatible = "qcom,sm8650-lpass-lpi-pinctrl";
			reg = <0 0x06e80000 0 0x20000>;

			clocks = <&q6prmcc LPASS_HW_MACRO_VOTE LPASS_CLK_ATTRIBUTE_COUPLE_NO>,
				 <&q6prmcc LPASS_HW_DCODEC_VOTE LPASS_CLK_ATTRIBUTE_COUPLE_NO>;
			clock-names = "core", "audio";

			gpio-controller;
			#gpio-cells = <2>;
			gpio-ranges = <&lpass_tlmm 0 0 23>;

			tx_swr_active: tx-swr-active-state {
				clk-pins {
					pins = "gpio0";
					function = "swr_tx_clk";
					drive-strength = <2>;
					slew-rate = <1>;
					bias-disable;
				};

				data-pins {
					pins = "gpio1", "gpio2", "gpio14";
					function = "swr_tx_data";
					drive-strength = <2>;
					slew-rate = <1>;
					bias-bus-hold;
				};
			};

			rx_swr_active: rx-swr-active-state {
				clk-pins {
					pins = "gpio3";
					function = "swr_rx_clk";
					drive-strength = <2>;
					slew-rate = <1>;
					bias-disable;
				};

				data-pins {
					pins = "gpio4", "gpio5";
					function = "swr_rx_data";
					drive-strength = <2>;
					slew-rate = <1>;
					bias-bus-hold;
				};
			};

			dmic01_default: dmic01-default-state {
				clk-pins {
					pins = "gpio6";
					function = "dmic1_clk";
					drive-strength = <8>;
					output-high;
				};

				data-pins {
					pins = "gpio7";
					function = "dmic1_data";
					drive-strength = <8>;
					input-enable;
				};
			};

			dmic23_default: dmic23-default-state {
				clk-pins {
					pins = "gpio8";
					function = "dmic2_clk";
					drive-strength = <8>;
					output-high;
				};

				data-pins {
					pins = "gpio9";
					function = "dmic2_data";
					drive-strength = <8>;
					input-enable;
				};
			};

			wsa_swr_active: wsa-swr-active-state {
				clk-pins {
					pins = "gpio10";
					function = "wsa_swr_clk";
					drive-strength = <2>;
					slew-rate = <1>;
					bias-disable;
				};

				data-pins {
					pins = "gpio11";
					function = "wsa_swr_data";
					drive-strength = <2>;
					slew-rate = <1>;
					bias-bus-hold;
				};
			};

			wsa2_swr_active: wsa2-swr-active-state {
				clk-pins {
					pins = "gpio15";
					function = "wsa2_swr_clk";
					drive-strength = <2>;
					slew-rate = <1>;
					bias-disable;
				};

				data-pins {
					pins = "gpio16";
					function = "wsa2_swr_data";
					drive-strength = <2>;
					slew-rate = <1>;
					bias-bus-hold;
				};
			};
		};

		lpass_lpiaon_noc: interconnect@7400000 {
			compatible = "qcom,sm8650-lpass-lpiaon-noc";
			reg = <0 0x07400000 0 0x19080>;

			#interconnect-cells = <2>;

			qcom,bcm-voters = <&apps_bcm_voter>;
		};

		lpass_lpicx_noc: interconnect@7430000 {
			compatible = "qcom,sm8650-lpass-lpicx-noc";
			reg = <0 0x07430000 0 0x3a200>;

			#interconnect-cells = <2>;

			qcom,bcm-voters = <&apps_bcm_voter>;
		};

		lpass_ag_noc: interconnect@7e40000 {
			compatible = "qcom,sm8650-lpass-ag-noc";
			reg = <0 0x07e40000 0 0xe080>;

			#interconnect-cells = <2>;

			qcom,bcm-voters = <&apps_bcm_voter>;
		};

		sdhc_2: mmc@8804000 {
			compatible = "qcom,sm8650-sdhci", "qcom,sdhci-msm-v5";
			reg = <0 0x08804000 0 0x1000>;

			interrupts = <GIC_SPI 207 IRQ_TYPE_LEVEL_HIGH>,
				     <GIC_SPI 223 IRQ_TYPE_LEVEL_HIGH>;
			interrupt-names = "hc_irq",
					  "pwr_irq";

			clocks = <&gcc GCC_SDCC2_AHB_CLK>,
				 <&gcc GCC_SDCC2_APPS_CLK>,
				 <&rpmhcc RPMH_CXO_CLK>;
			clock-names = "iface",
				      "core",
				      "xo";

			interconnects = <&aggre2_noc MASTER_SDCC_2 QCOM_ICC_TAG_ALWAYS
					 &mc_virt SLAVE_EBI1 QCOM_ICC_TAG_ALWAYS>,
					<&gem_noc MASTER_APPSS_PROC QCOM_ICC_TAG_ALWAYS
					 &config_noc SLAVE_SDCC_2 QCOM_ICC_TAG_ALWAYS>;
			interconnect-names = "sdhc-ddr",
					     "cpu-sdhc";

			power-domains = <&rpmhpd RPMHPD_CX>;
			operating-points-v2 = <&sdhc2_opp_table>;

			iommus = <&apps_smmu 0x540 0>;

			bus-width = <4>;

			/* Forbid SDR104/SDR50 - broken hw! */
			sdhci-caps-mask = <0x3 0>;

			qcom,dll-config = <0x0007642c>;
			qcom,ddr-config = <0x80040868>;

			dma-coherent;

			status = "disabled";

			sdhc2_opp_table: opp-table {
				compatible = "operating-points-v2";

				opp-19200000 {
					opp-hz = /bits/ 64 <19200000>;
					required-opps = <&rpmhpd_opp_min_svs>;
				};

				opp-50000000 {
					opp-hz = /bits/ 64 <50000000>;
					required-opps = <&rpmhpd_opp_low_svs>;
				};

				opp-100000000 {
					opp-hz = /bits/ 64 <100000000>;
					required-opps = <&rpmhpd_opp_svs>;
				};

				opp-202000000 {
					opp-hz = /bits/ 64 <202000000>;
					required-opps = <&rpmhpd_opp_svs_l1>;
				};
			};
		};

		mdss: display-subsystem@ae00000 {
			compatible = "qcom,sm8650-mdss";
			reg = <0 0x0ae00000 0 0x1000>;
			reg-names = "mdss";

			interrupts = <GIC_SPI 83 IRQ_TYPE_LEVEL_HIGH>;

			clocks = <&dispcc DISP_CC_MDSS_AHB_CLK>,
				 <&gcc GCC_DISP_HF_AXI_CLK>,
				 <&dispcc DISP_CC_MDSS_MDP_CLK>;

			resets = <&dispcc DISP_CC_MDSS_CORE_BCR>;

			interconnects = <&mmss_noc MASTER_MDP QCOM_ICC_TAG_ALWAYS
					 &gem_noc SLAVE_LLCC QCOM_ICC_TAG_ALWAYS>,
					<&mc_virt MASTER_LLCC QCOM_ICC_TAG_ALWAYS
					 &mc_virt SLAVE_EBI1 QCOM_ICC_TAG_ALWAYS>;
			interconnect-names = "mdp0-mem",
					     "mdp1-mem";

			power-domains = <&dispcc MDSS_GDSC>;

			iommus = <&apps_smmu 0x1c00 0x2>;

			interrupt-controller;
			#interrupt-cells = <1>;

			#address-cells = <2>;
			#size-cells = <2>;
			ranges;

			status = "disabled";

			mdss_mdp: display-controller@ae01000 {
				compatible = "qcom,sm8650-dpu";
				reg = <0 0x0ae01000 0 0x8f000>,
				      <0 0x0aeb0000 0 0x2008>;
				reg-names = "mdp",
					    "vbif";

				interrupts-extended = <&mdss 0>;

				clocks = <&gcc GCC_DISP_HF_AXI_CLK>,
					 <&dispcc DISP_CC_MDSS_AHB_CLK>,
					 <&dispcc DISP_CC_MDSS_MDP_LUT_CLK>,
					 <&dispcc DISP_CC_MDSS_MDP_CLK>,
					 <&dispcc DISP_CC_MDSS_VSYNC_CLK>;
				clock-names = "nrt_bus",
					      "iface",
					      "lut",
					      "core",
					      "vsync";

				assigned-clocks = <&dispcc DISP_CC_MDSS_VSYNC_CLK>;
				assigned-clock-rates = <19200000>;

				operating-points-v2 = <&mdp_opp_table>;

				power-domains = <&rpmhpd RPMHPD_MMCX>;

				ports {
					#address-cells = <1>;
					#size-cells = <0>;

					port@0 {
						reg = <0>;

						dpu_intf1_out: endpoint {
							remote-endpoint = <&mdss_dsi0_in>;
						};
					};

					port@1 {
						reg = <1>;

						dpu_intf2_out: endpoint {
							remote-endpoint = <&mdss_dsi1_in>;
						};
					};

					port@2 {
						reg = <2>;

						dpu_intf0_out: endpoint {
							remote-endpoint = <&mdss_dp0_in>;
						};
					};
				};

				mdp_opp_table: opp-table {
					compatible = "operating-points-v2";

					opp-200000000 {
						opp-hz = /bits/ 64 <200000000>;
						required-opps = <&rpmhpd_opp_low_svs>;
					};

					opp-325000000 {
						opp-hz = /bits/ 64 <325000000>;
						required-opps = <&rpmhpd_opp_svs>;
					};

					opp-375000000 {
						opp-hz = /bits/ 64 <375000000>;
						required-opps = <&rpmhpd_opp_svs_l1>;
					};

					opp-514000000 {
						opp-hz = /bits/ 64 <514000000>;
						required-opps = <&rpmhpd_opp_nom>;
					};
				};
			};

			mdss_dsi0: dsi@ae94000 {
				compatible = "qcom,sm8650-dsi-ctrl", "qcom,mdss-dsi-ctrl";
				reg = <0 0x0ae94000 0 0x400>;
				reg-names = "dsi_ctrl";

				interrupts-extended = <&mdss 4>;

				clocks = <&dispcc DISP_CC_MDSS_BYTE0_CLK>,
					 <&dispcc DISP_CC_MDSS_BYTE0_INTF_CLK>,
					 <&dispcc DISP_CC_MDSS_PCLK0_CLK>,
					 <&dispcc DISP_CC_MDSS_ESC0_CLK>,
					 <&dispcc DISP_CC_MDSS_AHB_CLK>,
					 <&gcc GCC_DISP_HF_AXI_CLK>;
				clock-names = "byte",
					      "byte_intf",
					      "pixel",
					      "core",
					      "iface",
					      "bus";

				assigned-clocks = <&dispcc DISP_CC_MDSS_BYTE0_CLK_SRC>,
						  <&dispcc DISP_CC_MDSS_PCLK0_CLK_SRC>;
				assigned-clock-parents = <&mdss_dsi0_phy 0>,
							 <&mdss_dsi0_phy 1>;

				operating-points-v2 = <&mdss_dsi_opp_table>;

				power-domains = <&rpmhpd RPMHPD_MMCX>;

				phys = <&mdss_dsi0_phy>;
				phy-names = "dsi";

				#address-cells = <1>;
				#size-cells = <0>;

				status = "disabled";

				ports {
					#address-cells = <1>;
					#size-cells = <0>;

					port@0 {
						reg = <0>;

						mdss_dsi0_in: endpoint {
							remote-endpoint = <&dpu_intf1_out>;
						};
					};

					port@1 {
						reg = <1>;

						mdss_dsi0_out: endpoint {
						};
					};
				};

				mdss_dsi_opp_table: opp-table {
					compatible = "operating-points-v2";

					opp-187500000 {
						opp-hz = /bits/ 64 <187500000>;
						required-opps = <&rpmhpd_opp_low_svs>;
					};

					opp-300000000 {
						opp-hz = /bits/ 64 <300000000>;
						required-opps = <&rpmhpd_opp_svs>;
					};

					opp-358000000 {
						opp-hz = /bits/ 64 <358000000>;
						required-opps = <&rpmhpd_opp_svs_l1>;
					};
				};
			};

			mdss_dsi0_phy: phy@ae95000 {
				compatible = "qcom,sm8650-dsi-phy-4nm";
				reg = <0 0x0ae95000 0 0x200>,
				      <0 0x0ae95200 0 0x280>,
				      <0 0x0ae95500 0 0x400>;
				reg-names = "dsi_phy",
					    "dsi_phy_lane",
					    "dsi_pll";

				clocks = <&dispcc DISP_CC_MDSS_AHB_CLK>,
					 <&rpmhcc RPMH_CXO_CLK>;
				clock-names = "iface",
					      "ref";

				#clock-cells = <1>;
				#phy-cells = <0>;

				status = "disabled";
			};

			mdss_dsi1: dsi@ae96000 {
				compatible = "qcom,sm8650-dsi-ctrl", "qcom,mdss-dsi-ctrl";
				reg = <0 0x0ae96000 0 0x400>;
				reg-names = "dsi_ctrl";

				interrupts-extended = <&mdss 5>;

				clocks = <&dispcc DISP_CC_MDSS_BYTE1_CLK>,
					 <&dispcc DISP_CC_MDSS_BYTE1_INTF_CLK>,
					 <&dispcc DISP_CC_MDSS_PCLK1_CLK>,
					 <&dispcc DISP_CC_MDSS_ESC1_CLK>,
					 <&dispcc DISP_CC_MDSS_AHB_CLK>,
					 <&gcc GCC_DISP_HF_AXI_CLK>;
				clock-names = "byte",
					      "byte_intf",
					      "pixel",
					      "core",
					      "iface",
					      "bus";

				assigned-clocks = <&dispcc DISP_CC_MDSS_BYTE1_CLK_SRC>,
						  <&dispcc DISP_CC_MDSS_PCLK1_CLK_SRC>;
				assigned-clock-parents = <&mdss_dsi1_phy 0>,
							 <&mdss_dsi1_phy 1>;

				operating-points-v2 = <&mdss_dsi_opp_table>;

				power-domains = <&rpmhpd RPMHPD_MMCX>;

				phys = <&mdss_dsi1_phy>;
				phy-names = "dsi";

				#address-cells = <1>;
				#size-cells = <0>;

				status = "disabled";

				ports {
					#address-cells = <1>;
					#size-cells = <0>;

					port@0 {
						reg = <0>;

						mdss_dsi1_in: endpoint {
							remote-endpoint = <&dpu_intf2_out>;
						};
					};

					port@1 {
						reg = <1>;

						mdss_dsi1_out: endpoint {
						};
					};
				};
			};

			mdss_dsi1_phy: phy@ae97000 {
				compatible = "qcom,sm8650-dsi-phy-4nm";
				reg = <0 0x0ae97000 0 0x200>,
				      <0 0x0ae97200 0 0x280>,
				      <0 0x0ae97500 0 0x400>;
				reg-names = "dsi_phy",
					    "dsi_phy_lane",
					    "dsi_pll";

				clocks = <&dispcc DISP_CC_MDSS_AHB_CLK>,
					 <&rpmhcc RPMH_CXO_CLK>;
				clock-names = "iface",
					      "ref";

				#clock-cells = <1>;
				#phy-cells = <0>;

				status = "disabled";
			};

			mdss_dp0: displayport-controller@af54000 {
				compatible = "qcom,sm8650-dp";
				reg = <0 0xaf54000 0 0x104>,
				      <0 0xaf54200 0 0xc0>,
				      <0 0xaf55000 0 0x770>,
				      <0 0xaf56000 0 0x9c>,
				      <0 0xaf57000 0 0x9c>;

				interrupts-extended = <&mdss 12>;

				clocks = <&dispcc DISP_CC_MDSS_AHB_CLK>,
					 <&dispcc DISP_CC_MDSS_DPTX0_AUX_CLK>,
					 <&dispcc DISP_CC_MDSS_DPTX0_LINK_CLK>,
					 <&dispcc DISP_CC_MDSS_DPTX0_LINK_INTF_CLK>,
					 <&dispcc DISP_CC_MDSS_DPTX0_PIXEL0_CLK>;
				clock-names = "core_iface",
					      "core_aux",
					      "ctrl_link",
					      "ctrl_link_iface",
					      "stream_pixel";

				assigned-clocks = <&dispcc DISP_CC_MDSS_DPTX0_LINK_CLK_SRC>,
						  <&dispcc DISP_CC_MDSS_DPTX0_PIXEL0_CLK_SRC>;
				assigned-clock-parents = <&usb_dp_qmpphy QMP_USB43DP_DP_LINK_CLK>,
							 <&usb_dp_qmpphy QMP_USB43DP_DP_VCO_DIV_CLK>;

				operating-points-v2 = <&dp_opp_table>;

				power-domains = <&rpmhpd RPMHPD_MMCX>;

				phys = <&usb_dp_qmpphy QMP_USB43DP_DP_PHY>;
				phy-names = "dp";

				#sound-dai-cells = <0>;

				status = "disabled";

				dp_opp_table: opp-table {
					compatible = "operating-points-v2";

					opp-162000000 {
						opp-hz = /bits/ 64 <162000000>;
						required-opps = <&rpmhpd_opp_low_svs_d1>;
					};

					opp-270000000 {
						opp-hz = /bits/ 64 <270000000>;
						required-opps = <&rpmhpd_opp_low_svs>;
					};

					opp-540000000 {
						opp-hz = /bits/ 64 <540000000>;
						required-opps = <&rpmhpd_opp_svs_l1>;
					};

					opp-810000000 {
						opp-hz = /bits/ 64 <810000000>;
						required-opps = <&rpmhpd_opp_nom>;
					};
				};

				ports {
					#address-cells = <1>;
					#size-cells = <0>;

					port@0 {
						reg = <0>;

						mdss_dp0_in: endpoint {
							remote-endpoint = <&dpu_intf0_out>;
						};
					};

					port@1 {
						reg = <1>;

						mdss_dp0_out: endpoint {
						};
					};
				};
			};
		};

		dispcc: clock-controller@af00000 {
			compatible = "qcom,sm8650-dispcc";
			reg = <0 0x0af00000 0 0x20000>;

			clocks = <&bi_tcxo_div2>,
				 <&bi_tcxo_ao_div2>,
				 <&gcc GCC_DISP_AHB_CLK>,
				 <&sleep_clk>,
				 <&mdss_dsi0_phy 0>,
				 <&mdss_dsi0_phy 1>,
				 <&mdss_dsi1_phy 0>,
				 <&mdss_dsi1_phy 1>,
				 <&usb_dp_qmpphy QMP_USB43DP_DP_LINK_CLK>,
				 <&usb_dp_qmpphy QMP_USB43DP_DP_VCO_DIV_CLK>,
				 <0>, /* dp1 */
				 <0>,
				 <0>, /* dp2 */
				 <0>,
				 <0>, /* dp3 */
				 <0>;

			power-domains = <&rpmhpd RPMHPD_MMCX>;
			required-opps = <&rpmhpd_opp_low_svs>;

			#clock-cells = <1>;
			#reset-cells = <1>;
			#power-domain-cells = <1>;

			status = "disabled";
		};

		usb_1_hsphy: phy@88e3000 {
			compatible = "qcom,sm8650-snps-eusb2-phy",
				     "qcom,sm8550-snps-eusb2-phy";
			reg = <0 0x088e3000 0 0x154>;

			clocks = <&tcsr TCSR_USB2_CLKREF_EN>;
			clock-names = "ref";

			resets = <&gcc GCC_QUSB2PHY_PRIM_BCR>;

			#phy-cells = <0>;

			status = "disabled";
		};

		usb_dp_qmpphy: phy@88e8000 {
			compatible = "qcom,sm8650-qmp-usb3-dp-phy";
			reg = <0 0x088e8000 0 0x3000>;

			clocks = <&gcc GCC_USB3_PRIM_PHY_AUX_CLK>,
				 <&rpmhcc RPMH_CXO_CLK>,
				 <&gcc GCC_USB3_PRIM_PHY_COM_AUX_CLK>,
				 <&gcc GCC_USB3_PRIM_PHY_PIPE_CLK>;
			clock-names = "aux",
				      "ref",
				      "com_aux",
				      "usb3_pipe";

			resets = <&gcc GCC_USB3_PHY_PRIM_BCR>,
				 <&gcc GCC_USB3_DP_PHY_PRIM_BCR>;
			reset-names = "phy",
				      "common";

			power-domains = <&gcc USB3_PHY_GDSC>;

			#clock-cells = <1>;
			#phy-cells = <1>;

			status = "disabled";

			ports {
				#address-cells = <1>;
				#size-cells = <0>;

				port@0 {
					reg = <0>;

					usb_dp_qmpphy_out: endpoint {
					};
				};

				port@1 {
					reg = <1>;

					usb_dp_qmpphy_usb_ss_in: endpoint {
					};
				};

				port@2 {
					reg = <2>;

					usb_dp_qmpphy_dp_in: endpoint {
					};
				};
			};
		};

		usb_1: usb@a6f8800 {
			compatible = "qcom,sm8650-dwc3", "qcom,dwc3";
			reg = <0 0x0a6f8800 0 0x400>;

			interrupts-extended = <&intc GIC_SPI 130 IRQ_TYPE_LEVEL_HIGH>,
					      <&intc GIC_SPI 131 IRQ_TYPE_LEVEL_HIGH>,
					      <&pdc 14 IRQ_TYPE_EDGE_RISING>,
					      <&pdc 15 IRQ_TYPE_EDGE_RISING>,
					      <&pdc 17 IRQ_TYPE_LEVEL_HIGH>;
			interrupt-names = "pwr_event",
					  "hs_phy_irq",
					  "dp_hs_phy_irq",
					  "dm_hs_phy_irq",
					  "ss_phy_irq";

			clocks = <&gcc GCC_CFG_NOC_USB3_PRIM_AXI_CLK>,
				 <&gcc GCC_USB30_PRIM_MASTER_CLK>,
				 <&gcc GCC_AGGRE_USB3_PRIM_AXI_CLK>,
				 <&gcc GCC_USB30_PRIM_SLEEP_CLK>,
				 <&gcc GCC_USB30_PRIM_MOCK_UTMI_CLK>,
				 <&tcsr TCSR_USB3_CLKREF_EN>;
			clock-names = "cfg_noc",
				      "core",
				      "iface",
				      "sleep",
				      "mock_utmi",
				      "xo";

			assigned-clocks = <&gcc GCC_USB30_PRIM_MOCK_UTMI_CLK>,
					  <&gcc GCC_USB30_PRIM_MASTER_CLK>;
			assigned-clock-rates = <19200000>, <200000000>;

			resets = <&gcc GCC_USB30_PRIM_BCR>;

			power-domains = <&gcc USB30_PRIM_GDSC>;
			required-opps = <&rpmhpd_opp_nom>;

			#address-cells = <2>;
			#size-cells = <2>;
			ranges;

			status = "disabled";

			usb_1_dwc3: usb@a600000 {
				compatible = "snps,dwc3";
				reg = <0 0x0a600000 0 0xcd00>;

				interrupts = <GIC_SPI 133 IRQ_TYPE_LEVEL_HIGH>;

				iommus = <&apps_smmu 0x40 0>;

				phys = <&usb_1_hsphy>,
				       <&usb_dp_qmpphy QMP_USB43DP_USB3_PHY>;
				phy-names = "usb2-phy",
					    "usb3-phy";

				snps,hird-threshold = /bits/ 8 <0x0>;
				snps,usb2-gadget-lpm-disable;
				snps,dis_u2_susphy_quirk;
				snps,dis_enblslpm_quirk;
				snps,dis-u1-entry-quirk;
				snps,dis-u2-entry-quirk;
				snps,is-utmi-l1-suspend;
				snps,usb3_lpm_capable;
				snps,usb2-lpm-disable;
				snps,has-lpm-erratum;
				tx-fifo-resize;

				dma-coherent;

				ports {
					#address-cells = <1>;
					#size-cells = <0>;

					port@0 {
						reg = <0>;

						usb_1_dwc3_hs: endpoint {
						};
					};

					port@1 {
						reg = <1>;

						usb_1_dwc3_ss: endpoint {
						};
					};
				};
			};
		};

		pdc: interrupt-controller@b220000 {
			compatible = "qcom,sm8650-pdc", "qcom,pdc";
			reg = <0 0x0b220000 0 0x30000>, <0 0x174000f0 0 0x64>;

			interrupt-parent = <&intc>;

			qcom,pdc-ranges = <0 480 94>, <94 609 31>,
					  <125 63 1>, <126 716 12>,
					  <138 251 5>, <143 244 4>;

			#interrupt-cells = <2>;
			interrupt-controller;
		};

		tsens0: thermal-sensor@c228000 {
			compatible = "qcom,sm8650-tsens", "qcom,tsens-v2";
			reg = <0 0x0c228000 0 0x1000>, /* TM */
			      <0 0x0c222000 0 0x1000>; /* SROT */

			interrupts = <GIC_SPI 506 IRQ_TYPE_LEVEL_HIGH>,
				     <GIC_SPI 640 IRQ_TYPE_LEVEL_HIGH>;
			interrupt-names = "uplow",
					  "critical";

			#qcom,sensors = <15>;

			#thermal-sensor-cells = <1>;
		};

		tsens1: thermal-sensor@c229000 {
			compatible = "qcom,sm8650-tsens", "qcom,tsens-v2";
			reg = <0 0x0c229000 0 0x1000>, /* TM */
			      <0 0x0c223000 0 0x1000>; /* SROT */

			interrupts = <GIC_SPI 507 IRQ_TYPE_LEVEL_HIGH>,
				     <GIC_SPI 641 IRQ_TYPE_LEVEL_HIGH>;
			interrupt-names = "uplow",
					  "critical";

			#qcom,sensors = <16>;

			#thermal-sensor-cells = <1>;
		};

		tsens2: thermal-sensor@c22a000 {
			compatible = "qcom,sm8650-tsens", "qcom,tsens-v2";
			reg = <0 0x0c22a000 0 0x1000>, /* TM */
			      <0 0x0c224000 0 0x1000>; /* SROT */

			interrupts = <GIC_SPI 508 IRQ_TYPE_LEVEL_HIGH>,
				     <GIC_SPI 642 IRQ_TYPE_LEVEL_HIGH>;
			interrupt-names = "uplow",
					  "critical";

			#qcom,sensors = <13>;

			#thermal-sensor-cells = <1>;
		};

		aoss_qmp: power-management@c300000 {
			compatible = "qcom,sm8650-aoss-qmp", "qcom,aoss-qmp";
			reg = <0 0x0c300000 0 0x400>;

			interrupt-parent = <&ipcc>;
			interrupts-extended = <&ipcc IPCC_CLIENT_AOP IPCC_MPROC_SIGNAL_GLINK_QMP
						     IRQ_TYPE_EDGE_RISING>;

			mboxes = <&ipcc IPCC_CLIENT_AOP IPCC_MPROC_SIGNAL_GLINK_QMP>;

			#clock-cells = <0>;
		};

		sram@c3f0000 {
			compatible = "qcom,rpmh-stats";
			reg = <0 0x0c3f0000 0 0x400>;
		};

		spmi_bus: spmi@c400000 {
			compatible = "qcom,spmi-pmic-arb";
			reg = <0 0x0c400000 0 0x3000>,
			      <0 0x0c500000 0 0x400000>,
			      <0 0x0c440000 0 0x80000>,
			      <0 0x0c4c0000 0 0x20000>,
			      <0 0x0c42d000 0 0x4000>;
			reg-names = "core",
				    "chnls",
				    "obsrvr",
				    "intr",
				    "cnfg";

			interrupts-extended = <&pdc 1 IRQ_TYPE_LEVEL_HIGH>;
			interrupt-names = "periph_irq";

			qcom,ee = <0>;
			qcom,channel = <0>;
			qcom,bus-id = <0>;

			interrupt-controller;
			#interrupt-cells = <4>;

			#address-cells = <2>;
			#size-cells = <0>;
		};

		tlmm: pinctrl@f100000 {
			compatible = "qcom,sm8650-tlmm";
			reg = <0 0x0f100000 0 0x300000>;

			interrupts = <GIC_SPI 208 IRQ_TYPE_LEVEL_HIGH>;

			gpio-controller;
			#gpio-cells = <2>;

			interrupt-controller;
			#interrupt-cells = <2>;

			gpio-ranges = <&tlmm 0 0 211>;

			wakeup-parent = <&pdc>;

			hub_i2c0_data_clk: hub-i2c0-data-clk-state {
				/* SDA, SCL */
				pins = "gpio64", "gpio65";
				function = "i2chub0_se0";
				drive-strength = <2>;
				bias-pull-up;
			};

			hub_i2c1_data_clk: hub-i2c1-data-clk-state {
				/* SDA, SCL */
				pins = "gpio66", "gpio67";
				function = "i2chub0_se1";
				drive-strength = <2>;
				bias-pull-up;
			};

			hub_i2c2_data_clk: hub-i2c2-data-clk-state {
				/* SDA, SCL */
				pins = "gpio68", "gpio69";
				function = "i2chub0_se2";
				drive-strength = <2>;
				bias-pull-up;
			};

			hub_i2c3_data_clk: hub-i2c3-data-clk-state {
				/* SDA, SCL */
				pins = "gpio70", "gpio71";
				function = "i2chub0_se3";
				drive-strength = <2>;
				bias-pull-up;
			};

			hub_i2c4_data_clk: hub-i2c4-data-clk-state {
				/* SDA, SCL */
				pins = "gpio72", "gpio73";
				function = "i2chub0_se4";
				drive-strength = <2>;
				bias-pull-up;
			};

			hub_i2c5_data_clk: hub-i2c5-data-clk-state {
				/* SDA, SCL */
				pins = "gpio74", "gpio75";
				function = "i2chub0_se5";
				drive-strength = <2>;
				bias-pull-up;
			};

			hub_i2c6_data_clk: hub-i2c6-data-clk-state {
				/* SDA, SCL */
				pins = "gpio76", "gpio77";
				function = "i2chub0_se6";
				drive-strength = <2>;
				bias-pull-up;
			};

			hub_i2c7_data_clk: hub-i2c7-data-clk-state {
				/* SDA, SCL */
				pins = "gpio78", "gpio79";
				function = "i2chub0_se7";
				drive-strength = <2>;
				bias-pull-up;
			};

			hub_i2c8_data_clk: hub-i2c8-data-clk-state {
				/* SDA, SCL */
				pins = "gpio206", "gpio207";
				function = "i2chub0_se8";
				drive-strength = <2>;
				bias-pull-up;
			};

			hub_i2c9_data_clk: hub-i2c9-data-clk-state {
				/* SDA, SCL */
				pins = "gpio80", "gpio81";
				function = "i2chub0_se9";
				drive-strength = <2>;
				bias-pull-up;
			};

			pcie0_default_state: pcie0-default-state {
				perst-pins {
					pins = "gpio94";
					function = "gpio";
					drive-strength = <2>;
					bias-pull-down;
				};

				clkreq-pins {
					pins = "gpio95";
					function = "pcie0_clk_req_n";
					drive-strength = <2>;
					bias-pull-up;
				};

				wake-pins {
					pins = "gpio96";
					function = "gpio";
					drive-strength = <2>;
					bias-pull-up;
				};
			};

			pcie1_default_state: pcie1-default-state {
				perst-pins {
					pins = "gpio97";
					function = "gpio";
					drive-strength = <2>;
					bias-pull-down;
				};

				clkreq-pins {
					pins = "gpio98";
					function = "pcie1_clk_req_n";
					drive-strength = <2>;
					bias-pull-up;
				};

				wake-pins {
					pins = "gpio99";
					function = "gpio";
					drive-strength = <2>;
					bias-pull-up;
				};
			};

			qup_i2c0_data_clk: qup-i2c0-data-clk-state {
				/* SDA, SCL */
				pins = "gpio32", "gpio33";
				function = "qup1_se0";
				drive-strength = <2>;
				bias-pull-up;
			};

			qup_i2c1_data_clk: qup-i2c1-data-clk-state {
				/* SDA, SCL */
				pins = "gpio36", "gpio37";
				function = "qup1_se1";
				drive-strength = <2>;
				bias-pull-up;
			};

			qup_i2c2_data_clk: qup-i2c2-data-clk-state {
				/* SDA, SCL */
				pins = "gpio40", "gpio41";
				function = "qup1_se2";
				drive-strength = <2>;
				bias-pull-up;
			};

			qup_i2c3_data_clk: qup-i2c3-data-clk-state {
				/* SDA, SCL */
				pins = "gpio44", "gpio45";
				function = "qup1_se3";
				drive-strength = <2>;
				bias-pull-up;
			};

			qup_i2c4_data_clk: qup-i2c4-data-clk-state {
				/* SDA, SCL */
				pins = "gpio48", "gpio49";
				function = "qup1_se4";
				drive-strength = <2>;
				bias-pull-up;
			};

			qup_i2c5_data_clk: qup-i2c5-data-clk-state {
				/* SDA, SCL */
				pins = "gpio52", "gpio53";
				function = "qup1_se5";
				drive-strength = <2>;
				bias-pull-up;
			};

			qup_i2c6_data_clk: qup-i2c6-data-clk-state {
				/* SDA, SCL */
				pins = "gpio56", "gpio57";
				function = "qup1_se6";
				drive-strength = <2>;
				bias-pull-up;
			};

			qup_i2c7_data_clk: qup-i2c7-data-clk-state {
				/* SDA, SCL */
				pins = "gpio60", "gpio61";
				function = "qup1_se7";
				drive-strength = <2>;
				bias-pull-up;
			};

			qup_i2c8_data_clk: qup-i2c8-data-clk-state {
				/* SDA, SCL */
				pins = "gpio0", "gpio1";
				function = "qup2_se0";
				drive-strength = <2>;
				bias-pull-up;
			};

			qup_i2c9_data_clk: qup-i2c9-data-clk-state {
				/* SDA, SCL */
				pins = "gpio4", "gpio5";
				function = "qup2_se1";
				drive-strength = <2>;
				bias-pull-up;
			};

			qup_i2c10_data_clk: qup-i2c10-data-clk-state {
				/* SDA, SCL */
				pins = "gpio8", "gpio9";
				function = "qup2_se2";
				drive-strength = <2>;
				bias-pull-up;
			};

			qup_i2c11_data_clk: qup-i2c11-data-clk-state {
				/* SDA, SCL */
				pins = "gpio12", "gpio13";
				function = "qup2_se3";
				drive-strength = <2>;
				bias-pull-up;
			};

			qup_i2c12_data_clk: qup-i2c12-data-clk-state {
				/* SDA, SCL */
				pins = "gpio16", "gpio17";
				function = "qup2_se4";
				drive-strength = <2>;
				bias-pull-up;
			};

			qup_i2c13_data_clk: qup-i2c13-data-clk-state {
				/* SDA, SCL */
				pins = "gpio20", "gpio21";
				function = "qup2_se5";
				drive-strength = <2>;
				bias-pull-up;
			};

			qup_i2c14_data_clk: qup-i2c14-data-clk-state {
				/* SDA, SCL */
				pins = "gpio24", "gpio25";
				function = "qup2_se6";
				drive-strength = <2>;
				bias-pull-up;
			};

			qup_spi0_cs: qup-spi0-cs-state {
				pins = "gpio35";
				function = "qup1_se0";
				drive-strength = <6>;
				bias-disable;
			};

			qup_spi0_data_clk: qup-spi0-data-clk-state {
				/* MISO, MOSI, CLK */
				pins = "gpio32", "gpio33", "gpio34";
				function = "qup1_se0";
				drive-strength = <6>;
				bias-disable;
			};

			qup_spi1_cs: qup-spi1-cs-state {
				pins = "gpio39";
				function = "qup1_se1";
				drive-strength = <6>;
				bias-disable;
			};

			qup_spi1_data_clk: qup-spi1-data-clk-state {
				/* MISO, MOSI, CLK */
				pins = "gpio36", "gpio37", "gpio38";
				function = "qup1_se1";
				drive-strength = <6>;
				bias-disable;
			};

			qup_spi2_cs: qup-spi2-cs-state {
				pins = "gpio43";
				function = "qup1_se2";
				drive-strength = <6>;
				bias-disable;
			};

			qup_spi2_data_clk: qup-spi2-data-clk-state {
				/* MISO, MOSI, CLK */
				pins = "gpio40", "gpio41", "gpio42";
				function = "qup1_se2";
				drive-strength = <6>;
				bias-disable;
			};

			qup_spi3_cs: qup-spi3-cs-state {
				pins = "gpio47";
				function = "qup1_se3";
				drive-strength = <6>;
				bias-disable;
			};

			qup_spi3_data_clk: qup-spi3-data-clk-state {
				/* MISO, MOSI, CLK */
				pins = "gpio44", "gpio45", "gpio46";
				function = "qup1_se3";
				drive-strength = <6>;
				bias-disable;
			};

			qup_spi4_cs: qup-spi4-cs-state {
				pins = "gpio51";
				function = "qup1_se4";
				drive-strength = <6>;
				bias-disable;
			};

			qup_spi4_data_clk: qup-spi4-data-clk-state {
				/* MISO, MOSI, CLK */
				pins = "gpio48", "gpio49", "gpio50";
				function = "qup1_se4";
				drive-strength = <6>;
				bias-disable;
			};

			qup_spi5_cs: qup-spi5-cs-state {
				pins = "gpio55";
				function = "qup1_se5";
				drive-strength = <6>;
				bias-disable;
			};

			qup_spi5_data_clk: qup-spi5-data-clk-state {
				/* MISO, MOSI, CLK */
				pins = "gpio52", "gpio53", "gpio54";
				function = "qup1_se5";
				drive-strength = <6>;
				bias-disable;
			};

			qup_spi6_cs: qup-spi6-cs-state {
				pins = "gpio59";
				function = "qup1_se6";
				drive-strength = <6>;
				bias-disable;
			};

			qup_spi6_data_clk: qup-spi6-data-clk-state {
				/* MISO, MOSI, CLK */
				pins = "gpio56", "gpio57", "gpio58";
				function = "qup1_se6";
				drive-strength = <6>;
				bias-disable;
			};

			qup_spi7_cs: qup-spi7-cs-state {
				pins = "gpio63";
				function = "qup1_se7";
				drive-strength = <6>;
				bias-disable;
			};

			qup_spi7_data_clk: qup-spi7-data-clk-state {
				/* MISO, MOSI, CLK */
				pins = "gpio60", "gpio61", "gpio62";
				function = "qup1_se7";
				drive-strength = <6>;
				bias-disable;
			};

			qup_spi8_cs: qup-spi8-cs-state {
				pins = "gpio3";
				function = "qup2_se0";
				drive-strength = <6>;
				bias-disable;
			};

			qup_spi8_data_clk: qup-spi8-data-clk-state {
				/* MISO, MOSI, CLK */
				pins = "gpio0", "gpio1", "gpio2";
				function = "qup2_se0";
				drive-strength = <6>;
				bias-disable;
			};

			qup_spi9_cs: qup-spi9-cs-state {
				pins = "gpio7";
				function = "qup2_se1";
				drive-strength = <6>;
				bias-disable;
			};

			qup_spi9_data_clk: qup-spi9-data-clk-state {
				/* MISO, MOSI, CLK */
				pins = "gpio4", "gpio5", "gpio6";
				function = "qup2_se1";
				drive-strength = <6>;
				bias-disable;
			};

			qup_spi10_cs: qup-spi10-cs-state {
				pins = "gpio11";
				function = "qup2_se2";
				drive-strength = <6>;
				bias-disable;
			};

			qup_spi10_data_clk: qup-spi10-data-clk-state {
				/* MISO, MOSI, CLK */
				pins = "gpio8", "gpio9", "gpio10";
				function = "qup2_se2";
				drive-strength = <6>;
				bias-disable;
			};

			qup_spi11_cs: qup-spi11-cs-state {
				pins = "gpio15";
				function = "qup2_se3";
				drive-strength = <6>;
				bias-disable;
			};

			qup_spi11_data_clk: qup-spi11-data-clk-state {
				/* MISO, MOSI, CLK */
				pins = "gpio12", "gpio13", "gpio14";
				function = "qup2_se3";
				drive-strength = <6>;
				bias-disable;
			};

			qup_spi12_cs: qup-spi12-cs-state {
				pins = "gpio19";
				function = "qup2_se4";
				drive-strength = <6>;
				bias-disable;
			};

			qup_spi12_data_clk: qup-spi12-data-clk-state {
				/* MISO, MOSI, CLK */
				pins = "gpio16", "gpio17", "gpio18";
				function = "qup2_se4";
				drive-strength = <6>;
				bias-disable;
			};

			qup_spi13_cs: qup-spi13-cs-state {
				pins = "gpio23";
				function = "qup2_se5";
				drive-strength = <6>;
				bias-disable;
			};

			qup_spi13_data_clk: qup-spi13-data-clk-state {
				/* MISO, MOSI, CLK */
				pins = "gpio20", "gpio21", "gpio22";
				function = "qup2_se5";
				drive-strength = <6>;
				bias-disable;
			};

			qup_spi14_cs: qup-spi14-cs-state {
				pins = "gpio27";
				function = "qup2_se6";
				drive-strength = <6>;
				bias-disable;
			};

			qup_spi14_data_clk: qup-spi14-data-clk-state {
				/* MISO, MOSI, CLK */
				pins = "gpio24", "gpio25", "gpio26";
				function = "qup2_se6";
				drive-strength = <6>;
				bias-disable;
			};

			qup_uart14_default: qup-uart14-default-state {
				/* TX, RX */
				pins = "gpio26", "gpio27";
				function = "qup2_se6";
				drive-strength = <2>;
				bias-pull-up;
			};

			qup_uart14_cts_rts: qup-uart14-cts-rts-state {
				/* CTS, RTS */
				pins = "gpio24", "gpio25";
				function = "qup2_se6";
				drive-strength = <2>;
				bias-pull-down;
			};

			qup_uart15_default: qup-uart15-default-state {
				/* TX, RX */
				pins = "gpio30", "gpio31";
				function = "qup2_se7";
				drive-strength = <2>;
				bias-disable;
			};

			sdc2_sleep: sdc2-sleep-state {
				clk-pins {
					pins = "sdc2_clk";
					drive-strength = <2>;
					bias-disable;
				};

				cmd-pins {
					pins = "sdc2_cmd";
					drive-strength = <2>;
					bias-pull-up;
				};

				data-pins {
					pins = "sdc2_data";
					drive-strength = <2>;
					bias-pull-up;
				};
			};

			sdc2_default: sdc2-default-state {
				clk-pins {
					pins = "sdc2_clk";
					drive-strength = <16>;
					bias-disable;
				};

				cmd-pins {
					pins = "sdc2_cmd";
					drive-strength = <10>;
					bias-pull-up;
				};

				data-pins {
					pins = "sdc2_data";
					drive-strength = <10>;
					bias-pull-up;
				};
			};
		};

		apps_smmu: iommu@15000000 {
			compatible = "qcom,sm8650-smmu-500", "qcom,smmu-500", "arm,mmu-500";
			reg = <0 0x15000000 0 0x100000>;

			interrupts = <GIC_SPI 65 IRQ_TYPE_LEVEL_HIGH>,
				     <GIC_SPI 97 IRQ_TYPE_LEVEL_HIGH>,
				     <GIC_SPI 98 IRQ_TYPE_LEVEL_HIGH>,
				     <GIC_SPI 99 IRQ_TYPE_LEVEL_HIGH>,
				     <GIC_SPI 100 IRQ_TYPE_LEVEL_HIGH>,
				     <GIC_SPI 101 IRQ_TYPE_LEVEL_HIGH>,
				     <GIC_SPI 102 IRQ_TYPE_LEVEL_HIGH>,
				     <GIC_SPI 103 IRQ_TYPE_LEVEL_HIGH>,
				     <GIC_SPI 104 IRQ_TYPE_LEVEL_HIGH>,
				     <GIC_SPI 105 IRQ_TYPE_LEVEL_HIGH>,
				     <GIC_SPI 106 IRQ_TYPE_LEVEL_HIGH>,
				     <GIC_SPI 107 IRQ_TYPE_LEVEL_HIGH>,
				     <GIC_SPI 108 IRQ_TYPE_LEVEL_HIGH>,
				     <GIC_SPI 109 IRQ_TYPE_LEVEL_HIGH>,
				     <GIC_SPI 110 IRQ_TYPE_LEVEL_HIGH>,
				     <GIC_SPI 111 IRQ_TYPE_LEVEL_HIGH>,
				     <GIC_SPI 112 IRQ_TYPE_LEVEL_HIGH>,
				     <GIC_SPI 113 IRQ_TYPE_LEVEL_HIGH>,
				     <GIC_SPI 114 IRQ_TYPE_LEVEL_HIGH>,
				     <GIC_SPI 115 IRQ_TYPE_LEVEL_HIGH>,
				     <GIC_SPI 116 IRQ_TYPE_LEVEL_HIGH>,
				     <GIC_SPI 117 IRQ_TYPE_LEVEL_HIGH>,
				     <GIC_SPI 118 IRQ_TYPE_LEVEL_HIGH>,
				     <GIC_SPI 181 IRQ_TYPE_LEVEL_HIGH>,
				     <GIC_SPI 182 IRQ_TYPE_LEVEL_HIGH>,
				     <GIC_SPI 183 IRQ_TYPE_LEVEL_HIGH>,
				     <GIC_SPI 184 IRQ_TYPE_LEVEL_HIGH>,
				     <GIC_SPI 185 IRQ_TYPE_LEVEL_HIGH>,
				     <GIC_SPI 186 IRQ_TYPE_LEVEL_HIGH>,
				     <GIC_SPI 187 IRQ_TYPE_LEVEL_HIGH>,
				     <GIC_SPI 188 IRQ_TYPE_LEVEL_HIGH>,
				     <GIC_SPI 189 IRQ_TYPE_LEVEL_HIGH>,
				     <GIC_SPI 190 IRQ_TYPE_LEVEL_HIGH>,
				     <GIC_SPI 191 IRQ_TYPE_LEVEL_HIGH>,
				     <GIC_SPI 192 IRQ_TYPE_LEVEL_HIGH>,
				     <GIC_SPI 315 IRQ_TYPE_LEVEL_HIGH>,
				     <GIC_SPI 316 IRQ_TYPE_LEVEL_HIGH>,
				     <GIC_SPI 317 IRQ_TYPE_LEVEL_HIGH>,
				     <GIC_SPI 318 IRQ_TYPE_LEVEL_HIGH>,
				     <GIC_SPI 319 IRQ_TYPE_LEVEL_HIGH>,
				     <GIC_SPI 320 IRQ_TYPE_LEVEL_HIGH>,
				     <GIC_SPI 321 IRQ_TYPE_LEVEL_HIGH>,
				     <GIC_SPI 322 IRQ_TYPE_LEVEL_HIGH>,
				     <GIC_SPI 323 IRQ_TYPE_LEVEL_HIGH>,
				     <GIC_SPI 324 IRQ_TYPE_LEVEL_HIGH>,
				     <GIC_SPI 325 IRQ_TYPE_LEVEL_HIGH>,
				     <GIC_SPI 326 IRQ_TYPE_LEVEL_HIGH>,
				     <GIC_SPI 327 IRQ_TYPE_LEVEL_HIGH>,
				     <GIC_SPI 328 IRQ_TYPE_LEVEL_HIGH>,
				     <GIC_SPI 329 IRQ_TYPE_LEVEL_HIGH>,
				     <GIC_SPI 330 IRQ_TYPE_LEVEL_HIGH>,
				     <GIC_SPI 331 IRQ_TYPE_LEVEL_HIGH>,
				     <GIC_SPI 332 IRQ_TYPE_LEVEL_HIGH>,
				     <GIC_SPI 333 IRQ_TYPE_LEVEL_HIGH>,
				     <GIC_SPI 334 IRQ_TYPE_LEVEL_HIGH>,
				     <GIC_SPI 335 IRQ_TYPE_LEVEL_HIGH>,
				     <GIC_SPI 336 IRQ_TYPE_LEVEL_HIGH>,
				     <GIC_SPI 337 IRQ_TYPE_LEVEL_HIGH>,
				     <GIC_SPI 338 IRQ_TYPE_LEVEL_HIGH>,
				     <GIC_SPI 339 IRQ_TYPE_LEVEL_HIGH>,
				     <GIC_SPI 340 IRQ_TYPE_LEVEL_HIGH>,
				     <GIC_SPI 341 IRQ_TYPE_LEVEL_HIGH>,
				     <GIC_SPI 342 IRQ_TYPE_LEVEL_HIGH>,
				     <GIC_SPI 343 IRQ_TYPE_LEVEL_HIGH>,
				     <GIC_SPI 344 IRQ_TYPE_LEVEL_HIGH>,
				     <GIC_SPI 345 IRQ_TYPE_LEVEL_HIGH>,
				     <GIC_SPI 395 IRQ_TYPE_LEVEL_HIGH>,
				     <GIC_SPI 396 IRQ_TYPE_LEVEL_HIGH>,
				     <GIC_SPI 397 IRQ_TYPE_LEVEL_HIGH>,
				     <GIC_SPI 398 IRQ_TYPE_LEVEL_HIGH>,
				     <GIC_SPI 399 IRQ_TYPE_LEVEL_HIGH>,
				     <GIC_SPI 400 IRQ_TYPE_LEVEL_HIGH>,
				     <GIC_SPI 401 IRQ_TYPE_LEVEL_HIGH>,
				     <GIC_SPI 402 IRQ_TYPE_LEVEL_HIGH>,
				     <GIC_SPI 403 IRQ_TYPE_LEVEL_HIGH>,
				     <GIC_SPI 404 IRQ_TYPE_LEVEL_HIGH>,
				     <GIC_SPI 405 IRQ_TYPE_LEVEL_HIGH>,
				     <GIC_SPI 406 IRQ_TYPE_LEVEL_HIGH>,
				     <GIC_SPI 407 IRQ_TYPE_LEVEL_HIGH>,
				     <GIC_SPI 408 IRQ_TYPE_LEVEL_HIGH>,
				     <GIC_SPI 409 IRQ_TYPE_LEVEL_HIGH>,
				     <GIC_SPI 418 IRQ_TYPE_LEVEL_HIGH>,
				     <GIC_SPI 419 IRQ_TYPE_LEVEL_HIGH>,
				     <GIC_SPI 412 IRQ_TYPE_LEVEL_HIGH>,
				     <GIC_SPI 421 IRQ_TYPE_LEVEL_HIGH>,
				     <GIC_SPI 706 IRQ_TYPE_LEVEL_HIGH>,
				     <GIC_SPI 423 IRQ_TYPE_LEVEL_HIGH>,
				     <GIC_SPI 424 IRQ_TYPE_LEVEL_HIGH>,
				     <GIC_SPI 425 IRQ_TYPE_LEVEL_HIGH>,
				     <GIC_SPI 689 IRQ_TYPE_LEVEL_HIGH>,
				     <GIC_SPI 690 IRQ_TYPE_LEVEL_HIGH>,
				     <GIC_SPI 691 IRQ_TYPE_LEVEL_HIGH>,
				     <GIC_SPI 692 IRQ_TYPE_LEVEL_HIGH>,
				     <GIC_SPI 693 IRQ_TYPE_LEVEL_HIGH>,
				     <GIC_SPI 694 IRQ_TYPE_LEVEL_HIGH>,
				     <GIC_SPI 695 IRQ_TYPE_LEVEL_HIGH>,
				     <GIC_SPI 696 IRQ_TYPE_LEVEL_HIGH>;

			#iommu-cells = <2>;
			#global-interrupts = <1>;

			dma-coherent;
		};

		intc: interrupt-controller@17100000 {
			compatible = "arm,gic-v3";
			reg = <0 0x17100000 0 0x10000>,		/* GICD */
			      <0 0x17180000 0 0x200000>;	/* GICR * 8 */

			interrupts = <GIC_PPI 9 IRQ_TYPE_LEVEL_LOW>;

			#interrupt-cells = <3>;
			interrupt-controller;

			#redistributor-regions = <1>;
			redistributor-stride = <0 0x40000>;

			#address-cells = <2>;
			#size-cells = <2>;
			ranges;

			gic_its: msi-controller@17140000 {
				compatible = "arm,gic-v3-its";
				reg = <0 0x17140000 0 0x20000>;

				msi-controller;
				#msi-cells = <1>;
			};
		};

		timer@17420000 {
			compatible = "arm,armv7-timer-mem";
			reg = <0 0x17420000 0 0x1000>;

			ranges = <0 0 0 0x20000000>;
			#address-cells = <1>;
			#size-cells = <1>;

			frame@17421000 {
				reg = <0x17421000 0x1000>,
				      <0x17422000 0x1000>;

				interrupts = <GIC_SPI 8 IRQ_TYPE_LEVEL_HIGH>,
					     <GIC_SPI 6 IRQ_TYPE_LEVEL_HIGH>;

				frame-number = <0>;
			};

			frame@17423000 {
				reg = <0x17423000 0x1000>;

				interrupts = <GIC_SPI 9 IRQ_TYPE_LEVEL_HIGH>;

				frame-number = <1>;

				status = "disabled";
			};

			frame@17425000 {
				reg = <0x17425000 0x1000>;

				interrupts = <GIC_SPI 10 IRQ_TYPE_LEVEL_HIGH>;

				frame-number = <2>;

				status = "disabled";
			};

			frame@17427000 {
				reg = <0x17427000 0x1000>;

				interrupts = <GIC_SPI 11 IRQ_TYPE_LEVEL_HIGH>;

				frame-number = <3>;

				status = "disabled";
			};

			frame@17429000 {
				reg = <0x17429000 0x1000>;

				interrupts = <GIC_SPI 12 IRQ_TYPE_LEVEL_HIGH>;

				frame-number = <4>;

				status = "disabled";
			};

			frame@1742b000 {
				reg = <0x1742b000 0x1000>;

				interrupts = <GIC_SPI 13 IRQ_TYPE_LEVEL_HIGH>;

				frame-number = <5>;

				status = "disabled";
			};

			frame@1742d000 {
				reg = <0x1742d000 0x1000>;

				interrupts = <GIC_SPI 14 IRQ_TYPE_LEVEL_HIGH>;

				frame-number = <6>;

				status = "disabled";
			};
		};

		apps_rsc: rsc@17a00000 {
			compatible = "qcom,rpmh-rsc";
			reg = <0 0x17a00000 0 0x10000>,
			      <0 0x17a10000 0 0x10000>,
			      <0 0x17a20000 0 0x10000>,
			      <0 0x17a30000 0 0x10000>;
			reg-names = "drv-0",
				    "drv-1",
				    "drv-2";

			interrupts = <GIC_SPI 3 IRQ_TYPE_LEVEL_HIGH>,
				     <GIC_SPI 4 IRQ_TYPE_LEVEL_HIGH>,
				     <GIC_SPI 5 IRQ_TYPE_LEVEL_HIGH>;

			power-domains = <&CLUSTER_PD>;

			qcom,tcs-offset = <0xd00>;
			qcom,drv-id = <2>;
			qcom,tcs-config = <ACTIVE_TCS    3>, <SLEEP_TCS     2>,
					  <WAKE_TCS      2>, <CONTROL_TCS   0>;

			label = "apps_rsc";

			apps_bcm_voter: bcm-voter {
				compatible = "qcom,bcm-voter";
			};

			rpmhcc: clock-controller {
				compatible = "qcom,sm8650-rpmh-clk";

				clocks = <&xo_board>;
				clock-names = "xo";

				#clock-cells = <1>;
			};

			rpmhpd: power-controller {
				compatible = "qcom,sm8650-rpmhpd";

				operating-points-v2 = <&rpmhpd_opp_table>;

				#power-domain-cells = <1>;

				rpmhpd_opp_table: opp-table {
					compatible = "operating-points-v2";

					rpmhpd_opp_ret: opp-16 {
						opp-level = <RPMH_REGULATOR_LEVEL_RETENTION>;
					};

					rpmhpd_opp_min_svs: opp-48 {
						opp-level = <RPMH_REGULATOR_LEVEL_MIN_SVS>;
					};

					rpmhpd_opp_low_svs_d2: opp-52 {
						opp-level = <RPMH_REGULATOR_LEVEL_LOW_SVS_D2>;
					};

					rpmhpd_opp_low_svs_d1: opp-56 {
						opp-level = <RPMH_REGULATOR_LEVEL_LOW_SVS_D1>;
					};

					rpmhpd_opp_low_svs_d0: opp-60 {
						opp-level = <RPMH_REGULATOR_LEVEL_LOW_SVS_D0>;
					};

					rpmhpd_opp_low_svs: opp-64 {
						opp-level = <RPMH_REGULATOR_LEVEL_LOW_SVS>;
					};

					rpmhpd_opp_low_svs_l1: opp-80 {
						opp-level = <RPMH_REGULATOR_LEVEL_LOW_SVS_L1>;
					};

					rpmhpd_opp_svs: opp-128 {
						opp-level = <RPMH_REGULATOR_LEVEL_SVS>;
					};

					rpmhpd_opp_svs_l0: opp-144 {
						opp-level = <RPMH_REGULATOR_LEVEL_SVS_L0>;
					};

					rpmhpd_opp_svs_l1: opp-192 {
						opp-level = <RPMH_REGULATOR_LEVEL_SVS_L1>;
					};

					rpmhpd_opp_nom: opp-256 {
						opp-level = <RPMH_REGULATOR_LEVEL_NOM>;
					};

					rpmhpd_opp_nom_l1: opp-320 {
						opp-level = <RPMH_REGULATOR_LEVEL_NOM_L1>;
					};

					rpmhpd_opp_nom_l2: opp-336 {
						opp-level = <RPMH_REGULATOR_LEVEL_NOM_L2>;
					};

					rpmhpd_opp_turbo: opp-384 {
						opp-level = <RPMH_REGULATOR_LEVEL_TURBO>;
					};

					rpmhpd_opp_turbo_l1: opp-416 {
						opp-level = <RPMH_REGULATOR_LEVEL_TURBO_L1>;
					};
				};
			};
		};

		cpufreq_hw: cpufreq@17d91000 {
			compatible = "qcom,sm8650-cpufreq-epss", "qcom,cpufreq-epss";
			reg = <0 0x17d91000 0 0x1000>,
			      <0 0x17d92000 0 0x1000>,
			      <0 0x17d93000 0 0x1000>,
			      <0 0x17d94000 0 0x1000>;
			reg-names = "freq-domain0",
				    "freq-domain1",
				    "freq-domain2",
				    "freq-domain3";

			interrupts = <GIC_SPI 30 IRQ_TYPE_LEVEL_HIGH>,
				     <GIC_SPI 31 IRQ_TYPE_LEVEL_HIGH>,
				     <GIC_SPI 19 IRQ_TYPE_LEVEL_HIGH>,
				     <GIC_SPI 738 IRQ_TYPE_LEVEL_HIGH>;
			interrupt-names = "dcvsh-irq-0",
					  "dcvsh-irq-1",
					  "dcvsh-irq-2",
					  "dcvsh-irq-3";

			clocks = <&bi_tcxo_div2>, <&gcc GCC_GPLL0>;
			clock-names = "xo", "alternate";

			#freq-domain-cells = <1>;
			#clock-cells = <1>;
		};

		pmu@24091000 {
			compatible = "qcom,sm8650-llcc-bwmon", "qcom,sc7280-llcc-bwmon";
			reg = <0 0x24091000 0 0x1000>;

			interrupts = <GIC_SPI 81 IRQ_TYPE_LEVEL_HIGH>;

			interconnects = <&mc_virt MASTER_LLCC QCOM_ICC_TAG_ACTIVE_ONLY
					 &mc_virt SLAVE_EBI1 QCOM_ICC_TAG_ACTIVE_ONLY>;

			operating-points-v2 = <&llcc_bwmon_opp_table>;

			llcc_bwmon_opp_table: opp-table {
				compatible = "operating-points-v2";

				opp-0 {
					opp-peak-kBps = <2086000>;
				};

				opp-1 {
					opp-peak-kBps = <2929000>;
				};

				opp-2 {
					opp-peak-kBps = <5931000>;
				};

				opp-3 {
					opp-peak-kBps = <6515000>;
				};

				opp-4 {
					opp-peak-kBps = <7980000>;
				};

				opp-5 {
					opp-peak-kBps = <10437000>;
				};

				opp-6 {
					opp-peak-kBps = <12157000>;
				};

				opp-7 {
					opp-peak-kBps = <14060000>;
				};

				opp-8 {
					opp-peak-kBps = <16113000>;
				};
			};
		};

		pmu@240b7400 {
			compatible = "qcom,sm8650-cpu-bwmon", "qcom,sdm845-bwmon";
			reg = <0 0x240b7400 0 0x600>;

			interrupts = <GIC_SPI 581 IRQ_TYPE_LEVEL_HIGH>;

			interconnects = <&gem_noc MASTER_APPSS_PROC QCOM_ICC_TAG_ACTIVE_ONLY
					 &gem_noc SLAVE_LLCC QCOM_ICC_TAG_ACTIVE_ONLY>;

			operating-points-v2 = <&cpu_bwmon_opp_table>;

			cpu_bwmon_opp_table: opp-table {
				compatible = "operating-points-v2";

				opp-0 {
					opp-peak-kBps = <4577000>;
				};

				opp-1 {
					opp-peak-kBps = <7110000>;
				};

				opp-2 {
					opp-peak-kBps = <9155000>;
				};

				opp-3 {
					opp-peak-kBps = <12298000>;
				};

				opp-4 {
					opp-peak-kBps = <14236000>;
				};

				opp-5 {
					opp-peak-kBps = <16265000>;
				};
			};
		};

		gem_noc: interconnect@24100000 {
			compatible = "qcom,sm8650-gem-noc";
			reg = <0 0x24100000 0 0xc5080>;

			qcom,bcm-voters = <&apps_bcm_voter>;

			#interconnect-cells = <2>;
		};

		system-cache-controller@25000000 {
			compatible = "qcom,sm8650-llcc";
			reg = <0 0x25000000 0 0x200000>,
			      <0 0x25400000 0 0x200000>,
			      <0 0x25200000 0 0x200000>,
			      <0 0x25600000 0 0x200000>,
			      <0 0x25800000 0 0x200000>;
			reg-names = "llcc0_base",
				    "llcc1_base",
				    "llcc2_base",
				    "llcc3_base",
				    "llcc_broadcast_base";

			interrupts = <GIC_SPI 266 IRQ_TYPE_LEVEL_HIGH>;
		};

		remoteproc_adsp: remoteproc@30000000 {
			compatible = "qcom,sm8650-adsp-pas";
			reg = <0 0x30000000 0 0x100>;

			interrupts-extended = <&pdc 6 IRQ_TYPE_EDGE_RISING>,
					      <&smp2p_adsp_in 0 IRQ_TYPE_EDGE_RISING>,
					      <&smp2p_adsp_in 1 IRQ_TYPE_EDGE_RISING>,
					      <&smp2p_adsp_in 2 IRQ_TYPE_EDGE_RISING>,
					      <&smp2p_adsp_in 3 IRQ_TYPE_EDGE_RISING>;
			interrupt-names = "wdog",
					  "fatal",
					  "ready",
					  "handover",
					  "stop-ack";

			clocks = <&rpmhcc RPMH_CXO_CLK>;
			clock-names = "xo";

			interconnects = <&lpass_lpicx_noc MASTER_LPASS_PROC QCOM_ICC_TAG_ALWAYS
					 &mc_virt SLAVE_EBI1 QCOM_ICC_TAG_ALWAYS>;

			power-domains = <&rpmhpd RPMHPD_LCX>,
					<&rpmhpd RPMHPD_LMX>;
			power-domain-names = "lcx",
					     "lmx";

			memory-region = <&adspslpi_mem>, <&q6_adsp_dtb_mem>;

			qcom,qmp = <&aoss_qmp>;

			qcom,smem-states = <&smp2p_adsp_out 0>;
			qcom,smem-state-names = "stop";

			status = "disabled";

			remoteproc_adsp_glink: glink-edge {
				interrupts-extended = <&ipcc IPCC_CLIENT_LPASS
							     IPCC_MPROC_SIGNAL_GLINK_QMP
							     IRQ_TYPE_EDGE_RISING>;

				mboxes = <&ipcc IPCC_CLIENT_LPASS
						IPCC_MPROC_SIGNAL_GLINK_QMP>;

				qcom,remote-pid = <2>;

				label = "lpass";

				fastrpc {
					compatible = "qcom,fastrpc";

					qcom,glink-channels = "fastrpcglink-apps-dsp";

					label = "adsp";

					qcom,non-secure-domain;

					#address-cells = <1>;
					#size-cells = <0>;

					compute-cb@3 {
						compatible = "qcom,fastrpc-compute-cb";
						reg = <3>;

						iommus = <&apps_smmu 0x1003 0x80>,
							 <&apps_smmu 0x1043 0x20>;
						dma-coherent;
					};

					compute-cb@4 {
						compatible = "qcom,fastrpc-compute-cb";
						reg = <4>;

						iommus = <&apps_smmu 0x1004 0x80>,
							 <&apps_smmu 0x1044 0x20>;
						dma-coherent;
					};

					compute-cb@5 {
						compatible = "qcom,fastrpc-compute-cb";
						reg = <5>;

						iommus = <&apps_smmu 0x1005 0x80>,
							 <&apps_smmu 0x1045 0x20>;
						dma-coherent;
					};

					compute-cb@6 {
						compatible = "qcom,fastrpc-compute-cb";
						reg = <6>;

						iommus = <&apps_smmu 0x1006 0x80>,
							 <&apps_smmu 0x1046 0x20>;
						dma-coherent;
					};

					compute-cb@7 {
						compatible = "qcom,fastrpc-compute-cb";
						reg = <7>;

						iommus = <&apps_smmu 0x1007 0x40>,
							 <&apps_smmu 0x1067 0x0>,
							 <&apps_smmu 0x1087 0x0>;
						dma-coherent;
					};
				};

				gpr {
					compatible = "qcom,gpr";
					qcom,glink-channels = "adsp_apps";
					qcom,domain = <GPR_DOMAIN_ID_ADSP>;
					qcom,intents = <512 20>;
					#address-cells = <1>;
					#size-cells = <0>;

					q6apm: service@1 {
						compatible = "qcom,q6apm";
						reg = <GPR_APM_MODULE_IID>;
						#sound-dai-cells = <0>;
						qcom,protection-domain = "avs/audio",
									 "msm/adsp/audio_pd";

						q6apmbedai: bedais {
							compatible = "qcom,q6apm-lpass-dais";
							#sound-dai-cells = <1>;
						};

						q6apmdai: dais {
							compatible = "qcom,q6apm-dais";
							iommus = <&apps_smmu 0x1001 0x80>,
								 <&apps_smmu 0x1061 0x0>;
						};
					};

					q6prm: service@2 {
						compatible = "qcom,q6prm";
						reg = <GPR_PRM_MODULE_IID>;
						qcom,protection-domain = "avs/audio",
									 "msm/adsp/audio_pd";

						q6prmcc: clock-controller {
							compatible = "qcom,q6prm-lpass-clocks";
							#clock-cells = <2>;
						};
					};
				};
			};
		};

		nsp_noc: interconnect@320c0000 {
			compatible = "qcom,sm8650-nsp-noc";
			reg = <0 0x320c0000 0 0xf080>;

			qcom,bcm-voters = <&apps_bcm_voter>;

			#interconnect-cells = <2>;
		};

		remoteproc_cdsp: remoteproc@32300000 {
			compatible = "qcom,sm8650-cdsp-pas";
			reg = <0 0x32300000 0 0x1400000>;

			interrupts-extended = <&intc GIC_SPI 578 IRQ_TYPE_EDGE_RISING>,
					      <&smp2p_cdsp_in 0 IRQ_TYPE_EDGE_RISING>,
					      <&smp2p_cdsp_in 1 IRQ_TYPE_EDGE_RISING>,
					      <&smp2p_cdsp_in 2 IRQ_TYPE_EDGE_RISING>,
					      <&smp2p_cdsp_in 3 IRQ_TYPE_EDGE_RISING>;
			interrupt-names = "wdog",
					  "fatal",
					  "ready",
					  "handover",
					  "stop-ack";

			clocks = <&rpmhcc RPMH_CXO_CLK>;
			clock-names = "xo";

			interconnects = <&nsp_noc MASTER_CDSP_PROC QCOM_ICC_TAG_ALWAYS
					 &mc_virt SLAVE_EBI1 QCOM_ICC_TAG_ALWAYS>;

			power-domains = <&rpmhpd RPMHPD_CX>,
					<&rpmhpd RPMHPD_MXC>,
					<&rpmhpd RPMHPD_NSP>;
			power-domain-names = "cx",
					     "mxc",
					     "nsp";

			memory-region = <&cdsp_mem>, <&q6_cdsp_dtb_mem>, <&global_sync_mem>;

			qcom,qmp = <&aoss_qmp>;

			qcom,smem-states = <&smp2p_cdsp_out 0>;
			qcom,smem-state-names = "stop";

			status = "disabled";

			glink-edge {
				interrupts-extended = <&ipcc IPCC_CLIENT_CDSP
							     IPCC_MPROC_SIGNAL_GLINK_QMP
							     IRQ_TYPE_EDGE_RISING>;

				mboxes = <&ipcc IPCC_CLIENT_CDSP
						IPCC_MPROC_SIGNAL_GLINK_QMP>;

				qcom,remote-pid = <5>;

				label = "cdsp";

				fastrpc {
					compatible = "qcom,fastrpc";

					qcom,glink-channels = "fastrpcglink-apps-dsp";

					label = "cdsp";

					qcom,non-secure-domain;

					#address-cells = <1>;
					#size-cells = <0>;

					compute-cb@1 {
						compatible = "qcom,fastrpc-compute-cb";
						reg = <1>;

						iommus = <&apps_smmu 0x1961 0x0>,
							 <&apps_smmu 0x0c01 0x20>,
							 <&apps_smmu 0x19c1 0x0>;
						dma-coherent;
					};

					compute-cb@2 {
						compatible = "qcom,fastrpc-compute-cb";
						reg = <2>;

						iommus = <&apps_smmu 0x1962 0x0>,
							 <&apps_smmu 0x0c02 0x20>,
							 <&apps_smmu 0x19c2 0x0>;
						dma-coherent;
					};

					compute-cb@3 {
						compatible = "qcom,fastrpc-compute-cb";
						reg = <3>;

						iommus = <&apps_smmu 0x1963 0x0>,
							 <&apps_smmu 0x0c03 0x20>,
							 <&apps_smmu 0x19c3 0x0>;
						dma-coherent;
					};

					compute-cb@4 {
						compatible = "qcom,fastrpc-compute-cb";
						reg = <4>;

						iommus = <&apps_smmu 0x1964 0x0>,
							 <&apps_smmu 0x0c04 0x20>,
							 <&apps_smmu 0x19c4 0x0>;
						dma-coherent;
					};

					compute-cb@5 {
						compatible = "qcom,fastrpc-compute-cb";
						reg = <5>;

						iommus = <&apps_smmu 0x1965 0x0>,
							 <&apps_smmu 0x0c05 0x20>,
							 <&apps_smmu 0x19c5 0x0>;
						dma-coherent;
					};

					compute-cb@6 {
						compatible = "qcom,fastrpc-compute-cb";
						reg = <6>;

						iommus = <&apps_smmu 0x1966 0x0>,
							 <&apps_smmu 0x0c06 0x20>,
							 <&apps_smmu 0x19c6 0x0>;
						dma-coherent;
					};

					compute-cb@7 {
						compatible = "qcom,fastrpc-compute-cb";
						reg = <7>;

						iommus = <&apps_smmu 0x1967 0x0>,
							 <&apps_smmu 0x0c07 0x20>,
							 <&apps_smmu 0x19c7 0x0>;
						dma-coherent;
					};

					compute-cb@8 {
						compatible = "qcom,fastrpc-compute-cb";
						reg = <8>;

						iommus = <&apps_smmu 0x1968 0x0>,
							 <&apps_smmu 0x0c08 0x20>,
							 <&apps_smmu 0x19c8 0x0>;
						dma-coherent;
					};

					/* note: secure cb9 in downstream */

					compute-cb@10 {
						compatible = "qcom,fastrpc-compute-cb";
						reg = <12>;

						iommus = <&apps_smmu 0x196c 0x0>,
							 <&apps_smmu 0x0c0c 0x20>,
							 <&apps_smmu 0x19cc 0x0>;
						dma-coherent;
					};

					compute-cb@11 {
						compatible = "qcom,fastrpc-compute-cb";
						reg = <13>;

						iommus = <&apps_smmu 0x196d 0x0>,
							 <&apps_smmu 0x0c0d 0x20>,
							 <&apps_smmu 0x19cd 0x0>;
						dma-coherent;
					};

					compute-cb@12 {
						compatible = "qcom,fastrpc-compute-cb";
						reg = <14>;

						iommus = <&apps_smmu 0x196e 0x0>,
							 <&apps_smmu 0x0c0e 0x20>,
							 <&apps_smmu 0x19ce 0x0>;
						dma-coherent;
					};
				};
			};
		};
	};

	thermal-zones {
		aoss0-thermal {
			polling-delay-passive = <0>;
			polling-delay = <0>;
			thermal-sensors = <&tsens0 0>;

			trips {
				trip-point0 {
					temperature = <90000>;
					hysteresis = <2000>;
					type = "hot";
				};

				aoss0-critical {
					temperature = <110000>;
					hysteresis = <0>;
					type = "critical";
				};
			};
		};

		cpuss0-thermal {
			polling-delay-passive = <0>;
			polling-delay = <0>;
			thermal-sensors = <&tsens0 1>;

			trips {
				trip-point0 {
					temperature = <90000>;
					hysteresis = <2000>;
					type = "hot";
				};

				cpuss0-critical {
					temperature = <110000>;
					hysteresis = <0>;
					type = "critical";
				};
			};
		};

		cpuss1-thermal {
			polling-delay-passive = <0>;
			polling-delay = <0>;
			thermal-sensors = <&tsens0 2>;

			trips {
				trip-point0 {
					temperature = <90000>;
					hysteresis = <2000>;
					type = "hot";
				};

				cpuss1-critical {
					temperature = <110000>;
					hysteresis = <0>;
					type = "critical";
				};
			};
		};

		cpuss2-thermal {
			polling-delay-passive = <0>;
			polling-delay = <0>;
			thermal-sensors = <&tsens0 3>;

			trips {
				trip-point0 {
					temperature = <90000>;
					hysteresis = <2000>;
					type = "hot";
				};

				cpuss2-critical {
					temperature = <110000>;
					hysteresis = <0>;
					type = "critical";
				};
			};
		};

		cpuss3-thermal {
			polling-delay-passive = <0>;
			polling-delay = <0>;
			thermal-sensors = <&tsens0 4>;

			trips {
				trip-point0 {
					temperature = <90000>;
					hysteresis = <2000>;
					type = "hot";
				};

				cpuss3-critical {
					temperature = <110000>;
					hysteresis = <0>;
					type = "critical";
				};
			};
		};

		cpu2-top-thermal {
			polling-delay-passive = <0>;
			polling-delay = <0>;
			thermal-sensors = <&tsens0 5>;

			trips {
				trip-point0 {
					temperature = <90000>;
					hysteresis = <2000>;
					type = "passive";
				};

				trip-point1 {
					temperature = <95000>;
					hysteresis = <2000>;
					type = "passive";
				};

				cpu2-critical {
					temperature = <110000>;
					hysteresis = <1000>;
					type = "critical";
				};
			};
		};

		cpu2-bottom-thermal {
			polling-delay-passive = <0>;
			polling-delay = <0>;
			thermal-sensors = <&tsens0 6>;

			trips {
				trip-point0 {
					temperature = <90000>;
					hysteresis = <2000>;
					type = "passive";
				};

				trip-point1 {
					temperature = <95000>;
					hysteresis = <2000>;
					type = "passive";
				};

				cpu2-critical {
					temperature = <110000>;
					hysteresis = <1000>;
					type = "critical";
				};
			};
		};

		cpu3-top-thermal {
			polling-delay-passive = <0>;
			polling-delay = <0>;
			thermal-sensors = <&tsens0 7>;

			trips {
				trip-point0 {
					temperature = <90000>;
					hysteresis = <2000>;
					type = "passive";
				};

				trip-point1 {
					temperature = <95000>;
					hysteresis = <2000>;
					type = "passive";
				};

				cpu3-critical {
					temperature = <110000>;
					hysteresis = <1000>;
					type = "critical";
				};
			};
		};

		cpu3-bottom-thermal {
			polling-delay-passive = <0>;
			polling-delay = <0>;
			thermal-sensors = <&tsens0 8>;

			trips {
				trip-point0 {
					temperature = <90000>;
					hysteresis = <2000>;
					type = "passive";
				};

				trip-point1 {
					temperature = <95000>;
					hysteresis = <2000>;
					type = "passive";
				};

				cpu3-critical {
					temperature = <110000>;
					hysteresis = <1000>;
					type = "critical";
				};
			};
		};

		cpu4-top-thermal {
			polling-delay-passive = <0>;
			polling-delay = <0>;
			thermal-sensors = <&tsens0 9>;

			trips {
				trip-point0 {
					temperature = <90000>;
					hysteresis = <2000>;
					type = "passive";
				};

				trip-point1 {
					temperature = <95000>;
					hysteresis = <2000>;
					type = "passive";
				};

				cpu4-critical {
					temperature = <110000>;
					hysteresis = <1000>;
					type = "critical";
				};
			};
		};

		cpu4-bottom-thermal {
			polling-delay-passive = <0>;
			polling-delay = <0>;
			thermal-sensors = <&tsens0 10>;

			trips {
				trip-point0 {
					temperature = <90000>;
					hysteresis = <2000>;
					type = "passive";
				};

				trip-point1 {
					temperature = <95000>;
					hysteresis = <2000>;
					type = "passive";
				};

				cpu4-critical {
					temperature = <110000>;
					hysteresis = <1000>;
					type = "critical";
				};
			};
		};

		cpu5-top-thermal {
			polling-delay-passive = <0>;
			polling-delay = <0>;
			thermal-sensors = <&tsens0 11>;

			trips {
				trip-point0 {
					temperature = <90000>;
					hysteresis = <2000>;
					type = "passive";
				};

				trip-point1 {
					temperature = <95000>;
					hysteresis = <2000>;
					type = "passive";
				};

				cpu5-critical {
					temperature = <110000>;
					hysteresis = <1000>;
					type = "critical";
				};
			};
		};

		cpu5-bottom-thermal {
			polling-delay-passive = <0>;
			polling-delay = <0>;
			thermal-sensors = <&tsens0 12>;

			trips {
				trip-point0 {
					temperature = <90000>;
					hysteresis = <2000>;
					type = "passive";
				};

				trip-point1 {
					temperature = <95000>;
					hysteresis = <2000>;
					type = "passive";
				};

				cpu5-critical {
					temperature = <110000>;
					hysteresis = <1000>;
					type = "critical";
				};
			};
		};

		cpu6-top-thermal {
			polling-delay-passive = <0>;
			polling-delay = <0>;
			thermal-sensors = <&tsens0 13>;

			trips {
				trip-point0 {
					temperature = <90000>;
					hysteresis = <2000>;
					type = "passive";
				};

				trip-point1 {
					temperature = <95000>;
					hysteresis = <2000>;
					type = "passive";
				};

				cpu6-critical {
					temperature = <110000>;
					hysteresis = <1000>;
					type = "critical";
				};
			};
		};

		cpu6-bottom-thermal {
			polling-delay-passive = <0>;
			polling-delay = <0>;
			thermal-sensors = <&tsens0 14>;

			trips {
				trip-point0 {
					temperature = <90000>;
					hysteresis = <2000>;
					type = "passive";
				};

				trip-point1 {
					temperature = <95000>;
					hysteresis = <2000>;
					type = "passive";
				};

				cpu6-critical {
					temperature = <110000>;
					hysteresis = <1000>;
					type = "critical";
				};
			};
		};

		aoss1-thermal {
			polling-delay-passive = <0>;
			polling-delay = <0>;
			thermal-sensors = <&tsens1 0>;

			trips {
				trip-point0 {
					temperature = <90000>;
					hysteresis = <2000>;
					type = "hot";
				};

				aoss1-critical {
					temperature = <110000>;
					hysteresis = <0>;
					type = "critical";
				};
			};
		};

		cpu7-top-thermal {
			polling-delay-passive = <0>;
			polling-delay = <0>;
			thermal-sensors = <&tsens1 1>;

			trips {
				trip-point0 {
					temperature = <90000>;
					hysteresis = <2000>;
					type = "passive";
				};

				trip-point1 {
					temperature = <95000>;
					hysteresis = <2000>;
					type = "passive";
				};

				cpu7-critical {
					temperature = <110000>;
					hysteresis = <1000>;
					type = "critical";
				};
			};
		};

		cpu7-middle-thermal {
			polling-delay-passive = <0>;
			polling-delay = <0>;
			thermal-sensors = <&tsens1 2>;

			trips {
				trip-point0 {
					temperature = <90000>;
					hysteresis = <2000>;
					type = "passive";
				};

				trip-point1 {
					temperature = <95000>;
					hysteresis = <2000>;
					type = "passive";
				};

				cpu7-critical {
					temperature = <110000>;
					hysteresis = <1000>;
					type = "critical";
				};
			};
		};

		cpu7-bottom-thermal {
			polling-delay-passive = <0>;
			polling-delay = <0>;
			thermal-sensors = <&tsens1 3>;

			trips {
				trip-point0 {
					temperature = <90000>;
					hysteresis = <2000>;
					type = "passive";
				};

				trip-point1 {
					temperature = <95000>;
					hysteresis = <2000>;
					type = "passive";
				};

				cpu7-critical {
					temperature = <110000>;
					hysteresis = <1000>;
					type = "critical";
				};
			};
		};

		cpu0-thermal {
			polling-delay-passive = <0>;
			polling-delay = <0>;
			thermal-sensors = <&tsens1 4>;

			trips {
				trip-point0 {
					temperature = <90000>;
					hysteresis = <2000>;
					type = "passive";
				};

				trip-point1 {
					temperature = <95000>;
					hysteresis = <2000>;
					type = "passive";
				};

				cpu0-critical {
					temperature = <110000>;
					hysteresis = <1000>;
					type = "critical";
				};
			};
		};

		cpu1-thermal {
			polling-delay-passive = <0>;
			polling-delay = <0>;
			thermal-sensors = <&tsens1 5>;

			trips {
				trip-point0 {
					temperature = <90000>;
					hysteresis = <2000>;
					type = "passive";
				};

				trip-point1 {
					temperature = <95000>;
					hysteresis = <2000>;
					type = "passive";
				};

				cpu1-critical {
					temperature = <110000>;
					hysteresis = <1000>;
					type = "critical";
				};
			};
		};

		nsphvx0-thermal {
			polling-delay-passive = <10>;
			polling-delay = <0>;
			thermal-sensors = <&tsens2 6>;

			trips {
				trip-point0 {
					temperature = <90000>;
					hysteresis = <2000>;
					type = "hot";
				};

				nsphvx1-critical {
					temperature = <110000>;
					hysteresis = <0>;
					type = "critical";
				};
			};
		};

		nsphvx1-thermal {
			polling-delay-passive = <10>;
			polling-delay = <0>;
			thermal-sensors = <&tsens2 7>;

			trips {
				trip-point0 {
					temperature = <90000>;
					hysteresis = <2000>;
					type = "hot";
				};

				nsphvx1-critical {
					temperature = <110000>;
					hysteresis = <0>;
					type = "critical";
				};
			};
		};

		nsphmx0-thermal {
			polling-delay-passive = <10>;
			polling-delay = <0>;
			thermal-sensors = <&tsens2 8>;

			trips {
				trip-point0 {
					temperature = <90000>;
					hysteresis = <2000>;
					type = "hot";
				};

				nsphmx0-critical {
					temperature = <110000>;
					hysteresis = <0>;
					type = "critical";
				};
			};
		};

		nsphmx1-thermal {
			polling-delay-passive = <10>;
			polling-delay = <0>;
			thermal-sensors = <&tsens2 9>;

			trips {
				trip-point0 {
					temperature = <90000>;
					hysteresis = <2000>;
					type = "hot";
				};

				nsphmx1-critical {
					temperature = <110000>;
					hysteresis = <0>;
					type = "critical";
				};
			};
		};

		nsphmx2-thermal {
			polling-delay-passive = <10>;
			polling-delay = <0>;
			thermal-sensors = <&tsens2 10>;

			trips {
				trip-point0 {
					temperature = <90000>;
					hysteresis = <2000>;
					type = "hot";
				};

				nsphmx2-critical {
					temperature = <110000>;
					hysteresis = <0>;
					type = "critical";
				};
			};
		};

		nsphmx3-thermal {
			polling-delay-passive = <10>;
			polling-delay = <0>;
			thermal-sensors = <&tsens2 11>;

			trips {
				trip-point0 {
					temperature = <90000>;
					hysteresis = <2000>;
					type = "hot";
				};

				nsphmx3-critical {
					temperature = <110000>;
					hysteresis = <0>;
					type = "critical";
				};
			};
		};

		video-thermal {
			polling-delay-passive = <10>;
			polling-delay = <0>;
			thermal-sensors = <&tsens1 12>;

			trips {
				trip-point0 {
					temperature = <90000>;
					hysteresis = <2000>;
					type = "hot";
				};

				video-critical {
					temperature = <110000>;
					hysteresis = <0>;
					type = "critical";
				};
			};
		};

		ddr-thermal {
			polling-delay-passive = <10>;
			polling-delay = <0>;
			thermal-sensors = <&tsens1 13>;

			trips {
				trip-point0 {
					temperature = <90000>;
					hysteresis = <2000>;
					type = "hot";
				};

				ddr-critical {
					temperature = <110000>;
					hysteresis = <0>;
					type = "critical";
				};
			};
		};

		camera0-thermal {
			polling-delay-passive = <0>;
			polling-delay = <0>;
			thermal-sensors = <&tsens1 14>;

			trips {
				trip-point0 {
					temperature = <90000>;
					hysteresis = <2000>;
					type = "hot";
				};

				camera0-critical {
					temperature = <110000>;
					hysteresis = <0>;
					type = "critical";
				};
			};
		};

		camera1-thermal {
			polling-delay-passive = <0>;
			polling-delay = <0>;
			thermal-sensors = <&tsens1 15>;

			trips {
				trip-point0 {
					temperature = <90000>;
					hysteresis = <2000>;
					type = "hot";
				};

				camera1-critical {
					temperature = <110000>;
					hysteresis = <0>;
					type = "critical";
				};
			};
		};

		aoss2-thermal {
			polling-delay-passive = <0>;
			polling-delay = <0>;
			thermal-sensors = <&tsens2 0>;

			trips {
				trip-point0 {
					temperature = <90000>;
					hysteresis = <2000>;
					type = "hot";
				};

				aoss2-critical {
					temperature = <110000>;
					hysteresis = <0>;
					type = "critical";
				};
			};
		};

		gpuss0-thermal {
			polling-delay-passive = <10>;
			polling-delay = <0>;
			thermal-sensors = <&tsens2 1>;

			trips {
				trip-point0 {
					temperature = <90000>;
					hysteresis = <2000>;
					type = "hot";
				};

				gpuss0-critical {
					temperature = <110000>;
					hysteresis = <0>;
					type = "critical";
				};
			};
		};

		gpuss1-thermal {
			polling-delay-passive = <10>;
			polling-delay = <0>;
			thermal-sensors = <&tsens2 2>;

			trips {
				trip-point0 {
					temperature = <90000>;
					hysteresis = <2000>;
					type = "hot";
				};

				gpuss1-critical {
					temperature = <110000>;
					hysteresis = <0>;
					type = "critical";
				};
			};
		};

		gpuss2-thermal {
			polling-delay-passive = <10>;
			polling-delay = <0>;
			thermal-sensors = <&tsens2 3>;

			trips {
				trip-point0 {
					temperature = <90000>;
					hysteresis = <2000>;
					type = "hot";
				};

				gpuss2-critical {
					temperature = <110000>;
					hysteresis = <0>;
					type = "critical";
				};
			};
		};

		gpuss3-thermal {
			polling-delay-passive = <10>;
			polling-delay = <0>;
			thermal-sensors = <&tsens2 4>;

			trips {
				trip-point0 {
					temperature = <90000>;
					hysteresis = <2000>;
					type = "hot";
				};

				gpuss3-critical {
					temperature = <110000>;
					hysteresis = <0>;
					type = "critical";
				};
			};
		};

		gpuss4-thermal {
			polling-delay-passive = <10>;
			polling-delay = <0>;
			thermal-sensors = <&tsens2 5>;

			trips {
				trip-point0 {
					temperature = <90000>;
					hysteresis = <2000>;
					type = "hot";
				};

				gpuss4-critical {
					temperature = <110000>;
					hysteresis = <0>;
					type = "critical";
				};
			};
		};

		gpuss5-thermal {
			polling-delay-passive = <10>;
			polling-delay = <0>;
			thermal-sensors = <&tsens2 6>;

			trips {
				trip-point0 {
					temperature = <90000>;
					hysteresis = <2000>;
					type = "hot";
				};

				gpuss5-critical {
					temperature = <110000>;
					hysteresis = <0>;
					type = "critical";
				};
			};
		};

		gpuss6-thermal {
			polling-delay-passive = <10>;
			polling-delay = <0>;
			thermal-sensors = <&tsens2 7>;

			trips {
				trip-point0 {
					temperature = <90000>;
					hysteresis = <2000>;
					type = "hot";
				};

				gpuss6-critical {
					temperature = <110000>;
					hysteresis = <0>;
					type = "critical";
				};
			};
		};

		gpuss7-thermal {
			polling-delay-passive = <10>;
			polling-delay = <0>;
			thermal-sensors = <&tsens2 8>;

			trips {
				trip-point0 {
					temperature = <90000>;
					hysteresis = <2000>;
					type = "hot";
				};

				gpuss7-critical {
					temperature = <110000>;
					hysteresis = <0>;
					type = "critical";
				};
			};
		};

		modem0-thermal {
			polling-delay-passive = <0>;
			polling-delay = <0>;
			thermal-sensors = <&tsens2 9>;

			trips {
				trip-point0 {
					temperature = <90000>;
					hysteresis = <2000>;
					type = "hot";
				};

				modem0-critical {
					temperature = <110000>;
					hysteresis = <0>;
					type = "critical";
				};
			};
		};

		modem1-thermal {
			polling-delay-passive = <0>;
			polling-delay = <0>;
			thermal-sensors = <&tsens2 10>;

			trips {
				trip-point0 {
					temperature = <90000>;
					hysteresis = <2000>;
					type = "hot";
				};

				modem1-critical {
					temperature = <110000>;
					hysteresis = <0>;
					type = "critical";
				};
			};
		};

		modem2-thermal {
			polling-delay-passive = <0>;
			polling-delay = <0>;
			thermal-sensors = <&tsens2 11>;

			trips {
				trip-point0 {
					temperature = <90000>;
					hysteresis = <2000>;
					type = "hot";
				};

				modem2-critical {
					temperature = <110000>;
					hysteresis = <0>;
					type = "critical";
				};
			};
		};

		modem3-thermal {
			polling-delay-passive = <0>;
			polling-delay = <0>;
			thermal-sensors = <&tsens2 12>;

			trips {
				trip-point0 {
					temperature = <90000>;
					hysteresis = <2000>;
					type = "hot";
				};

				modem3-critical {
					temperature = <110000>;
					hysteresis = <0>;
					type = "critical";
				};
			};
		};
	};

	timer {
		compatible = "arm,armv8-timer";

		interrupts = <GIC_PPI 13 IRQ_TYPE_LEVEL_LOW>,
			     <GIC_PPI 14 IRQ_TYPE_LEVEL_LOW>,
			     <GIC_PPI 11 IRQ_TYPE_LEVEL_LOW>,
			     <GIC_PPI 10 IRQ_TYPE_LEVEL_LOW>;
	};
};<|MERGE_RESOLUTION|>--- conflicted
+++ resolved
@@ -2612,11 +2612,7 @@
 		gpu: gpu@3d00000 {
 			compatible = "qcom,adreno-43051401", "qcom,adreno";
 			reg = <0x0 0x03d00000 0x0 0x40000>,
-<<<<<<< HEAD
-			      <0x0 0x03d9e000 0x0 0x1000>,
-=======
 			      <0x0 0x03d9e000 0x0 0x2000>,
->>>>>>> b43b8fcb
 			      <0x0 0x03d61000 0x0 0x800>;
 			reg-names = "kgsl_3d0_reg_memory",
 				    "cx_mem",
