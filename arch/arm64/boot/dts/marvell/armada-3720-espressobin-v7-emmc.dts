--- conflicted
+++ resolved
@@ -20,35 +20,11 @@
 	compatible = "globalscale,espressobin-v7-emmc", "globalscale,espressobin-v7",
 		     "globalscale,espressobin", "marvell,armada3720",
 		     "marvell,armada3710";
-<<<<<<< HEAD
 
 	aliases {
 		/* ethernet1 is wan port */
 		ethernet1 = &switch0port3;
 		ethernet3 = &switch0port1;
-	};
-};
-
-&switch0 {
-	ports {
-		switch0port1: port@1 {
-			reg = <1>;
-			label = "lan1";
-			phy-handle = <&switch0phy0>;
-		};
-
-		switch0port3: port@3 {
-			reg = <3>;
-			label = "wan";
-			phy-handle = <&switch0phy2>;
-		};
-=======
-
-	aliases {
-		/* ethernet1 is wan port */
-		ethernet1 = &switch0port3;
-		ethernet3 = &switch0port1;
->>>>>>> 13719d8d
 	};
 };
 
