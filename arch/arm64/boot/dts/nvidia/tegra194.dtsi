--- conflicted
+++ resolved
@@ -1901,17 +1901,6 @@
 			iommus = <&smmu TEGRA194_SID_HOST1X>;
 
 			/* Context isolation domains */
-<<<<<<< HEAD
-			iommu-map = <
-				0 &smmu TEGRA194_SID_HOST1X_CTX0 1
-				1 &smmu TEGRA194_SID_HOST1X_CTX1 1
-				2 &smmu TEGRA194_SID_HOST1X_CTX2 1
-				3 &smmu TEGRA194_SID_HOST1X_CTX3 1
-				4 &smmu TEGRA194_SID_HOST1X_CTX4 1
-				5 &smmu TEGRA194_SID_HOST1X_CTX5 1
-				6 &smmu TEGRA194_SID_HOST1X_CTX6 1
-				7 &smmu TEGRA194_SID_HOST1X_CTX7 1>;
-=======
 			iommu-map = <0 &smmu TEGRA194_SID_HOST1X_CTX0 1>,
 				    <1 &smmu TEGRA194_SID_HOST1X_CTX1 1>,
 				    <2 &smmu TEGRA194_SID_HOST1X_CTX2 1>,
@@ -1920,7 +1909,6 @@
 				    <5 &smmu TEGRA194_SID_HOST1X_CTX5 1>,
 				    <6 &smmu TEGRA194_SID_HOST1X_CTX6 1>,
 				    <7 &smmu TEGRA194_SID_HOST1X_CTX7 1>;
->>>>>>> 7365df19
 
 			nvdec@15140000 {
 				compatible = "nvidia,tegra194-nvdec";
