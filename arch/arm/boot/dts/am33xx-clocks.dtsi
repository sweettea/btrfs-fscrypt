// SPDX-License-Identifier: GPL-2.0-only
/*
 * Device Tree Source for AM33xx clock data
 *
 * Copyright (C) 2013 Texas Instruments, Inc.
 */
&scm_clocks {
	sys_clkin_ck: sys_clkin_ck@40 {
		#clock-cells = <0>;
		compatible = "ti,mux-clock";
		clocks = <&virt_19200000_ck>, <&virt_24000000_ck>, <&virt_25000000_ck>, <&virt_26000000_ck>;
		ti,bit-shift = <22>;
		reg = <0x0040>;
	};

	adc_tsc_fck: adc_tsc_fck {
		#clock-cells = <0>;
		compatible = "fixed-factor-clock";
		clocks = <&sys_clkin_ck>;
		clock-mult = <1>;
		clock-div = <1>;
	};

	dcan0_fck: dcan0_fck {
		#clock-cells = <0>;
		compatible = "fixed-factor-clock";
		clocks = <&sys_clkin_ck>;
		clock-mult = <1>;
		clock-div = <1>;
	};

	dcan1_fck: dcan1_fck {
		#clock-cells = <0>;
		compatible = "fixed-factor-clock";
		clocks = <&sys_clkin_ck>;
		clock-mult = <1>;
		clock-div = <1>;
	};

	mcasp0_fck: mcasp0_fck {
		#clock-cells = <0>;
		compatible = "fixed-factor-clock";
		clocks = <&sys_clkin_ck>;
		clock-mult = <1>;
		clock-div = <1>;
	};

	mcasp1_fck: mcasp1_fck {
		#clock-cells = <0>;
		compatible = "fixed-factor-clock";
		clocks = <&sys_clkin_ck>;
		clock-mult = <1>;
		clock-div = <1>;
	};

	smartreflex0_fck: smartreflex0_fck {
		#clock-cells = <0>;
		compatible = "fixed-factor-clock";
		clocks = <&sys_clkin_ck>;
		clock-mult = <1>;
		clock-div = <1>;
	};

	smartreflex1_fck: smartreflex1_fck {
		#clock-cells = <0>;
		compatible = "fixed-factor-clock";
		clocks = <&sys_clkin_ck>;
		clock-mult = <1>;
		clock-div = <1>;
	};

	sha0_fck: sha0_fck {
		#clock-cells = <0>;
		compatible = "fixed-factor-clock";
		clocks = <&sys_clkin_ck>;
		clock-mult = <1>;
		clock-div = <1>;
	};

	aes0_fck: aes0_fck {
		#clock-cells = <0>;
		compatible = "fixed-factor-clock";
		clocks = <&sys_clkin_ck>;
		clock-mult = <1>;
		clock-div = <1>;
	};

	rng_fck: rng_fck {
		#clock-cells = <0>;
		compatible = "fixed-factor-clock";
		clocks = <&sys_clkin_ck>;
		clock-mult = <1>;
		clock-div = <1>;
	};

	ehrpwm0_tbclk: ehrpwm0_tbclk@44e10664 {
		#clock-cells = <0>;
		compatible = "ti,gate-clock";
		clocks = <&l4ls_gclk>;
		ti,bit-shift = <0>;
		reg = <0x0664>;
	};

	ehrpwm1_tbclk: ehrpwm1_tbclk@44e10664 {
		#clock-cells = <0>;
		compatible = "ti,gate-clock";
		clocks = <&l4ls_gclk>;
		ti,bit-shift = <1>;
		reg = <0x0664>;
	};

	ehrpwm2_tbclk: ehrpwm2_tbclk@44e10664 {
		#clock-cells = <0>;
		compatible = "ti,gate-clock";
		clocks = <&l4ls_gclk>;
		ti,bit-shift = <2>;
		reg = <0x0664>;
	};
};
&prcm_clocks {
	clk_32768_ck: clk_32768_ck {
		#clock-cells = <0>;
		compatible = "fixed-clock";
		clock-frequency = <32768>;
	};

	clk_rc32k_ck: clk_rc32k_ck {
		#clock-cells = <0>;
		compatible = "fixed-clock";
		clock-frequency = <32000>;
	};

	virt_19200000_ck: virt_19200000_ck {
		#clock-cells = <0>;
		compatible = "fixed-clock";
		clock-frequency = <19200000>;
	};

	virt_24000000_ck: virt_24000000_ck {
		#clock-cells = <0>;
		compatible = "fixed-clock";
		clock-frequency = <24000000>;
	};

	virt_25000000_ck: virt_25000000_ck {
		#clock-cells = <0>;
		compatible = "fixed-clock";
		clock-frequency = <25000000>;
	};

	virt_26000000_ck: virt_26000000_ck {
		#clock-cells = <0>;
		compatible = "fixed-clock";
		clock-frequency = <26000000>;
	};

	tclkin_ck: tclkin_ck {
		#clock-cells = <0>;
		compatible = "fixed-clock";
		clock-frequency = <12000000>;
	};

	dpll_core_ck: dpll_core_ck@490 {
		#clock-cells = <0>;
		compatible = "ti,am3-dpll-core-clock";
		clocks = <&sys_clkin_ck>, <&sys_clkin_ck>;
		reg = <0x0490>, <0x045c>, <0x0468>;
	};

	dpll_core_x2_ck: dpll_core_x2_ck {
		#clock-cells = <0>;
		compatible = "ti,am3-dpll-x2-clock";
		clocks = <&dpll_core_ck>;
	};

	dpll_core_m4_ck: dpll_core_m4_ck@480 {
		#clock-cells = <0>;
		compatible = "ti,divider-clock";
		clocks = <&dpll_core_x2_ck>;
		ti,max-div = <31>;
		reg = <0x0480>;
		ti,index-starts-at-one;
	};

	dpll_core_m5_ck: dpll_core_m5_ck@484 {
		#clock-cells = <0>;
		compatible = "ti,divider-clock";
		clocks = <&dpll_core_x2_ck>;
		ti,max-div = <31>;
		reg = <0x0484>;
		ti,index-starts-at-one;
	};

	dpll_core_m6_ck: dpll_core_m6_ck@4d8 {
		#clock-cells = <0>;
		compatible = "ti,divider-clock";
		clocks = <&dpll_core_x2_ck>;
		ti,max-div = <31>;
		reg = <0x04d8>;
		ti,index-starts-at-one;
	};

	dpll_mpu_ck: dpll_mpu_ck@488 {
		#clock-cells = <0>;
		compatible = "ti,am3-dpll-clock";
		clocks = <&sys_clkin_ck>, <&sys_clkin_ck>;
		reg = <0x0488>, <0x0420>, <0x042c>;
	};

	dpll_mpu_m2_ck: dpll_mpu_m2_ck@4a8 {
		#clock-cells = <0>;
		compatible = "ti,divider-clock";
		clocks = <&dpll_mpu_ck>;
		ti,max-div = <31>;
		reg = <0x04a8>;
		ti,index-starts-at-one;
	};

	dpll_ddr_ck: dpll_ddr_ck@494 {
		#clock-cells = <0>;
		compatible = "ti,am3-dpll-no-gate-clock";
		clocks = <&sys_clkin_ck>, <&sys_clkin_ck>;
		reg = <0x0494>, <0x0434>, <0x0440>;
	};

	dpll_ddr_m2_ck: dpll_ddr_m2_ck@4a0 {
		#clock-cells = <0>;
		compatible = "ti,divider-clock";
		clocks = <&dpll_ddr_ck>;
		ti,max-div = <31>;
		reg = <0x04a0>;
		ti,index-starts-at-one;
	};

	dpll_ddr_m2_div2_ck: dpll_ddr_m2_div2_ck {
		#clock-cells = <0>;
		compatible = "fixed-factor-clock";
		clocks = <&dpll_ddr_m2_ck>;
		clock-mult = <1>;
		clock-div = <2>;
	};

	dpll_disp_ck: dpll_disp_ck@498 {
		#clock-cells = <0>;
		compatible = "ti,am3-dpll-no-gate-clock";
		clocks = <&sys_clkin_ck>, <&sys_clkin_ck>;
		reg = <0x0498>, <0x0448>, <0x0454>;
	};

	dpll_disp_m2_ck: dpll_disp_m2_ck@4a4 {
		#clock-cells = <0>;
		compatible = "ti,divider-clock";
		clocks = <&dpll_disp_ck>;
		ti,max-div = <31>;
		reg = <0x04a4>;
		ti,index-starts-at-one;
		ti,set-rate-parent;
	};

	dpll_per_ck: dpll_per_ck@48c {
		#clock-cells = <0>;
		compatible = "ti,am3-dpll-no-gate-j-type-clock";
		clocks = <&sys_clkin_ck>, <&sys_clkin_ck>;
		reg = <0x048c>, <0x0470>, <0x049c>;
	};

	dpll_per_m2_ck: dpll_per_m2_ck@4ac {
		#clock-cells = <0>;
		compatible = "ti,divider-clock";
		clocks = <&dpll_per_ck>;
		ti,max-div = <31>;
		reg = <0x04ac>;
		ti,index-starts-at-one;
	};

	dpll_per_m2_div4_wkupdm_ck: dpll_per_m2_div4_wkupdm_ck {
		#clock-cells = <0>;
		compatible = "fixed-factor-clock";
		clocks = <&dpll_per_m2_ck>;
		clock-mult = <1>;
		clock-div = <4>;
	};

	dpll_per_m2_div4_ck: dpll_per_m2_div4_ck {
		#clock-cells = <0>;
		compatible = "fixed-factor-clock";
		clocks = <&dpll_per_m2_ck>;
		clock-mult = <1>;
		clock-div = <4>;
	};

	clk_24mhz: clk_24mhz {
		#clock-cells = <0>;
		compatible = "fixed-factor-clock";
		clocks = <&dpll_per_m2_ck>;
		clock-mult = <1>;
		clock-div = <8>;
	};

	clkdiv32k_ck: clkdiv32k_ck {
		#clock-cells = <0>;
		compatible = "fixed-factor-clock";
		clocks = <&clk_24mhz>;
		clock-mult = <1>;
		clock-div = <732>;
	};

	l3_gclk: l3_gclk {
		#clock-cells = <0>;
		compatible = "fixed-factor-clock";
		clocks = <&dpll_core_m4_ck>;
		clock-mult = <1>;
		clock-div = <1>;
	};

	pruss_ocp_gclk: pruss_ocp_gclk@530 {
		#clock-cells = <0>;
		compatible = "ti,mux-clock";
		clocks = <&l3_gclk>, <&dpll_disp_m2_ck>;
		reg = <0x0530>;
	};

	mmu_fck: mmu_fck@914 {
		#clock-cells = <0>;
		compatible = "ti,gate-clock";
		clocks = <&dpll_core_m4_ck>;
		ti,bit-shift = <1>;
		reg = <0x0914>;
	};

	timer1_fck: timer1_fck@528 {
		#clock-cells = <0>;
		compatible = "ti,mux-clock";
		clocks = <&sys_clkin_ck>, <&clk_24mhz_clkctrl AM3_CLK_24MHZ_CLKDIV32K_CLKCTRL 0>, <&tclkin_ck>, <&clk_rc32k_ck>, <&clk_32768_ck>;
		reg = <0x0528>;
	};

	timer2_fck: timer2_fck@508 {
		#clock-cells = <0>;
		compatible = "ti,mux-clock";
		clocks = <&tclkin_ck>, <&sys_clkin_ck>, <&clk_24mhz_clkctrl AM3_CLK_24MHZ_CLKDIV32K_CLKCTRL 0>;
		reg = <0x0508>;
	};

	timer3_fck: timer3_fck@50c {
		#clock-cells = <0>;
		compatible = "ti,mux-clock";
		clocks = <&tclkin_ck>, <&sys_clkin_ck>, <&clk_24mhz_clkctrl AM3_CLK_24MHZ_CLKDIV32K_CLKCTRL 0>;
		reg = <0x050c>;
	};

	timer4_fck: timer4_fck@510 {
		#clock-cells = <0>;
		compatible = "ti,mux-clock";
		clocks = <&tclkin_ck>, <&sys_clkin_ck>, <&clk_24mhz_clkctrl AM3_CLK_24MHZ_CLKDIV32K_CLKCTRL 0>;
		reg = <0x0510>;
	};

	timer5_fck: timer5_fck@518 {
		#clock-cells = <0>;
		compatible = "ti,mux-clock";
		clocks = <&tclkin_ck>, <&sys_clkin_ck>, <&clk_24mhz_clkctrl AM3_CLK_24MHZ_CLKDIV32K_CLKCTRL 0>;
		reg = <0x0518>;
	};

	timer6_fck: timer6_fck@51c {
		#clock-cells = <0>;
		compatible = "ti,mux-clock";
		clocks = <&tclkin_ck>, <&sys_clkin_ck>, <&clk_24mhz_clkctrl AM3_CLK_24MHZ_CLKDIV32K_CLKCTRL 0>;
		reg = <0x051c>;
	};

	timer7_fck: timer7_fck@504 {
		#clock-cells = <0>;
		compatible = "ti,mux-clock";
		clocks = <&tclkin_ck>, <&sys_clkin_ck>, <&clk_24mhz_clkctrl AM3_CLK_24MHZ_CLKDIV32K_CLKCTRL 0>;
		reg = <0x0504>;
	};

	usbotg_fck: usbotg_fck@47c {
		#clock-cells = <0>;
		compatible = "ti,gate-clock";
		clocks = <&dpll_per_ck>;
		ti,bit-shift = <8>;
		reg = <0x047c>;
	};

	dpll_core_m4_div2_ck: dpll_core_m4_div2_ck {
		#clock-cells = <0>;
		compatible = "fixed-factor-clock";
		clocks = <&dpll_core_m4_ck>;
		clock-mult = <1>;
		clock-div = <2>;
	};

	ieee5000_fck: ieee5000_fck@e4 {
		#clock-cells = <0>;
		compatible = "ti,gate-clock";
		clocks = <&dpll_core_m4_div2_ck>;
		ti,bit-shift = <1>;
		reg = <0x00e4>;
	};

	wdt1_fck: wdt1_fck@538 {
		#clock-cells = <0>;
		compatible = "ti,mux-clock";
		clocks = <&clk_rc32k_ck>, <&clk_24mhz_clkctrl AM3_CLK_24MHZ_CLKDIV32K_CLKCTRL 0>;
		reg = <0x0538>;
	};

	l4_rtc_gclk: l4_rtc_gclk {
		#clock-cells = <0>;
		compatible = "fixed-factor-clock";
		clocks = <&dpll_core_m4_ck>;
		clock-mult = <1>;
		clock-div = <2>;
	};

	l4hs_gclk: l4hs_gclk {
		#clock-cells = <0>;
		compatible = "fixed-factor-clock";
		clocks = <&dpll_core_m4_ck>;
		clock-mult = <1>;
		clock-div = <1>;
	};

	l3s_gclk: l3s_gclk {
		#clock-cells = <0>;
		compatible = "fixed-factor-clock";
		clocks = <&dpll_core_m4_div2_ck>;
		clock-mult = <1>;
		clock-div = <1>;
	};

	l4fw_gclk: l4fw_gclk {
		#clock-cells = <0>;
		compatible = "fixed-factor-clock";
		clocks = <&dpll_core_m4_div2_ck>;
		clock-mult = <1>;
		clock-div = <1>;
	};

	l4ls_gclk: l4ls_gclk {
		#clock-cells = <0>;
		compatible = "fixed-factor-clock";
		clocks = <&dpll_core_m4_div2_ck>;
		clock-mult = <1>;
		clock-div = <1>;
	};

	sysclk_div_ck: sysclk_div_ck {
		#clock-cells = <0>;
		compatible = "fixed-factor-clock";
		clocks = <&dpll_core_m4_ck>;
		clock-mult = <1>;
		clock-div = <1>;
	};

	cpsw_125mhz_gclk: cpsw_125mhz_gclk {
		#clock-cells = <0>;
		compatible = "fixed-factor-clock";
		clocks = <&dpll_core_m5_ck>;
		clock-mult = <1>;
		clock-div = <2>;
	};

	cpsw_cpts_rft_clk: cpsw_cpts_rft_clk@520 {
		#clock-cells = <0>;
		compatible = "ti,mux-clock";
		clocks = <&dpll_core_m5_ck>, <&dpll_core_m4_ck>;
		reg = <0x0520>;
	};

	gpio0_dbclk_mux_ck: gpio0_dbclk_mux_ck@53c {
		#clock-cells = <0>;
		compatible = "ti,mux-clock";
		clocks = <&clk_rc32k_ck>, <&clk_32768_ck>, <&clk_24mhz_clkctrl AM3_CLK_24MHZ_CLKDIV32K_CLKCTRL 0>;
		reg = <0x053c>;
	};

	lcd_gclk: lcd_gclk@534 {
		#clock-cells = <0>;
		compatible = "ti,mux-clock";
		clocks = <&dpll_disp_m2_ck>, <&dpll_core_m5_ck>, <&dpll_per_m2_ck>;
		reg = <0x0534>;
		ti,set-rate-parent;
	};

	mmc_clk: mmc_clk {
		#clock-cells = <0>;
		compatible = "fixed-factor-clock";
		clocks = <&dpll_per_m2_ck>;
		clock-mult = <1>;
		clock-div = <2>;
	};

	gfx_fclk_clksel_ck: gfx_fclk_clksel_ck@52c {
		#clock-cells = <0>;
		compatible = "ti,mux-clock";
		clocks = <&dpll_core_m4_ck>, <&dpll_per_m2_ck>;
		ti,bit-shift = <1>;
		reg = <0x052c>;
	};

	gfx_fck_div_ck: gfx_fck_div_ck@52c {
		#clock-cells = <0>;
		compatible = "ti,divider-clock";
		clocks = <&gfx_fclk_clksel_ck>;
		reg = <0x052c>;
		ti,max-div = <2>;
	};

	sysclkout_pre_ck: sysclkout_pre_ck@700 {
		#clock-cells = <0>;
		compatible = "ti,mux-clock";
		clocks = <&clk_32768_ck>, <&l3_gclk>, <&dpll_ddr_m2_ck>, <&dpll_per_m2_ck>, <&lcd_gclk>;
		reg = <0x0700>;
	};

	clkout2_div_ck: clkout2_div_ck@700 {
		#clock-cells = <0>;
		compatible = "ti,divider-clock";
		clocks = <&sysclkout_pre_ck>;
		ti,bit-shift = <3>;
		ti,max-div = <8>;
		reg = <0x0700>;
	};

	clkout2_ck: clkout2_ck@700 {
		#clock-cells = <0>;
		compatible = "ti,gate-clock";
		clocks = <&clkout2_div_ck>;
		ti,bit-shift = <7>;
		reg = <0x0700>;
	};
};

&prcm {
	per_cm: per-cm@0 {
		compatible = "ti,omap4-cm";
		reg = <0x0 0x400>;
		#address-cells = <1>;
		#size-cells = <1>;
		ranges = <0 0x0 0x400>;
<<<<<<< HEAD

		l4ls_clkctrl: l4ls-clkctrl@38 {
			compatible = "ti,clkctrl";
			reg = <0x38 0x2c>, <0x6c 0x28>, <0xac 0xc>, <0xc0 0x1c>, <0xec 0xc>, <0x10c 0x8>, <0x130 0x4>;
			#clock-cells = <2>;
		};

		l3s_clkctrl: l3s-clkctrl@1c {
			compatible = "ti,clkctrl";
=======

		l4ls_clkctrl: l4ls-clkctrl@38 {
			compatible = "ti,clkctrl";
			reg = <0x38 0x2c>, <0x6c 0x28>, <0xac 0xc>, <0xc0 0x1c>, <0xec 0xc>, <0x10c 0x8>, <0x130 0x4>;
			#clock-cells = <2>;
		};

		l3s_clkctrl: l3s-clkctrl@1c {
			compatible = "ti,clkctrl";
>>>>>>> 0ecfebd2
			reg = <0x1c 0x4>, <0x30 0x8>, <0x68 0x4>, <0xf8 0x4>;
			#clock-cells = <2>;
		};

		l3_clkctrl: l3-clkctrl@24 {
			compatible = "ti,clkctrl";
			reg = <0x24 0xc>, <0x94 0x10>, <0xbc 0x4>, <0xdc 0x8>, <0xfc 0x8>;
			#clock-cells = <2>;
		};

		l4hs_clkctrl: l4hs-clkctrl@120 {
			compatible = "ti,clkctrl";
			reg = <0x120 0x4>;
			#clock-cells = <2>;
		};

		pruss_ocp_clkctrl: pruss-ocp-clkctrl@e8 {
			compatible = "ti,clkctrl";
			reg = <0xe8 0x4>;
			#clock-cells = <2>;
		};

		cpsw_125mhz_clkctrl: cpsw-125mhz-clkctrl@0 {
			compatible = "ti,clkctrl";
			reg = <0x0 0x18>;
			#clock-cells = <2>;
		};

		lcdc_clkctrl: lcdc-clkctrl@18 {
			compatible = "ti,clkctrl";
			reg = <0x18 0x4>;
			#clock-cells = <2>;
		};

		clk_24mhz_clkctrl: clk-24mhz-clkctrl@14c {
			compatible = "ti,clkctrl";
			reg = <0x14c 0x4>;
			#clock-cells = <2>;
		};
	};

	wkup_cm: wkup-cm@400 {
		compatible = "ti,omap4-cm";
		reg = <0x400 0x100>;
		#address-cells = <1>;
		#size-cells = <1>;
		ranges = <0 0x400 0x100>;

		l4_wkup_clkctrl: l4-wkup-clkctrl@0 {
			compatible = "ti,clkctrl";
			reg = <0x0 0x10>, <0xb4 0x24>;
			#clock-cells = <2>;
		};

		l3_aon_clkctrl: l3-aon-clkctrl@14 {
			compatible = "ti,clkctrl";
			reg = <0x14 0x4>;
			#clock-cells = <2>;
		};

		l4_wkup_aon_clkctrl: l4-wkup-aon-clkctrl@b0 {
			compatible = "ti,clkctrl";
			reg = <0xb0 0x4>;
			#clock-cells = <2>;
		};
	};

	mpu_cm: mpu-cm@600 {
		compatible = "ti,omap4-cm";
		reg = <0x600 0x100>;
		#address-cells = <1>;
		#size-cells = <1>;
		ranges = <0 0x600 0x100>;

		mpu_clkctrl: mpu-clkctrl@0 {
			compatible = "ti,clkctrl";
			reg = <0x0 0x8>;
			#clock-cells = <2>;
		};
	};

	l4_rtc_cm: l4-rtc-cm@800 {
		compatible = "ti,omap4-cm";
		reg = <0x800 0x100>;
		#address-cells = <1>;
		#size-cells = <1>;
		ranges = <0 0x800 0x100>;

		l4_rtc_clkctrl: l4-rtc-clkctrl@0 {
			compatible = "ti,clkctrl";
			reg = <0x0 0x4>;
			#clock-cells = <2>;
		};
	};

	gfx_l3_cm: gfx-l3-cm@900 {
		compatible = "ti,omap4-cm";
		reg = <0x900 0x100>;
		#address-cells = <1>;
		#size-cells = <1>;
		ranges = <0 0x900 0x100>;

		gfx_l3_clkctrl: gfx-l3-clkctrl@0 {
			compatible = "ti,clkctrl";
			reg = <0x0 0x8>;
			#clock-cells = <2>;
		};
	};

	l4_cefuse_cm: l4-cefuse-cm@a00 {
		compatible = "ti,omap4-cm";
		reg = <0xa00 0x100>;
		#address-cells = <1>;
		#size-cells = <1>;
		ranges = <0 0xa00 0x100>;

		l4_cefuse_clkctrl: l4-cefuse-clkctrl@0 {
			compatible = "ti,clkctrl";
			reg = <0x0 0x24>;
			#clock-cells = <2>;
		};
	};
};<|MERGE_RESOLUTION|>--- conflicted
+++ resolved
@@ -542,7 +542,6 @@
 		#address-cells = <1>;
 		#size-cells = <1>;
 		ranges = <0 0x0 0x400>;
-<<<<<<< HEAD
 
 		l4ls_clkctrl: l4ls-clkctrl@38 {
 			compatible = "ti,clkctrl";
@@ -552,17 +551,6 @@
 
 		l3s_clkctrl: l3s-clkctrl@1c {
 			compatible = "ti,clkctrl";
-=======
-
-		l4ls_clkctrl: l4ls-clkctrl@38 {
-			compatible = "ti,clkctrl";
-			reg = <0x38 0x2c>, <0x6c 0x28>, <0xac 0xc>, <0xc0 0x1c>, <0xec 0xc>, <0x10c 0x8>, <0x130 0x4>;
-			#clock-cells = <2>;
-		};
-
-		l3s_clkctrl: l3s-clkctrl@1c {
-			compatible = "ti,clkctrl";
->>>>>>> 0ecfebd2
 			reg = <0x1c 0x4>, <0x30 0x8>, <0x68 0x4>, <0xf8 0x4>;
 			#clock-cells = <2>;
 		};
