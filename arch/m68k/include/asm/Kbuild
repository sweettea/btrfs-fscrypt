--- conflicted
+++ resolved
@@ -32,10 +32,4 @@
 generic-y += trace_clock.h
 generic-y += types.h
 generic-y += word-at-a-time.h
-<<<<<<< HEAD
-generic-y += xor.h
-generic-y += preempt.h
-generic-y += hash.h
-=======
-generic-y += xor.h
->>>>>>> e3703f8c
+generic-y += xor.h