// SPDX-License-Identifier: GPL-2.0
/*
 * iommu.c:  IOMMU specific routines for memory management.
 *
 * Copyright (C) 1995 David S. Miller  (davem@caip.rutgers.edu)
 * Copyright (C) 1995,2002 Pete Zaitcev     (zaitcev@yahoo.com)
 * Copyright (C) 1996 Eddie C. Dost    (ecd@skynet.be)
 * Copyright (C) 1997,1998 Jakub Jelinek    (jj@sunsite.mff.cuni.cz)
 */
 
#include <linux/kernel.h>
#include <linux/init.h>
#include <linux/mm.h>
#include <linux/slab.h>
#include <linux/highmem.h>	/* pte_offset_map => kmap_atomic */
#include <linux/dma-mapping.h>
#include <linux/of.h>
#include <linux/of_device.h>

#include <asm/pgalloc.h>
#include <asm/pgtable.h>
#include <asm/io.h>
#include <asm/mxcc.h>
#include <asm/mbus.h>
#include <asm/cacheflush.h>
#include <asm/tlbflush.h>
#include <asm/bitext.h>
#include <asm/iommu.h>
#include <asm/dma.h>

#include "mm_32.h"

/*
 * This can be sized dynamically, but we will do this
 * only when we have a guidance about actual I/O pressures.
 */
#define IOMMU_RNGE	IOMMU_RNGE_256MB
#define IOMMU_START	0xF0000000
#define IOMMU_WINSIZE	(256*1024*1024U)
#define IOMMU_NPTES	(IOMMU_WINSIZE/PAGE_SIZE)	/* 64K PTEs, 256KB */
#define IOMMU_ORDER	6				/* 4096 * (1<<6) */

static int viking_flush;
/* viking.S */
extern void viking_flush_page(unsigned long page);
extern void viking_mxcc_flush_page(unsigned long page);

/*
 * Values precomputed according to CPU type.
 */
static unsigned int ioperm_noc;		/* Consistent mapping iopte flags */
static pgprot_t dvma_prot;		/* Consistent mapping pte flags */

#define IOPERM        (IOPTE_CACHE | IOPTE_WRITE | IOPTE_VALID)
#define MKIOPTE(pfn, perm) (((((pfn)<<8) & IOPTE_PAGE) | (perm)) & ~IOPTE_WAZ)

static void __init sbus_iommu_init(struct platform_device *op)
{
	struct iommu_struct *iommu;
	unsigned int impl, vers;
	unsigned long *bitmap;
	unsigned long control;
	unsigned long base;
	unsigned long tmp;

	iommu = kmalloc(sizeof(struct iommu_struct), GFP_KERNEL);
	if (!iommu) {
		prom_printf("Unable to allocate iommu structure\n");
		prom_halt();
	}

	iommu->regs = of_ioremap(&op->resource[0], 0, PAGE_SIZE * 3,
				 "iommu_regs");
	if (!iommu->regs) {
		prom_printf("Cannot map IOMMU registers\n");
		prom_halt();
	}

	control = sbus_readl(&iommu->regs->control);
	impl = (control & IOMMU_CTRL_IMPL) >> 28;
	vers = (control & IOMMU_CTRL_VERS) >> 24;
	control &= ~(IOMMU_CTRL_RNGE);
	control |= (IOMMU_RNGE_256MB | IOMMU_CTRL_ENAB);
	sbus_writel(control, &iommu->regs->control);

	iommu_invalidate(iommu->regs);
	iommu->start = IOMMU_START;
	iommu->end = 0xffffffff;

	/* Allocate IOMMU page table */
	/* Stupid alignment constraints give me a headache. 
	   We need 256K or 512K or 1M or 2M area aligned to
           its size and current gfp will fortunately give
           it to us. */
        tmp = __get_free_pages(GFP_KERNEL, IOMMU_ORDER);
	if (!tmp) {
		prom_printf("Unable to allocate iommu table [0x%lx]\n",
			    IOMMU_NPTES * sizeof(iopte_t));
		prom_halt();
	}
	iommu->page_table = (iopte_t *)tmp;

	/* Initialize new table. */
	memset(iommu->page_table, 0, IOMMU_NPTES*sizeof(iopte_t));
	flush_cache_all();
	flush_tlb_all();

	base = __pa((unsigned long)iommu->page_table) >> 4;
	sbus_writel(base, &iommu->regs->base);
	iommu_invalidate(iommu->regs);

	bitmap = kmalloc(IOMMU_NPTES>>3, GFP_KERNEL);
	if (!bitmap) {
		prom_printf("Unable to allocate iommu bitmap [%d]\n",
			    (int)(IOMMU_NPTES>>3));
		prom_halt();
	}
	bit_map_init(&iommu->usemap, bitmap, IOMMU_NPTES);
	/* To be coherent on HyperSparc, the page color of DVMA
	 * and physical addresses must match.
	 */
	if (srmmu_modtype == HyperSparc)
		iommu->usemap.num_colors = vac_cache_size >> PAGE_SHIFT;
	else
		iommu->usemap.num_colors = 1;

	printk(KERN_INFO "IOMMU: impl %d vers %d table 0x%p[%d B] map [%d b]\n",
	       impl, vers, iommu->page_table,
	       (int)(IOMMU_NPTES*sizeof(iopte_t)), (int)IOMMU_NPTES);

	op->dev.archdata.iommu = iommu;
}

static int __init iommu_init(void)
{
	struct device_node *dp;

	for_each_node_by_name(dp, "iommu") {
		struct platform_device *op = of_find_device_by_node(dp);

		sbus_iommu_init(op);
		of_propagate_archdata(op);
	}

	return 0;
}

subsys_initcall(iommu_init);

/* Flush the iotlb entries to ram. */
/* This could be better if we didn't have to flush whole pages. */
static void iommu_flush_iotlb(iopte_t *iopte, unsigned int niopte)
{
	unsigned long start;
	unsigned long end;

	start = (unsigned long)iopte;
	end = PAGE_ALIGN(start + niopte*sizeof(iopte_t));
	start &= PAGE_MASK;
	if (viking_mxcc_present) {
		while(start < end) {
			viking_mxcc_flush_page(start);
			start += PAGE_SIZE;
		}
	} else if (viking_flush) {
		while(start < end) {
			viking_flush_page(start);
			start += PAGE_SIZE;
		}
	} else {
		while(start < end) {
			__flush_page_to_ram(start);
			start += PAGE_SIZE;
		}
	}
}

static dma_addr_t __sbus_iommu_map_page(struct device *dev, struct page *page,
		unsigned long offset, size_t len, bool per_page_flush)
{
	struct iommu_struct *iommu = dev->archdata.iommu;
	phys_addr_t paddr = page_to_phys(page) + offset;
	unsigned long off = paddr & ~PAGE_MASK;
	unsigned long npages = (off + len + PAGE_SIZE - 1) >> PAGE_SHIFT;
	unsigned long pfn = __phys_to_pfn(paddr);
	unsigned int busa, busa0;
	iopte_t *iopte, *iopte0;
	int ioptex, i;

	/* XXX So what is maxphys for us and how do drivers know it? */
	if (!len || len > 256 * 1024)
		return DMA_MAPPING_ERROR;

	/*
	 * We expect unmapped highmem pages to be not in the cache.
	 * XXX Is this a good assumption?
	 * XXX What if someone else unmaps it here and races us?
	 */
	if (per_page_flush && !PageHighMem(page)) {
		unsigned long vaddr, p;

		vaddr = (unsigned long)page_address(page) + offset;
		for (p = vaddr & PAGE_MASK; p < vaddr + len; p += PAGE_SIZE)
			flush_page_for_dma(p);
	}

	/* page color = pfn of page */
	ioptex = bit_map_string_get(&iommu->usemap, npages, pfn);
	if (ioptex < 0)
		panic("iommu out");
	busa0 = iommu->start + (ioptex << PAGE_SHIFT);
	iopte0 = &iommu->page_table[ioptex];

	busa = busa0;
	iopte = iopte0;
	for (i = 0; i < npages; i++) {
		iopte_val(*iopte) = MKIOPTE(pfn, IOPERM);
		iommu_invalidate_page(iommu->regs, busa);
		busa += PAGE_SIZE;
		iopte++;
		pfn++;
	}

	iommu_flush_iotlb(iopte0, npages);
	return busa0 + off;
}

<<<<<<< HEAD
static dma_addr_t __sbus_iommu_map_page(struct device *dev, struct page *page,
		unsigned long offset, size_t len)
{
	void *vaddr = page_address(page) + offset;
	unsigned long off = (unsigned long)vaddr & ~PAGE_MASK;
	unsigned long npages = (off + len + PAGE_SIZE - 1) >> PAGE_SHIFT;
	
	/* XXX So what is maxphys for us and how do drivers know it? */
	if (!len || len > 256 * 1024)
		return DMA_MAPPING_ERROR;
	return iommu_get_one(dev, virt_to_page(vaddr), npages) + off;
}

static dma_addr_t sbus_iommu_map_page_gflush(struct device *dev,
		struct page *page, unsigned long offset, size_t len,
		enum dma_data_direction dir, unsigned long attrs)
{
	flush_page_for_dma(0);
	return __sbus_iommu_map_page(dev, page, offset, len);
}

static dma_addr_t sbus_iommu_map_page_pflush(struct device *dev,
		struct page *page, unsigned long offset, size_t len,
		enum dma_data_direction dir, unsigned long attrs)
{
	void *vaddr = page_address(page) + offset;
	unsigned long p = ((unsigned long)vaddr) & PAGE_MASK;

	while (p < (unsigned long)vaddr + len) {
		flush_page_for_dma(p);
		p += PAGE_SIZE;
	}

	return __sbus_iommu_map_page(dev, page, offset, len);
=======
static dma_addr_t sbus_iommu_map_page_gflush(struct device *dev,
		struct page *page, unsigned long offset, size_t len,
		enum dma_data_direction dir, unsigned long attrs)
{
	flush_page_for_dma(0);
	return __sbus_iommu_map_page(dev, page, offset, len, false);
}

static dma_addr_t sbus_iommu_map_page_pflush(struct device *dev,
		struct page *page, unsigned long offset, size_t len,
		enum dma_data_direction dir, unsigned long attrs)
{
	return __sbus_iommu_map_page(dev, page, offset, len, true);
}

static int __sbus_iommu_map_sg(struct device *dev, struct scatterlist *sgl,
		int nents, enum dma_data_direction dir, unsigned long attrs,
		bool per_page_flush)
{
	struct scatterlist *sg;
	int j;

	for_each_sg(sgl, sg, nents, j) {
		sg->dma_address =__sbus_iommu_map_page(dev, sg_page(sg),
				sg->offset, sg->length, per_page_flush);
		if (sg->dma_address == DMA_MAPPING_ERROR)
			return 0;
		sg->dma_length = sg->length;
	}

	return nents;
>>>>>>> 0ecfebd2
}

static int sbus_iommu_map_sg_gflush(struct device *dev, struct scatterlist *sgl,
		int nents, enum dma_data_direction dir, unsigned long attrs)
{
<<<<<<< HEAD
	struct scatterlist *sg;
	int i, n;

	flush_page_for_dma(0);

	for_each_sg(sgl, sg, nents, i) {
		n = (sg->length + sg->offset + PAGE_SIZE-1) >> PAGE_SHIFT;
		sg->dma_address = iommu_get_one(dev, sg_page(sg), n) + sg->offset;
		sg->dma_length = sg->length;
	}

	return nents;
=======
	flush_page_for_dma(0);
	return __sbus_iommu_map_sg(dev, sgl, nents, dir, attrs, false);
>>>>>>> 0ecfebd2
}

static int sbus_iommu_map_sg_pflush(struct device *dev, struct scatterlist *sgl,
		int nents, enum dma_data_direction dir, unsigned long attrs)
{
<<<<<<< HEAD
	unsigned long page, oldpage = 0;
	struct scatterlist *sg;
	int i, j, n;

	for_each_sg(sgl, sg, nents, j) {
		n = (sg->length + sg->offset + PAGE_SIZE-1) >> PAGE_SHIFT;

		/*
		 * We expect unmapped highmem pages to be not in the cache.
		 * XXX Is this a good assumption?
		 * XXX What if someone else unmaps it here and races us?
		 */
		if ((page = (unsigned long) page_address(sg_page(sg))) != 0) {
			for (i = 0; i < n; i++) {
				if (page != oldpage) {	/* Already flushed? */
					flush_page_for_dma(page);
					oldpage = page;
				}
				page += PAGE_SIZE;
			}
		}

		sg->dma_address = iommu_get_one(dev, sg_page(sg), n) + sg->offset;
		sg->dma_length = sg->length;
	}

	return nents;
=======
	return __sbus_iommu_map_sg(dev, sgl, nents, dir, attrs, true);
>>>>>>> 0ecfebd2
}

static void sbus_iommu_unmap_page(struct device *dev, dma_addr_t dma_addr,
		size_t len, enum dma_data_direction dir, unsigned long attrs)
{
	struct iommu_struct *iommu = dev->archdata.iommu;
	unsigned int busa = dma_addr & PAGE_MASK;
	unsigned long off = dma_addr & ~PAGE_MASK;
	unsigned int npages = (off + len + PAGE_SIZE-1) >> PAGE_SHIFT;
	unsigned int ioptex = (busa - iommu->start) >> PAGE_SHIFT;
	unsigned int i;

	BUG_ON(busa < iommu->start);
	for (i = 0; i < npages; i++) {
		iopte_val(iommu->page_table[ioptex + i]) = 0;
		iommu_invalidate_page(iommu->regs, busa);
		busa += PAGE_SIZE;
	}
	bit_map_clear(&iommu->usemap, ioptex, npages);
}

<<<<<<< HEAD
static void sbus_iommu_unmap_page(struct device *dev, dma_addr_t dma_addr,
		size_t len, enum dma_data_direction dir, unsigned long attrs)
{
	unsigned long off = dma_addr & ~PAGE_MASK;
	int npages;

	npages = (off + len + PAGE_SIZE-1) >> PAGE_SHIFT;
	iommu_release_one(dev, dma_addr & PAGE_MASK, npages);
}

=======
>>>>>>> 0ecfebd2
static void sbus_iommu_unmap_sg(struct device *dev, struct scatterlist *sgl,
		int nents, enum dma_data_direction dir, unsigned long attrs)
{
	struct scatterlist *sg;
<<<<<<< HEAD
	int i, n;

	for_each_sg(sgl, sg, nents, i) {
		n = (sg->length + sg->offset + PAGE_SIZE-1) >> PAGE_SHIFT;
		iommu_release_one(dev, sg->dma_address & PAGE_MASK, n);
=======
	int i;

	for_each_sg(sgl, sg, nents, i) {
		sbus_iommu_unmap_page(dev, sg->dma_address, sg->length, dir,
				attrs);
>>>>>>> 0ecfebd2
		sg->dma_address = 0x21212121;
	}
}

#ifdef CONFIG_SBUS
static void *sbus_iommu_alloc(struct device *dev, size_t len,
		dma_addr_t *dma_handle, gfp_t gfp, unsigned long attrs)
{
	struct iommu_struct *iommu = dev->archdata.iommu;
	unsigned long va, addr, page, end, ret;
	iopte_t *iopte = iommu->page_table;
	iopte_t *first;
	int ioptex;

	/* XXX So what is maxphys for us and how do drivers know it? */
	if (!len || len > 256 * 1024)
		return NULL;

	len = PAGE_ALIGN(len);
	va = __get_free_pages(gfp | __GFP_ZERO, get_order(len));
	if (va == 0)
		return NULL;

	addr = ret = sparc_dma_alloc_resource(dev, len);
	if (!addr)
		goto out_free_pages;

	BUG_ON((va & ~PAGE_MASK) != 0);
	BUG_ON((addr & ~PAGE_MASK) != 0);
	BUG_ON((len & ~PAGE_MASK) != 0);

	/* page color = physical address */
	ioptex = bit_map_string_get(&iommu->usemap, len >> PAGE_SHIFT,
		addr >> PAGE_SHIFT);
	if (ioptex < 0)
		panic("iommu out");

	iopte += ioptex;
	first = iopte;
	end = addr + len;
	while(addr < end) {
		page = va;
		{
			pgd_t *pgdp;
			pmd_t *pmdp;
			pte_t *ptep;

			if (viking_mxcc_present)
				viking_mxcc_flush_page(page);
			else if (viking_flush)
				viking_flush_page(page);
			else
				__flush_page_to_ram(page);

			pgdp = pgd_offset(&init_mm, addr);
			pmdp = pmd_offset(pgdp, addr);
			ptep = pte_offset_map(pmdp, addr);

			set_pte(ptep, mk_pte(virt_to_page(page), dvma_prot));
		}
		iopte_val(*iopte++) =
		    MKIOPTE(page_to_pfn(virt_to_page(page)), ioperm_noc);
		addr += PAGE_SIZE;
		va += PAGE_SIZE;
	}
	/* P3: why do we need this?
	 *
	 * DAVEM: Because there are several aspects, none of which
	 *        are handled by a single interface.  Some cpus are
	 *        completely not I/O DMA coherent, and some have
	 *        virtually indexed caches.  The driver DMA flushing
	 *        methods handle the former case, but here during
	 *        IOMMU page table modifications, and usage of non-cacheable
	 *        cpu mappings of pages potentially in the cpu caches, we have
	 *        to handle the latter case as well.
	 */
	flush_cache_all();
	iommu_flush_iotlb(first, len >> PAGE_SHIFT);
	flush_tlb_all();
	iommu_invalidate(iommu->regs);

	*dma_handle = iommu->start + (ioptex << PAGE_SHIFT);
	return (void *)ret;

out_free_pages:
	free_pages(va, get_order(len));
	return NULL;
}

static void sbus_iommu_free(struct device *dev, size_t len, void *cpu_addr,
			       dma_addr_t busa, unsigned long attrs)
{
	struct iommu_struct *iommu = dev->archdata.iommu;
	iopte_t *iopte = iommu->page_table;
	struct page *page = virt_to_page(cpu_addr);
	int ioptex = (busa - iommu->start) >> PAGE_SHIFT;
	unsigned long end;

	if (!sparc_dma_free_resource(cpu_addr, len))
		return;

	BUG_ON((busa & ~PAGE_MASK) != 0);
	BUG_ON((len & ~PAGE_MASK) != 0);

	iopte += ioptex;
	end = busa + len;
	while (busa < end) {
		iopte_val(*iopte++) = 0;
		busa += PAGE_SIZE;
	}
	flush_tlb_all();
	iommu_invalidate(iommu->regs);
	bit_map_clear(&iommu->usemap, ioptex, len >> PAGE_SHIFT);

	__free_pages(page, get_order(len));
}
#endif

static const struct dma_map_ops sbus_iommu_dma_gflush_ops = {
#ifdef CONFIG_SBUS
	.alloc			= sbus_iommu_alloc,
	.free			= sbus_iommu_free,
#endif
	.map_page		= sbus_iommu_map_page_gflush,
	.unmap_page		= sbus_iommu_unmap_page,
	.map_sg			= sbus_iommu_map_sg_gflush,
	.unmap_sg		= sbus_iommu_unmap_sg,
};

static const struct dma_map_ops sbus_iommu_dma_pflush_ops = {
#ifdef CONFIG_SBUS
	.alloc			= sbus_iommu_alloc,
	.free			= sbus_iommu_free,
#endif
	.map_page		= sbus_iommu_map_page_pflush,
	.unmap_page		= sbus_iommu_unmap_page,
	.map_sg			= sbus_iommu_map_sg_pflush,
	.unmap_sg		= sbus_iommu_unmap_sg,
};

void __init ld_mmu_iommu(void)
{
	if (flush_page_for_dma_global) {
		/* flush_page_for_dma flushes everything, no matter of what page is it */
		dma_ops = &sbus_iommu_dma_gflush_ops;
	} else {
		dma_ops = &sbus_iommu_dma_pflush_ops;
	}

	if (viking_mxcc_present || srmmu_modtype == HyperSparc) {
		dvma_prot = __pgprot(SRMMU_CACHE | SRMMU_ET_PTE | SRMMU_PRIV);
		ioperm_noc = IOPTE_CACHE | IOPTE_WRITE | IOPTE_VALID;
	} else {
		dvma_prot = __pgprot(SRMMU_ET_PTE | SRMMU_PRIV);
		ioperm_noc = IOPTE_WRITE | IOPTE_VALID;
	}
}<|MERGE_RESOLUTION|>--- conflicted
+++ resolved
@@ -225,42 +225,6 @@
 	return busa0 + off;
 }
 
-<<<<<<< HEAD
-static dma_addr_t __sbus_iommu_map_page(struct device *dev, struct page *page,
-		unsigned long offset, size_t len)
-{
-	void *vaddr = page_address(page) + offset;
-	unsigned long off = (unsigned long)vaddr & ~PAGE_MASK;
-	unsigned long npages = (off + len + PAGE_SIZE - 1) >> PAGE_SHIFT;
-	
-	/* XXX So what is maxphys for us and how do drivers know it? */
-	if (!len || len > 256 * 1024)
-		return DMA_MAPPING_ERROR;
-	return iommu_get_one(dev, virt_to_page(vaddr), npages) + off;
-}
-
-static dma_addr_t sbus_iommu_map_page_gflush(struct device *dev,
-		struct page *page, unsigned long offset, size_t len,
-		enum dma_data_direction dir, unsigned long attrs)
-{
-	flush_page_for_dma(0);
-	return __sbus_iommu_map_page(dev, page, offset, len);
-}
-
-static dma_addr_t sbus_iommu_map_page_pflush(struct device *dev,
-		struct page *page, unsigned long offset, size_t len,
-		enum dma_data_direction dir, unsigned long attrs)
-{
-	void *vaddr = page_address(page) + offset;
-	unsigned long p = ((unsigned long)vaddr) & PAGE_MASK;
-
-	while (p < (unsigned long)vaddr + len) {
-		flush_page_for_dma(p);
-		p += PAGE_SIZE;
-	}
-
-	return __sbus_iommu_map_page(dev, page, offset, len);
-=======
 static dma_addr_t sbus_iommu_map_page_gflush(struct device *dev,
 		struct page *page, unsigned long offset, size_t len,
 		enum dma_data_direction dir, unsigned long attrs)
@@ -292,65 +256,19 @@
 	}
 
 	return nents;
->>>>>>> 0ecfebd2
 }
 
 static int sbus_iommu_map_sg_gflush(struct device *dev, struct scatterlist *sgl,
 		int nents, enum dma_data_direction dir, unsigned long attrs)
 {
-<<<<<<< HEAD
-	struct scatterlist *sg;
-	int i, n;
-
-	flush_page_for_dma(0);
-
-	for_each_sg(sgl, sg, nents, i) {
-		n = (sg->length + sg->offset + PAGE_SIZE-1) >> PAGE_SHIFT;
-		sg->dma_address = iommu_get_one(dev, sg_page(sg), n) + sg->offset;
-		sg->dma_length = sg->length;
-	}
-
-	return nents;
-=======
 	flush_page_for_dma(0);
 	return __sbus_iommu_map_sg(dev, sgl, nents, dir, attrs, false);
->>>>>>> 0ecfebd2
 }
 
 static int sbus_iommu_map_sg_pflush(struct device *dev, struct scatterlist *sgl,
 		int nents, enum dma_data_direction dir, unsigned long attrs)
 {
-<<<<<<< HEAD
-	unsigned long page, oldpage = 0;
-	struct scatterlist *sg;
-	int i, j, n;
-
-	for_each_sg(sgl, sg, nents, j) {
-		n = (sg->length + sg->offset + PAGE_SIZE-1) >> PAGE_SHIFT;
-
-		/*
-		 * We expect unmapped highmem pages to be not in the cache.
-		 * XXX Is this a good assumption?
-		 * XXX What if someone else unmaps it here and races us?
-		 */
-		if ((page = (unsigned long) page_address(sg_page(sg))) != 0) {
-			for (i = 0; i < n; i++) {
-				if (page != oldpage) {	/* Already flushed? */
-					flush_page_for_dma(page);
-					oldpage = page;
-				}
-				page += PAGE_SIZE;
-			}
-		}
-
-		sg->dma_address = iommu_get_one(dev, sg_page(sg), n) + sg->offset;
-		sg->dma_length = sg->length;
-	}
-
-	return nents;
-=======
 	return __sbus_iommu_map_sg(dev, sgl, nents, dir, attrs, true);
->>>>>>> 0ecfebd2
 }
 
 static void sbus_iommu_unmap_page(struct device *dev, dma_addr_t dma_addr,
@@ -372,36 +290,15 @@
 	bit_map_clear(&iommu->usemap, ioptex, npages);
 }
 
-<<<<<<< HEAD
-static void sbus_iommu_unmap_page(struct device *dev, dma_addr_t dma_addr,
-		size_t len, enum dma_data_direction dir, unsigned long attrs)
-{
-	unsigned long off = dma_addr & ~PAGE_MASK;
-	int npages;
-
-	npages = (off + len + PAGE_SIZE-1) >> PAGE_SHIFT;
-	iommu_release_one(dev, dma_addr & PAGE_MASK, npages);
-}
-
-=======
->>>>>>> 0ecfebd2
 static void sbus_iommu_unmap_sg(struct device *dev, struct scatterlist *sgl,
 		int nents, enum dma_data_direction dir, unsigned long attrs)
 {
 	struct scatterlist *sg;
-<<<<<<< HEAD
-	int i, n;
-
-	for_each_sg(sgl, sg, nents, i) {
-		n = (sg->length + sg->offset + PAGE_SIZE-1) >> PAGE_SHIFT;
-		iommu_release_one(dev, sg->dma_address & PAGE_MASK, n);
-=======
 	int i;
 
 	for_each_sg(sgl, sg, nents, i) {
 		sbus_iommu_unmap_page(dev, sg->dma_address, sg->length, dir,
 				attrs);
->>>>>>> 0ecfebd2
 		sg->dma_address = 0x21212121;
 	}
 }
