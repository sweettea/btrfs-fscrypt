--- conflicted
+++ resolved
@@ -207,23 +207,13 @@
  * NAND Controller capabilities structure: stores NAND controller capabilities
  * for distinction between compatible strings.
  *
-<<<<<<< HEAD
- * @sram_through_ahb:	On A23, we choose to access the internal RAM through AHB
- *                      instead of MBUS (less configuration). A10, A10s, A13 and
- *                      A20 use the MBUS but no extra configuration is needed.
-=======
  * @extra_mbus_conf:	Contrary to A10, A10s and A13, accessing internal RAM
  *			through MBUS on A23/A33 needs extra configuration.
->>>>>>> 4ff96fb5
  * @reg_io_data:	I/O data register
  * @dma_maxburst:	DMA maxburst
  */
 struct sunxi_nfc_caps {
-<<<<<<< HEAD
-	bool sram_through_ahb;
-=======
 	bool extra_mbus_conf;
->>>>>>> 4ff96fb5
 	unsigned int reg_io_data;
 	unsigned int dma_maxburst;
 };
@@ -379,33 +369,12 @@
 		goto err_unmap_buf;
 	}
 
-	/*
-	 * On A23, we suppose the "internal RAM" (p.12 of the NFC user manual)
-	 * refers to the NAND controller's internal SRAM. This memory is mapped
-	 * and so is accessible from the AHB. It seems that it can also be
-	 * accessed by the MBUS. MBUS accesses are mandatory when using the
-	 * internal DMA instead of the external DMA engine.
-	 *
-	 * During DMA I/O operation, either we access this memory from the AHB
-	 * by clearing the NFC_RAM_METHOD bit, or we set the bit and use the
-	 * MBUS. In this case, we should also configure the MBUS DMA length
-	 * NFC_REG_MDMA_CNT(0xC4) to be chunksize * nchunks. NAND I/O over MBUS
-	 * are also limited to 32kiB pages.
-	 */
-	if (nfc->caps->sram_through_ahb)
-		writel(readl(nfc->regs + NFC_REG_CTL) & ~NFC_RAM_METHOD,
-		       nfc->regs + NFC_REG_CTL);
-	else
-		writel(readl(nfc->regs + NFC_REG_CTL) | NFC_RAM_METHOD,
-		       nfc->regs + NFC_REG_CTL);
-
+	writel(readl(nfc->regs + NFC_REG_CTL) | NFC_RAM_METHOD,
+	       nfc->regs + NFC_REG_CTL);
 	writel(nchunks, nfc->regs + NFC_REG_SECTOR_NUM);
 	writel(chunksize, nfc->regs + NFC_REG_CNT);
-<<<<<<< HEAD
-=======
 	if (nfc->caps->extra_mbus_conf)
 		writel(chunksize * nchunks, nfc->regs + NFC_REG_MDMA_CNT);
->>>>>>> 4ff96fb5
 
 	dmat = dmaengine_submit(dmad);
 
@@ -2221,11 +2190,7 @@
 };
 
 static const struct sunxi_nfc_caps sunxi_nfc_a23_caps = {
-<<<<<<< HEAD
-	.sram_through_ahb = true,
-=======
 	.extra_mbus_conf = true,
->>>>>>> 4ff96fb5
 	.reg_io_data = NFC_REG_A23_IO_DATA,
 	.dma_maxburst = 8,
 };
