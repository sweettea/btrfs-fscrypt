// SPDX-License-Identifier: GPL-2.0-only
/*
 * drivers/mmc/host/sdhci-msm.c - Qualcomm SDHCI Platform driver
 *
 * Copyright (c) 2013-2014, The Linux Foundation. All rights reserved.
 */

#include <linux/module.h>
#include <linux/of_device.h>
#include <linux/delay.h>
#include <linux/mmc/mmc.h>
#include <linux/pm_runtime.h>
#include <linux/pm_opp.h>
#include <linux/slab.h>
#include <linux/iopoll.h>
#include <linux/qcom_scm.h>
#include <linux/regulator/consumer.h>
#include <linux/interconnect.h>
#include <linux/pinctrl/consumer.h>
#include <linux/reset.h>

#include "sdhci-pltfm.h"
#include "cqhci.h"

#define CORE_MCI_VERSION		0x50
#define CORE_VERSION_MAJOR_SHIFT	28
#define CORE_VERSION_MAJOR_MASK		(0xf << CORE_VERSION_MAJOR_SHIFT)
#define CORE_VERSION_MINOR_MASK		0xff

#define CORE_MCI_GENERICS		0x70
#define SWITCHABLE_SIGNALING_VOLTAGE	BIT(29)

#define HC_MODE_EN		0x1
#define CORE_POWER		0x0
#define CORE_SW_RST		BIT(7)
#define FF_CLK_SW_RST_DIS	BIT(13)

#define CORE_PWRCTL_BUS_OFF	BIT(0)
#define CORE_PWRCTL_BUS_ON	BIT(1)
#define CORE_PWRCTL_IO_LOW	BIT(2)
#define CORE_PWRCTL_IO_HIGH	BIT(3)
#define CORE_PWRCTL_BUS_SUCCESS BIT(0)
#define CORE_PWRCTL_BUS_FAIL    BIT(1)
#define CORE_PWRCTL_IO_SUCCESS	BIT(2)
#define CORE_PWRCTL_IO_FAIL     BIT(3)
#define REQ_BUS_OFF		BIT(0)
#define REQ_BUS_ON		BIT(1)
#define REQ_IO_LOW		BIT(2)
#define REQ_IO_HIGH		BIT(3)
#define INT_MASK		0xf
#define MAX_PHASES		16
#define CORE_DLL_LOCK		BIT(7)
#define CORE_DDR_DLL_LOCK	BIT(11)
#define CORE_DLL_EN		BIT(16)
#define CORE_CDR_EN		BIT(17)
#define CORE_CK_OUT_EN		BIT(18)
#define CORE_CDR_EXT_EN		BIT(19)
#define CORE_DLL_PDN		BIT(29)
#define CORE_DLL_RST		BIT(30)
#define CORE_CMD_DAT_TRACK_SEL	BIT(0)

#define CORE_DDR_CAL_EN		BIT(0)
#define CORE_FLL_CYCLE_CNT	BIT(18)
#define CORE_DLL_CLOCK_DISABLE	BIT(21)

#define DLL_USR_CTL_POR_VAL	0x10800
#define ENABLE_DLL_LOCK_STATUS	BIT(26)
#define FINE_TUNE_MODE_EN	BIT(27)
#define BIAS_OK_SIGNAL		BIT(29)

#define DLL_CONFIG_3_LOW_FREQ_VAL	0x08
#define DLL_CONFIG_3_HIGH_FREQ_VAL	0x10

#define CORE_VENDOR_SPEC_POR_VAL 0xa9c
#define CORE_CLK_PWRSAVE	BIT(1)
#define CORE_HC_MCLK_SEL_DFLT	(2 << 8)
#define CORE_HC_MCLK_SEL_HS400	(3 << 8)
#define CORE_HC_MCLK_SEL_MASK	(3 << 8)
#define CORE_IO_PAD_PWR_SWITCH_EN	BIT(15)
#define CORE_IO_PAD_PWR_SWITCH	BIT(16)
#define CORE_HC_SELECT_IN_EN	BIT(18)
#define CORE_HC_SELECT_IN_HS400	(6 << 19)
#define CORE_HC_SELECT_IN_MASK	(7 << 19)

#define CORE_3_0V_SUPPORT	BIT(25)
#define CORE_1_8V_SUPPORT	BIT(26)
#define CORE_VOLT_SUPPORT	(CORE_3_0V_SUPPORT | CORE_1_8V_SUPPORT)

#define CORE_CSR_CDC_CTLR_CFG0		0x130
#define CORE_SW_TRIG_FULL_CALIB		BIT(16)
#define CORE_HW_AUTOCAL_ENA		BIT(17)

#define CORE_CSR_CDC_CTLR_CFG1		0x134
#define CORE_CSR_CDC_CAL_TIMER_CFG0	0x138
#define CORE_TIMER_ENA			BIT(16)

#define CORE_CSR_CDC_CAL_TIMER_CFG1	0x13C
#define CORE_CSR_CDC_REFCOUNT_CFG	0x140
#define CORE_CSR_CDC_COARSE_CAL_CFG	0x144
#define CORE_CDC_OFFSET_CFG		0x14C
#define CORE_CSR_CDC_DELAY_CFG		0x150
#define CORE_CDC_SLAVE_DDA_CFG		0x160
#define CORE_CSR_CDC_STATUS0		0x164
#define CORE_CALIBRATION_DONE		BIT(0)

#define CORE_CDC_ERROR_CODE_MASK	0x7000000

#define CORE_CSR_CDC_GEN_CFG		0x178
#define CORE_CDC_SWITCH_BYPASS_OFF	BIT(0)
#define CORE_CDC_SWITCH_RC_EN		BIT(1)

#define CORE_CDC_T4_DLY_SEL		BIT(0)
#define CORE_CMDIN_RCLK_EN		BIT(1)
#define CORE_START_CDC_TRAFFIC		BIT(6)

#define CORE_PWRSAVE_DLL	BIT(3)

#define DDR_CONFIG_POR_VAL	0x80040873


#define INVALID_TUNING_PHASE	-1
#define SDHCI_MSM_MIN_CLOCK	400000
#define CORE_FREQ_100MHZ	(100 * 1000 * 1000)

#define CDR_SELEXT_SHIFT	20
#define CDR_SELEXT_MASK		(0xf << CDR_SELEXT_SHIFT)
#define CMUX_SHIFT_PHASE_SHIFT	24
#define CMUX_SHIFT_PHASE_MASK	(7 << CMUX_SHIFT_PHASE_SHIFT)

#define MSM_MMC_AUTOSUSPEND_DELAY_MS	50

/* Timeout value to avoid infinite waiting for pwr_irq */
#define MSM_PWR_IRQ_TIMEOUT_MS 5000

/* Max load for eMMC Vdd-io supply */
#define MMC_VQMMC_MAX_LOAD_UA	325000

#define msm_host_readl(msm_host, host, offset) \
	msm_host->var_ops->msm_readl_relaxed(host, offset)

#define msm_host_writel(msm_host, val, host, offset) \
	msm_host->var_ops->msm_writel_relaxed(val, host, offset)

/* CQHCI vendor specific registers */
#define CQHCI_VENDOR_CFG1	0xA00
#define CQHCI_VENDOR_DIS_RST_ON_CQ_EN	(0x3 << 13)

struct sdhci_msm_offset {
	u32 core_hc_mode;
	u32 core_mci_data_cnt;
	u32 core_mci_status;
	u32 core_mci_fifo_cnt;
	u32 core_mci_version;
	u32 core_generics;
	u32 core_testbus_config;
	u32 core_testbus_sel2_bit;
	u32 core_testbus_ena;
	u32 core_testbus_sel2;
	u32 core_pwrctl_status;
	u32 core_pwrctl_mask;
	u32 core_pwrctl_clear;
	u32 core_pwrctl_ctl;
	u32 core_sdcc_debug_reg;
	u32 core_dll_config;
	u32 core_dll_status;
	u32 core_vendor_spec;
	u32 core_vendor_spec_adma_err_addr0;
	u32 core_vendor_spec_adma_err_addr1;
	u32 core_vendor_spec_func2;
	u32 core_vendor_spec_capabilities0;
	u32 core_ddr_200_cfg;
	u32 core_vendor_spec3;
	u32 core_dll_config_2;
	u32 core_dll_config_3;
	u32 core_ddr_config_old; /* Applicable to sdcc minor ver < 0x49 */
	u32 core_ddr_config;
	u32 core_dll_usr_ctl; /* Present on SDCC5.1 onwards */
};

static const struct sdhci_msm_offset sdhci_msm_v5_offset = {
	.core_mci_data_cnt = 0x35c,
	.core_mci_status = 0x324,
	.core_mci_fifo_cnt = 0x308,
	.core_mci_version = 0x318,
	.core_generics = 0x320,
	.core_testbus_config = 0x32c,
	.core_testbus_sel2_bit = 3,
	.core_testbus_ena = (1 << 31),
	.core_testbus_sel2 = (1 << 3),
	.core_pwrctl_status = 0x240,
	.core_pwrctl_mask = 0x244,
	.core_pwrctl_clear = 0x248,
	.core_pwrctl_ctl = 0x24c,
	.core_sdcc_debug_reg = 0x358,
	.core_dll_config = 0x200,
	.core_dll_status = 0x208,
	.core_vendor_spec = 0x20c,
	.core_vendor_spec_adma_err_addr0 = 0x214,
	.core_vendor_spec_adma_err_addr1 = 0x218,
	.core_vendor_spec_func2 = 0x210,
	.core_vendor_spec_capabilities0 = 0x21c,
	.core_ddr_200_cfg = 0x224,
	.core_vendor_spec3 = 0x250,
	.core_dll_config_2 = 0x254,
	.core_dll_config_3 = 0x258,
	.core_ddr_config = 0x25c,
	.core_dll_usr_ctl = 0x388,
};

static const struct sdhci_msm_offset sdhci_msm_mci_offset = {
	.core_hc_mode = 0x78,
	.core_mci_data_cnt = 0x30,
	.core_mci_status = 0x34,
	.core_mci_fifo_cnt = 0x44,
	.core_mci_version = 0x050,
	.core_generics = 0x70,
	.core_testbus_config = 0x0cc,
	.core_testbus_sel2_bit = 4,
	.core_testbus_ena = (1 << 3),
	.core_testbus_sel2 = (1 << 4),
	.core_pwrctl_status = 0xdc,
	.core_pwrctl_mask = 0xe0,
	.core_pwrctl_clear = 0xe4,
	.core_pwrctl_ctl = 0xe8,
	.core_sdcc_debug_reg = 0x124,
	.core_dll_config = 0x100,
	.core_dll_status = 0x108,
	.core_vendor_spec = 0x10c,
	.core_vendor_spec_adma_err_addr0 = 0x114,
	.core_vendor_spec_adma_err_addr1 = 0x118,
	.core_vendor_spec_func2 = 0x110,
	.core_vendor_spec_capabilities0 = 0x11c,
	.core_ddr_200_cfg = 0x184,
	.core_vendor_spec3 = 0x1b0,
	.core_dll_config_2 = 0x1b4,
	.core_ddr_config_old = 0x1b8,
	.core_ddr_config = 0x1bc,
};

struct sdhci_msm_variant_ops {
	u32 (*msm_readl_relaxed)(struct sdhci_host *host, u32 offset);
	void (*msm_writel_relaxed)(u32 val, struct sdhci_host *host,
			u32 offset);
};

/*
 * From V5, register spaces have changed. Wrap this info in a structure
 * and choose the data_structure based on version info mentioned in DT.
 */
struct sdhci_msm_variant_info {
	bool mci_removed;
	bool restore_dll_config;
	const struct sdhci_msm_variant_ops *var_ops;
	const struct sdhci_msm_offset *offset;
};

struct sdhci_msm_host {
	struct platform_device *pdev;
	void __iomem *core_mem;	/* MSM SDCC mapped address */
	void __iomem *ice_mem;	/* MSM ICE mapped address (if available) */
	int pwr_irq;		/* power irq */
	struct clk *bus_clk;	/* SDHC bus voter clock */
	struct clk *xo_clk;	/* TCXO clk needed for FLL feature of cm_dll*/
	/* core, iface, cal, sleep, and ice clocks */
	struct clk_bulk_data bulk_clks[5];
	unsigned long clk_rate;
	struct mmc_host *mmc;
	bool use_14lpp_dll_reset;
	bool tuning_done;
	bool calibration_done;
	u8 saved_tuning_phase;
	bool use_cdclp533;
	u32 curr_pwr_state;
	u32 curr_io_level;
	wait_queue_head_t pwr_irq_wait;
	bool pwr_irq_flag;
	u32 caps_0;
	bool mci_removed;
	bool restore_dll_config;
	const struct sdhci_msm_variant_ops *var_ops;
	const struct sdhci_msm_offset *offset;
	bool use_cdr;
	u32 transfer_mode;
	bool updated_ddr_cfg;
	bool uses_tassadar_dll;
	u32 dll_config;
	u32 ddr_config;
	bool vqmmc_enabled;
};

static const struct sdhci_msm_offset *sdhci_priv_msm_offset(struct sdhci_host *host)
{
	struct sdhci_pltfm_host *pltfm_host = sdhci_priv(host);
	struct sdhci_msm_host *msm_host = sdhci_pltfm_priv(pltfm_host);

	return msm_host->offset;
}

/*
 * APIs to read/write to vendor specific registers which were there in the
 * core_mem region before MCI was removed.
 */
static u32 sdhci_msm_mci_variant_readl_relaxed(struct sdhci_host *host,
		u32 offset)
{
	struct sdhci_pltfm_host *pltfm_host = sdhci_priv(host);
	struct sdhci_msm_host *msm_host = sdhci_pltfm_priv(pltfm_host);

	return readl_relaxed(msm_host->core_mem + offset);
}

static u32 sdhci_msm_v5_variant_readl_relaxed(struct sdhci_host *host,
		u32 offset)
{
	return readl_relaxed(host->ioaddr + offset);
}

static void sdhci_msm_mci_variant_writel_relaxed(u32 val,
		struct sdhci_host *host, u32 offset)
{
	struct sdhci_pltfm_host *pltfm_host = sdhci_priv(host);
	struct sdhci_msm_host *msm_host = sdhci_pltfm_priv(pltfm_host);

	writel_relaxed(val, msm_host->core_mem + offset);
}

static void sdhci_msm_v5_variant_writel_relaxed(u32 val,
		struct sdhci_host *host, u32 offset)
{
	writel_relaxed(val, host->ioaddr + offset);
}

static unsigned int msm_get_clock_mult_for_bus_mode(struct sdhci_host *host)
{
	struct mmc_ios ios = host->mmc->ios;
	/*
	 * The SDHC requires internal clock frequency to be double the
	 * actual clock that will be set for DDR mode. The controller
	 * uses the faster clock(100/400MHz) for some of its parts and
	 * send the actual required clock (50/200MHz) to the card.
	 */
	if (ios.timing == MMC_TIMING_UHS_DDR50 ||
	    ios.timing == MMC_TIMING_MMC_DDR52 ||
	    ios.timing == MMC_TIMING_MMC_HS400 ||
	    host->flags & SDHCI_HS400_TUNING)
		return 2;
	return 1;
}

static void msm_set_clock_rate_for_bus_mode(struct sdhci_host *host,
					    unsigned int clock)
{
	struct sdhci_pltfm_host *pltfm_host = sdhci_priv(host);
	struct sdhci_msm_host *msm_host = sdhci_pltfm_priv(pltfm_host);
	struct mmc_ios curr_ios = host->mmc->ios;
	struct clk *core_clk = msm_host->bulk_clks[0].clk;
	unsigned long achieved_rate;
	unsigned int desired_rate;
	unsigned int mult;
	int rc;

	mult = msm_get_clock_mult_for_bus_mode(host);
	desired_rate = clock * mult;
	rc = dev_pm_opp_set_rate(mmc_dev(host->mmc), desired_rate);
	if (rc) {
		pr_err("%s: Failed to set clock at rate %u at timing %d\n",
		       mmc_hostname(host->mmc), desired_rate, curr_ios.timing);
		return;
	}

	/*
	 * Qualcomm clock drivers by default round clock _up_ if they can't
	 * make the requested rate.  This is not good for SD.  Yell if we
	 * encounter it.
	 */
	achieved_rate = clk_get_rate(core_clk);
	if (achieved_rate > desired_rate)
		pr_warn("%s: Card appears overclocked; req %u Hz, actual %lu Hz\n",
			mmc_hostname(host->mmc), desired_rate, achieved_rate);
	host->mmc->actual_clock = achieved_rate / mult;

	/* Stash the rate we requested to use in sdhci_msm_runtime_resume() */
	msm_host->clk_rate = desired_rate;

	pr_debug("%s: Setting clock at rate %lu at timing %d\n",
		 mmc_hostname(host->mmc), achieved_rate, curr_ios.timing);
}

/* Platform specific tuning */
static inline int msm_dll_poll_ck_out_en(struct sdhci_host *host, u8 poll)
{
	u32 wait_cnt = 50;
	u8 ck_out_en;
	struct mmc_host *mmc = host->mmc;
	const struct sdhci_msm_offset *msm_offset =
					sdhci_priv_msm_offset(host);

	/* Poll for CK_OUT_EN bit.  max. poll time = 50us */
	ck_out_en = !!(readl_relaxed(host->ioaddr +
			msm_offset->core_dll_config) & CORE_CK_OUT_EN);

	while (ck_out_en != poll) {
		if (--wait_cnt == 0) {
			dev_err(mmc_dev(mmc), "%s: CK_OUT_EN bit is not %d\n",
			       mmc_hostname(mmc), poll);
			return -ETIMEDOUT;
		}
		udelay(1);

		ck_out_en = !!(readl_relaxed(host->ioaddr +
			msm_offset->core_dll_config) & CORE_CK_OUT_EN);
	}

	return 0;
}

static int msm_config_cm_dll_phase(struct sdhci_host *host, u8 phase)
{
	int rc;
	static const u8 grey_coded_phase_table[] = {
		0x0, 0x1, 0x3, 0x2, 0x6, 0x7, 0x5, 0x4,
		0xc, 0xd, 0xf, 0xe, 0xa, 0xb, 0x9, 0x8
	};
	unsigned long flags;
	u32 config;
	struct mmc_host *mmc = host->mmc;
	const struct sdhci_msm_offset *msm_offset =
					sdhci_priv_msm_offset(host);

	if (phase > 0xf)
		return -EINVAL;

	spin_lock_irqsave(&host->lock, flags);

	config = readl_relaxed(host->ioaddr + msm_offset->core_dll_config);
	config &= ~(CORE_CDR_EN | CORE_CK_OUT_EN);
	config |= (CORE_CDR_EXT_EN | CORE_DLL_EN);
	writel_relaxed(config, host->ioaddr + msm_offset->core_dll_config);

	/* Wait until CK_OUT_EN bit of DLL_CONFIG register becomes '0' */
	rc = msm_dll_poll_ck_out_en(host, 0);
	if (rc)
		goto err_out;

	/*
	 * Write the selected DLL clock output phase (0 ... 15)
	 * to CDR_SELEXT bit field of DLL_CONFIG register.
	 */
	config = readl_relaxed(host->ioaddr + msm_offset->core_dll_config);
	config &= ~CDR_SELEXT_MASK;
	config |= grey_coded_phase_table[phase] << CDR_SELEXT_SHIFT;
	writel_relaxed(config, host->ioaddr + msm_offset->core_dll_config);

	config = readl_relaxed(host->ioaddr + msm_offset->core_dll_config);
	config |= CORE_CK_OUT_EN;
	writel_relaxed(config, host->ioaddr + msm_offset->core_dll_config);

	/* Wait until CK_OUT_EN bit of DLL_CONFIG register becomes '1' */
	rc = msm_dll_poll_ck_out_en(host, 1);
	if (rc)
		goto err_out;

	config = readl_relaxed(host->ioaddr + msm_offset->core_dll_config);
	config |= CORE_CDR_EN;
	config &= ~CORE_CDR_EXT_EN;
	writel_relaxed(config, host->ioaddr + msm_offset->core_dll_config);
	goto out;

err_out:
	dev_err(mmc_dev(mmc), "%s: Failed to set DLL phase: %d\n",
	       mmc_hostname(mmc), phase);
out:
	spin_unlock_irqrestore(&host->lock, flags);
	return rc;
}

/*
 * Find out the greatest range of consecuitive selected
 * DLL clock output phases that can be used as sampling
 * setting for SD3.0 UHS-I card read operation (in SDR104
 * timing mode) or for eMMC4.5 card read operation (in
 * HS400/HS200 timing mode).
 * Select the 3/4 of the range and configure the DLL with the
 * selected DLL clock output phase.
 */

static int msm_find_most_appropriate_phase(struct sdhci_host *host,
					   u8 *phase_table, u8 total_phases)
{
	int ret;
	u8 ranges[MAX_PHASES][MAX_PHASES] = { {0}, {0} };
	u8 phases_per_row[MAX_PHASES] = { 0 };
	int row_index = 0, col_index = 0, selected_row_index = 0, curr_max = 0;
	int i, cnt, phase_0_raw_index = 0, phase_15_raw_index = 0;
	bool phase_0_found = false, phase_15_found = false;
	struct mmc_host *mmc = host->mmc;

	if (!total_phases || (total_phases > MAX_PHASES)) {
		dev_err(mmc_dev(mmc), "%s: Invalid argument: total_phases=%d\n",
		       mmc_hostname(mmc), total_phases);
		return -EINVAL;
	}

	for (cnt = 0; cnt < total_phases; cnt++) {
		ranges[row_index][col_index] = phase_table[cnt];
		phases_per_row[row_index] += 1;
		col_index++;

		if ((cnt + 1) == total_phases) {
			continue;
		/* check if next phase in phase_table is consecutive or not */
		} else if ((phase_table[cnt] + 1) != phase_table[cnt + 1]) {
			row_index++;
			col_index = 0;
		}
	}

	if (row_index >= MAX_PHASES)
		return -EINVAL;

	/* Check if phase-0 is present in first valid window? */
	if (!ranges[0][0]) {
		phase_0_found = true;
		phase_0_raw_index = 0;
		/* Check if cycle exist between 2 valid windows */
		for (cnt = 1; cnt <= row_index; cnt++) {
			if (phases_per_row[cnt]) {
				for (i = 0; i < phases_per_row[cnt]; i++) {
					if (ranges[cnt][i] == 15) {
						phase_15_found = true;
						phase_15_raw_index = cnt;
						break;
					}
				}
			}
		}
	}

	/* If 2 valid windows form cycle then merge them as single window */
	if (phase_0_found && phase_15_found) {
		/* number of phases in raw where phase 0 is present */
		u8 phases_0 = phases_per_row[phase_0_raw_index];
		/* number of phases in raw where phase 15 is present */
		u8 phases_15 = phases_per_row[phase_15_raw_index];

		if (phases_0 + phases_15 >= MAX_PHASES)
			/*
			 * If there are more than 1 phase windows then total
			 * number of phases in both the windows should not be
			 * more than or equal to MAX_PHASES.
			 */
			return -EINVAL;

		/* Merge 2 cyclic windows */
		i = phases_15;
		for (cnt = 0; cnt < phases_0; cnt++) {
			ranges[phase_15_raw_index][i] =
			    ranges[phase_0_raw_index][cnt];
			if (++i >= MAX_PHASES)
				break;
		}

		phases_per_row[phase_0_raw_index] = 0;
		phases_per_row[phase_15_raw_index] = phases_15 + phases_0;
	}

	for (cnt = 0; cnt <= row_index; cnt++) {
		if (phases_per_row[cnt] > curr_max) {
			curr_max = phases_per_row[cnt];
			selected_row_index = cnt;
		}
	}

	i = (curr_max * 3) / 4;
	if (i)
		i--;

	ret = ranges[selected_row_index][i];

	if (ret >= MAX_PHASES) {
		ret = -EINVAL;
		dev_err(mmc_dev(mmc), "%s: Invalid phase selected=%d\n",
		       mmc_hostname(mmc), ret);
	}

	return ret;
}

static inline void msm_cm_dll_set_freq(struct sdhci_host *host)
{
	u32 mclk_freq = 0, config;
	const struct sdhci_msm_offset *msm_offset =
					sdhci_priv_msm_offset(host);

	/* Program the MCLK value to MCLK_FREQ bit field */
	if (host->clock <= 112000000)
		mclk_freq = 0;
	else if (host->clock <= 125000000)
		mclk_freq = 1;
	else if (host->clock <= 137000000)
		mclk_freq = 2;
	else if (host->clock <= 150000000)
		mclk_freq = 3;
	else if (host->clock <= 162000000)
		mclk_freq = 4;
	else if (host->clock <= 175000000)
		mclk_freq = 5;
	else if (host->clock <= 187000000)
		mclk_freq = 6;
	else if (host->clock <= 200000000)
		mclk_freq = 7;

	config = readl_relaxed(host->ioaddr + msm_offset->core_dll_config);
	config &= ~CMUX_SHIFT_PHASE_MASK;
	config |= mclk_freq << CMUX_SHIFT_PHASE_SHIFT;
	writel_relaxed(config, host->ioaddr + msm_offset->core_dll_config);
}

/* Initialize the DLL (Programmable Delay Line) */
static int msm_init_cm_dll(struct sdhci_host *host)
{
	struct mmc_host *mmc = host->mmc;
	struct sdhci_pltfm_host *pltfm_host = sdhci_priv(host);
	struct sdhci_msm_host *msm_host = sdhci_pltfm_priv(pltfm_host);
	int wait_cnt = 50;
	unsigned long flags, xo_clk = 0;
	u32 config;
	const struct sdhci_msm_offset *msm_offset =
					msm_host->offset;

	if (msm_host->use_14lpp_dll_reset && !IS_ERR_OR_NULL(msm_host->xo_clk))
		xo_clk = clk_get_rate(msm_host->xo_clk);

	spin_lock_irqsave(&host->lock, flags);

	/*
	 * Make sure that clock is always enabled when DLL
	 * tuning is in progress. Keeping PWRSAVE ON may
	 * turn off the clock.
	 */
	config = readl_relaxed(host->ioaddr + msm_offset->core_vendor_spec);
	config &= ~CORE_CLK_PWRSAVE;
	writel_relaxed(config, host->ioaddr + msm_offset->core_vendor_spec);

	if (msm_host->dll_config)
		writel_relaxed(msm_host->dll_config,
				host->ioaddr + msm_offset->core_dll_config);

	if (msm_host->use_14lpp_dll_reset) {
		config = readl_relaxed(host->ioaddr +
				msm_offset->core_dll_config);
		config &= ~CORE_CK_OUT_EN;
		writel_relaxed(config, host->ioaddr +
				msm_offset->core_dll_config);

		config = readl_relaxed(host->ioaddr +
				msm_offset->core_dll_config_2);
		config |= CORE_DLL_CLOCK_DISABLE;
		writel_relaxed(config, host->ioaddr +
				msm_offset->core_dll_config_2);
	}

	config = readl_relaxed(host->ioaddr +
			msm_offset->core_dll_config);
	config |= CORE_DLL_RST;
	writel_relaxed(config, host->ioaddr +
			msm_offset->core_dll_config);

	config = readl_relaxed(host->ioaddr +
			msm_offset->core_dll_config);
	config |= CORE_DLL_PDN;
	writel_relaxed(config, host->ioaddr +
			msm_offset->core_dll_config);

	if (!msm_host->dll_config)
		msm_cm_dll_set_freq(host);

	if (msm_host->use_14lpp_dll_reset &&
	    !IS_ERR_OR_NULL(msm_host->xo_clk)) {
		u32 mclk_freq = 0;

		config = readl_relaxed(host->ioaddr +
				msm_offset->core_dll_config_2);
		config &= CORE_FLL_CYCLE_CNT;
		if (config)
			mclk_freq = DIV_ROUND_CLOSEST_ULL((host->clock * 8),
					xo_clk);
		else
			mclk_freq = DIV_ROUND_CLOSEST_ULL((host->clock * 4),
					xo_clk);

		config = readl_relaxed(host->ioaddr +
				msm_offset->core_dll_config_2);
		config &= ~(0xFF << 10);
		config |= mclk_freq << 10;

		writel_relaxed(config, host->ioaddr +
				msm_offset->core_dll_config_2);
		/* wait for 5us before enabling DLL clock */
		udelay(5);
	}

	config = readl_relaxed(host->ioaddr +
			msm_offset->core_dll_config);
	config &= ~CORE_DLL_RST;
	writel_relaxed(config, host->ioaddr +
			msm_offset->core_dll_config);

	config = readl_relaxed(host->ioaddr +
			msm_offset->core_dll_config);
	config &= ~CORE_DLL_PDN;
	writel_relaxed(config, host->ioaddr +
			msm_offset->core_dll_config);

	if (msm_host->use_14lpp_dll_reset) {
		if (!msm_host->dll_config)
			msm_cm_dll_set_freq(host);
		config = readl_relaxed(host->ioaddr +
				msm_offset->core_dll_config_2);
		config &= ~CORE_DLL_CLOCK_DISABLE;
		writel_relaxed(config, host->ioaddr +
				msm_offset->core_dll_config_2);
	}

	/*
	 * Configure DLL user control register to enable DLL status.
	 * This setting is applicable to SDCC v5.1 onwards only.
	 */
	if (msm_host->uses_tassadar_dll) {
		config = DLL_USR_CTL_POR_VAL | FINE_TUNE_MODE_EN |
			ENABLE_DLL_LOCK_STATUS | BIAS_OK_SIGNAL;
		writel_relaxed(config, host->ioaddr +
				msm_offset->core_dll_usr_ctl);

		config = readl_relaxed(host->ioaddr +
				msm_offset->core_dll_config_3);
		config &= ~0xFF;
		if (msm_host->clk_rate < 150000000)
			config |= DLL_CONFIG_3_LOW_FREQ_VAL;
		else
			config |= DLL_CONFIG_3_HIGH_FREQ_VAL;
		writel_relaxed(config, host->ioaddr +
			msm_offset->core_dll_config_3);
	}

	config = readl_relaxed(host->ioaddr +
			msm_offset->core_dll_config);
	config |= CORE_DLL_EN;
	writel_relaxed(config, host->ioaddr +
			msm_offset->core_dll_config);

	config = readl_relaxed(host->ioaddr +
			msm_offset->core_dll_config);
	config |= CORE_CK_OUT_EN;
	writel_relaxed(config, host->ioaddr +
			msm_offset->core_dll_config);

	/* Wait until DLL_LOCK bit of DLL_STATUS register becomes '1' */
	while (!(readl_relaxed(host->ioaddr + msm_offset->core_dll_status) &
		 CORE_DLL_LOCK)) {
		/* max. wait for 50us sec for LOCK bit to be set */
		if (--wait_cnt == 0) {
			dev_err(mmc_dev(mmc), "%s: DLL failed to LOCK\n",
			       mmc_hostname(mmc));
			spin_unlock_irqrestore(&host->lock, flags);
			return -ETIMEDOUT;
		}
		udelay(1);
	}

	spin_unlock_irqrestore(&host->lock, flags);
	return 0;
}

static void msm_hc_select_default(struct sdhci_host *host)
{
	struct sdhci_pltfm_host *pltfm_host = sdhci_priv(host);
	struct sdhci_msm_host *msm_host = sdhci_pltfm_priv(pltfm_host);
	u32 config;
	const struct sdhci_msm_offset *msm_offset =
					msm_host->offset;

	if (!msm_host->use_cdclp533) {
		config = readl_relaxed(host->ioaddr +
				msm_offset->core_vendor_spec3);
		config &= ~CORE_PWRSAVE_DLL;
		writel_relaxed(config, host->ioaddr +
				msm_offset->core_vendor_spec3);
	}

	config = readl_relaxed(host->ioaddr + msm_offset->core_vendor_spec);
	config &= ~CORE_HC_MCLK_SEL_MASK;
	config |= CORE_HC_MCLK_SEL_DFLT;
	writel_relaxed(config, host->ioaddr + msm_offset->core_vendor_spec);

	/*
	 * Disable HC_SELECT_IN to be able to use the UHS mode select
	 * configuration from Host Control2 register for all other
	 * modes.
	 * Write 0 to HC_SELECT_IN and HC_SELECT_IN_EN field
	 * in VENDOR_SPEC_FUNC
	 */
	config = readl_relaxed(host->ioaddr + msm_offset->core_vendor_spec);
	config &= ~CORE_HC_SELECT_IN_EN;
	config &= ~CORE_HC_SELECT_IN_MASK;
	writel_relaxed(config, host->ioaddr + msm_offset->core_vendor_spec);

	/*
	 * Make sure above writes impacting free running MCLK are completed
	 * before changing the clk_rate at GCC.
	 */
	wmb();
}

static void msm_hc_select_hs400(struct sdhci_host *host)
{
	struct sdhci_pltfm_host *pltfm_host = sdhci_priv(host);
	struct sdhci_msm_host *msm_host = sdhci_pltfm_priv(pltfm_host);
	struct mmc_ios ios = host->mmc->ios;
	u32 config, dll_lock;
	int rc;
	const struct sdhci_msm_offset *msm_offset =
					msm_host->offset;

	/* Select the divided clock (free running MCLK/2) */
	config = readl_relaxed(host->ioaddr + msm_offset->core_vendor_spec);
	config &= ~CORE_HC_MCLK_SEL_MASK;
	config |= CORE_HC_MCLK_SEL_HS400;

	writel_relaxed(config, host->ioaddr + msm_offset->core_vendor_spec);
	/*
	 * Select HS400 mode using the HC_SELECT_IN from VENDOR SPEC
	 * register
	 */
	if ((msm_host->tuning_done || ios.enhanced_strobe) &&
	    !msm_host->calibration_done) {
		config = readl_relaxed(host->ioaddr +
				msm_offset->core_vendor_spec);
		config |= CORE_HC_SELECT_IN_HS400;
		config |= CORE_HC_SELECT_IN_EN;
		writel_relaxed(config, host->ioaddr +
				msm_offset->core_vendor_spec);
	}
	if (!msm_host->clk_rate && !msm_host->use_cdclp533) {
		/*
		 * Poll on DLL_LOCK or DDR_DLL_LOCK bits in
		 * core_dll_status to be set. This should get set
		 * within 15 us at 200 MHz.
		 */
		rc = readl_relaxed_poll_timeout(host->ioaddr +
						msm_offset->core_dll_status,
						dll_lock,
						(dll_lock &
						(CORE_DLL_LOCK |
						CORE_DDR_DLL_LOCK)), 10,
						1000);
		if (rc == -ETIMEDOUT)
			pr_err("%s: Unable to get DLL_LOCK/DDR_DLL_LOCK, dll_status: 0x%08x\n",
			       mmc_hostname(host->mmc), dll_lock);
	}
	/*
	 * Make sure above writes impacting free running MCLK are completed
	 * before changing the clk_rate at GCC.
	 */
	wmb();
}

/*
 * sdhci_msm_hc_select_mode :- In general all timing modes are
 * controlled via UHS mode select in Host Control2 register.
 * eMMC specific HS200/HS400 doesn't have their respective modes
 * defined here, hence we use these values.
 *
 * HS200 - SDR104 (Since they both are equivalent in functionality)
 * HS400 - This involves multiple configurations
 *		Initially SDR104 - when tuning is required as HS200
 *		Then when switching to DDR @ 400MHz (HS400) we use
 *		the vendor specific HC_SELECT_IN to control the mode.
 *
 * In addition to controlling the modes we also need to select the
 * correct input clock for DLL depending on the mode.
 *
 * HS400 - divided clock (free running MCLK/2)
 * All other modes - default (free running MCLK)
 */
static void sdhci_msm_hc_select_mode(struct sdhci_host *host)
{
	struct mmc_ios ios = host->mmc->ios;

	if (ios.timing == MMC_TIMING_MMC_HS400 ||
	    host->flags & SDHCI_HS400_TUNING)
		msm_hc_select_hs400(host);
	else
		msm_hc_select_default(host);
}

static int sdhci_msm_cdclp533_calibration(struct sdhci_host *host)
{
	struct sdhci_pltfm_host *pltfm_host = sdhci_priv(host);
	struct sdhci_msm_host *msm_host = sdhci_pltfm_priv(pltfm_host);
	u32 config, calib_done;
	int ret;
	const struct sdhci_msm_offset *msm_offset =
					msm_host->offset;

	pr_debug("%s: %s: Enter\n", mmc_hostname(host->mmc), __func__);

	/*
	 * Retuning in HS400 (DDR mode) will fail, just reset the
	 * tuning block and restore the saved tuning phase.
	 */
	ret = msm_init_cm_dll(host);
	if (ret)
		goto out;

	/* Set the selected phase in delay line hw block */
	ret = msm_config_cm_dll_phase(host, msm_host->saved_tuning_phase);
	if (ret)
		goto out;

	config = readl_relaxed(host->ioaddr + msm_offset->core_dll_config);
	config |= CORE_CMD_DAT_TRACK_SEL;
	writel_relaxed(config, host->ioaddr + msm_offset->core_dll_config);

	config = readl_relaxed(host->ioaddr + msm_offset->core_ddr_200_cfg);
	config &= ~CORE_CDC_T4_DLY_SEL;
	writel_relaxed(config, host->ioaddr + msm_offset->core_ddr_200_cfg);

	config = readl_relaxed(host->ioaddr + CORE_CSR_CDC_GEN_CFG);
	config &= ~CORE_CDC_SWITCH_BYPASS_OFF;
	writel_relaxed(config, host->ioaddr + CORE_CSR_CDC_GEN_CFG);

	config = readl_relaxed(host->ioaddr + CORE_CSR_CDC_GEN_CFG);
	config |= CORE_CDC_SWITCH_RC_EN;
	writel_relaxed(config, host->ioaddr + CORE_CSR_CDC_GEN_CFG);

	config = readl_relaxed(host->ioaddr + msm_offset->core_ddr_200_cfg);
	config &= ~CORE_START_CDC_TRAFFIC;
	writel_relaxed(config, host->ioaddr + msm_offset->core_ddr_200_cfg);

	/* Perform CDC Register Initialization Sequence */

	writel_relaxed(0x11800EC, host->ioaddr + CORE_CSR_CDC_CTLR_CFG0);
	writel_relaxed(0x3011111, host->ioaddr + CORE_CSR_CDC_CTLR_CFG1);
	writel_relaxed(0x1201000, host->ioaddr + CORE_CSR_CDC_CAL_TIMER_CFG0);
	writel_relaxed(0x4, host->ioaddr + CORE_CSR_CDC_CAL_TIMER_CFG1);
	writel_relaxed(0xCB732020, host->ioaddr + CORE_CSR_CDC_REFCOUNT_CFG);
	writel_relaxed(0xB19, host->ioaddr + CORE_CSR_CDC_COARSE_CAL_CFG);
	writel_relaxed(0x4E2, host->ioaddr + CORE_CSR_CDC_DELAY_CFG);
	writel_relaxed(0x0, host->ioaddr + CORE_CDC_OFFSET_CFG);
	writel_relaxed(0x16334, host->ioaddr + CORE_CDC_SLAVE_DDA_CFG);

	/* CDC HW Calibration */

	config = readl_relaxed(host->ioaddr + CORE_CSR_CDC_CTLR_CFG0);
	config |= CORE_SW_TRIG_FULL_CALIB;
	writel_relaxed(config, host->ioaddr + CORE_CSR_CDC_CTLR_CFG0);

	config = readl_relaxed(host->ioaddr + CORE_CSR_CDC_CTLR_CFG0);
	config &= ~CORE_SW_TRIG_FULL_CALIB;
	writel_relaxed(config, host->ioaddr + CORE_CSR_CDC_CTLR_CFG0);

	config = readl_relaxed(host->ioaddr + CORE_CSR_CDC_CTLR_CFG0);
	config |= CORE_HW_AUTOCAL_ENA;
	writel_relaxed(config, host->ioaddr + CORE_CSR_CDC_CTLR_CFG0);

	config = readl_relaxed(host->ioaddr + CORE_CSR_CDC_CAL_TIMER_CFG0);
	config |= CORE_TIMER_ENA;
	writel_relaxed(config, host->ioaddr + CORE_CSR_CDC_CAL_TIMER_CFG0);

	ret = readl_relaxed_poll_timeout(host->ioaddr + CORE_CSR_CDC_STATUS0,
					 calib_done,
					 (calib_done & CORE_CALIBRATION_DONE),
					 1, 50);

	if (ret == -ETIMEDOUT) {
		pr_err("%s: %s: CDC calibration was not completed\n",
		       mmc_hostname(host->mmc), __func__);
		goto out;
	}

	ret = readl_relaxed(host->ioaddr + CORE_CSR_CDC_STATUS0)
			& CORE_CDC_ERROR_CODE_MASK;
	if (ret) {
		pr_err("%s: %s: CDC error code %d\n",
		       mmc_hostname(host->mmc), __func__, ret);
		ret = -EINVAL;
		goto out;
	}

	config = readl_relaxed(host->ioaddr + msm_offset->core_ddr_200_cfg);
	config |= CORE_START_CDC_TRAFFIC;
	writel_relaxed(config, host->ioaddr + msm_offset->core_ddr_200_cfg);
out:
	pr_debug("%s: %s: Exit, ret %d\n", mmc_hostname(host->mmc),
		 __func__, ret);
	return ret;
}

static int sdhci_msm_cm_dll_sdc4_calibration(struct sdhci_host *host)
{
	struct mmc_host *mmc = host->mmc;
	u32 dll_status, config, ddr_cfg_offset;
	int ret;
	struct sdhci_pltfm_host *pltfm_host = sdhci_priv(host);
	struct sdhci_msm_host *msm_host = sdhci_pltfm_priv(pltfm_host);
	const struct sdhci_msm_offset *msm_offset =
					sdhci_priv_msm_offset(host);

	pr_debug("%s: %s: Enter\n", mmc_hostname(host->mmc), __func__);

	/*
	 * Currently the core_ddr_config register defaults to desired
	 * configuration on reset. Currently reprogramming the power on
	 * reset (POR) value in case it might have been modified by
	 * bootloaders. In the future, if this changes, then the desired
	 * values will need to be programmed appropriately.
	 */
	if (msm_host->updated_ddr_cfg)
		ddr_cfg_offset = msm_offset->core_ddr_config;
	else
		ddr_cfg_offset = msm_offset->core_ddr_config_old;
	writel_relaxed(msm_host->ddr_config, host->ioaddr + ddr_cfg_offset);

	if (mmc->ios.enhanced_strobe) {
		config = readl_relaxed(host->ioaddr +
				msm_offset->core_ddr_200_cfg);
		config |= CORE_CMDIN_RCLK_EN;
		writel_relaxed(config, host->ioaddr +
				msm_offset->core_ddr_200_cfg);
	}

	config = readl_relaxed(host->ioaddr + msm_offset->core_dll_config_2);
	config |= CORE_DDR_CAL_EN;
	writel_relaxed(config, host->ioaddr + msm_offset->core_dll_config_2);

	ret = readl_relaxed_poll_timeout(host->ioaddr +
					msm_offset->core_dll_status,
					dll_status,
					(dll_status & CORE_DDR_DLL_LOCK),
					10, 1000);

	if (ret == -ETIMEDOUT) {
		pr_err("%s: %s: CM_DLL_SDC4 calibration was not completed\n",
		       mmc_hostname(host->mmc), __func__);
		goto out;
	}

	/*
	 * Set CORE_PWRSAVE_DLL bit in CORE_VENDOR_SPEC3.
	 * When MCLK is gated OFF, it is not gated for less than 0.5us
	 * and MCLK must be switched on for at-least 1us before DATA
	 * starts coming. Controllers with 14lpp and later tech DLL cannot
	 * guarantee above requirement. So PWRSAVE_DLL should not be
	 * turned on for host controllers using this DLL.
	 */
	if (!msm_host->use_14lpp_dll_reset) {
		config = readl_relaxed(host->ioaddr +
				msm_offset->core_vendor_spec3);
		config |= CORE_PWRSAVE_DLL;
		writel_relaxed(config, host->ioaddr +
				msm_offset->core_vendor_spec3);
	}

	/*
	 * Drain writebuffer to ensure above DLL calibration
	 * and PWRSAVE DLL is enabled.
	 */
	wmb();
out:
	pr_debug("%s: %s: Exit, ret %d\n", mmc_hostname(host->mmc),
		 __func__, ret);
	return ret;
}

static int sdhci_msm_hs400_dll_calibration(struct sdhci_host *host)
{
	struct sdhci_pltfm_host *pltfm_host = sdhci_priv(host);
	struct sdhci_msm_host *msm_host = sdhci_pltfm_priv(pltfm_host);
	struct mmc_host *mmc = host->mmc;
	int ret;
	u32 config;
	const struct sdhci_msm_offset *msm_offset =
					msm_host->offset;

	pr_debug("%s: %s: Enter\n", mmc_hostname(host->mmc), __func__);

	/*
	 * Retuning in HS400 (DDR mode) will fail, just reset the
	 * tuning block and restore the saved tuning phase.
	 */
	ret = msm_init_cm_dll(host);
	if (ret)
		goto out;

	if (!mmc->ios.enhanced_strobe) {
		/* Set the selected phase in delay line hw block */
		ret = msm_config_cm_dll_phase(host,
					      msm_host->saved_tuning_phase);
		if (ret)
			goto out;
		config = readl_relaxed(host->ioaddr +
				msm_offset->core_dll_config);
		config |= CORE_CMD_DAT_TRACK_SEL;
		writel_relaxed(config, host->ioaddr +
				msm_offset->core_dll_config);
	}

	if (msm_host->use_cdclp533)
		ret = sdhci_msm_cdclp533_calibration(host);
	else
		ret = sdhci_msm_cm_dll_sdc4_calibration(host);
out:
	pr_debug("%s: %s: Exit, ret %d\n", mmc_hostname(host->mmc),
		 __func__, ret);
	return ret;
}

static bool sdhci_msm_is_tuning_needed(struct sdhci_host *host)
{
	struct mmc_ios *ios = &host->mmc->ios;

	/*
	 * Tuning is required for SDR104, HS200 and HS400 cards and
	 * if clock frequency is greater than 100MHz in these modes.
	 */
	if (host->clock <= CORE_FREQ_100MHZ ||
	    !(ios->timing == MMC_TIMING_MMC_HS400 ||
	    ios->timing == MMC_TIMING_MMC_HS200 ||
	    ios->timing == MMC_TIMING_UHS_SDR104) ||
	    ios->enhanced_strobe)
		return false;

	return true;
}

static int sdhci_msm_restore_sdr_dll_config(struct sdhci_host *host)
{
	struct sdhci_pltfm_host *pltfm_host = sdhci_priv(host);
	struct sdhci_msm_host *msm_host = sdhci_pltfm_priv(pltfm_host);
	int ret;

	/*
	 * SDR DLL comes into picture only for timing modes which needs
	 * tuning.
	 */
	if (!sdhci_msm_is_tuning_needed(host))
		return 0;

	/* Reset the tuning block */
	ret = msm_init_cm_dll(host);
	if (ret)
		return ret;

	/* Restore the tuning block */
	ret = msm_config_cm_dll_phase(host, msm_host->saved_tuning_phase);

	return ret;
}

static void sdhci_msm_set_cdr(struct sdhci_host *host, bool enable)
{
	const struct sdhci_msm_offset *msm_offset = sdhci_priv_msm_offset(host);
	u32 config, oldconfig = readl_relaxed(host->ioaddr +
					      msm_offset->core_dll_config);

	config = oldconfig;
	if (enable) {
		config |= CORE_CDR_EN;
		config &= ~CORE_CDR_EXT_EN;
	} else {
		config &= ~CORE_CDR_EN;
		config |= CORE_CDR_EXT_EN;
	}

	if (config != oldconfig) {
		writel_relaxed(config, host->ioaddr +
			       msm_offset->core_dll_config);
	}
}

static int sdhci_msm_execute_tuning(struct mmc_host *mmc, u32 opcode)
{
	struct sdhci_host *host = mmc_priv(mmc);
	int tuning_seq_cnt = 10;
	u8 phase, tuned_phases[16], tuned_phase_cnt = 0;
	int rc;
	struct mmc_ios ios = host->mmc->ios;
	struct sdhci_pltfm_host *pltfm_host = sdhci_priv(host);
	struct sdhci_msm_host *msm_host = sdhci_pltfm_priv(pltfm_host);

	if (!sdhci_msm_is_tuning_needed(host)) {
		msm_host->use_cdr = false;
		sdhci_msm_set_cdr(host, false);
		return 0;
	}

	/* Clock-Data-Recovery used to dynamically adjust RX sampling point */
	msm_host->use_cdr = true;

	/*
	 * Clear tuning_done flag before tuning to ensure proper
	 * HS400 settings.
	 */
	msm_host->tuning_done = 0;

	/*
	 * For HS400 tuning in HS200 timing requires:
	 * - select MCLK/2 in VENDOR_SPEC
	 * - program MCLK to 400MHz (or nearest supported) in GCC
	 */
	if (host->flags & SDHCI_HS400_TUNING) {
		sdhci_msm_hc_select_mode(host);
		msm_set_clock_rate_for_bus_mode(host, ios.clock);
		host->flags &= ~SDHCI_HS400_TUNING;
	}

retry:
	/* First of all reset the tuning block */
	rc = msm_init_cm_dll(host);
	if (rc)
		return rc;

	phase = 0;
	do {
		/* Set the phase in delay line hw block */
		rc = msm_config_cm_dll_phase(host, phase);
		if (rc)
			return rc;

		rc = mmc_send_tuning(mmc, opcode, NULL);
		if (!rc) {
			/* Tuning is successful at this tuning point */
			tuned_phases[tuned_phase_cnt++] = phase;
			dev_dbg(mmc_dev(mmc), "%s: Found good phase = %d\n",
				 mmc_hostname(mmc), phase);
		}
	} while (++phase < ARRAY_SIZE(tuned_phases));

	if (tuned_phase_cnt) {
		if (tuned_phase_cnt == ARRAY_SIZE(tuned_phases)) {
			/*
			 * All phases valid is _almost_ as bad as no phases
			 * valid.  Probably all phases are not really reliable
			 * but we didn't detect where the unreliable place is.
			 * That means we'll essentially be guessing and hoping
			 * we get a good phase.  Better to try a few times.
			 */
			dev_dbg(mmc_dev(mmc), "%s: All phases valid; try again\n",
				mmc_hostname(mmc));
			if (--tuning_seq_cnt) {
				tuned_phase_cnt = 0;
				goto retry;
			}
		}

		rc = msm_find_most_appropriate_phase(host, tuned_phases,
						     tuned_phase_cnt);
		if (rc < 0)
			return rc;
		else
			phase = rc;

		/*
		 * Finally set the selected phase in delay
		 * line hw block.
		 */
		rc = msm_config_cm_dll_phase(host, phase);
		if (rc)
			return rc;
		msm_host->saved_tuning_phase = phase;
		dev_dbg(mmc_dev(mmc), "%s: Setting the tuning phase to %d\n",
			 mmc_hostname(mmc), phase);
	} else {
		if (--tuning_seq_cnt)
			goto retry;
		/* Tuning failed */
		dev_dbg(mmc_dev(mmc), "%s: No tuning point found\n",
		       mmc_hostname(mmc));
		rc = -EIO;
	}

	if (!rc)
		msm_host->tuning_done = true;
	return rc;
}

/*
 * sdhci_msm_hs400 - Calibrate the DLL for HS400 bus speed mode operation.
 * This needs to be done for both tuning and enhanced_strobe mode.
 * DLL operation is only needed for clock > 100MHz. For clock <= 100MHz
 * fixed feedback clock is used.
 */
static void sdhci_msm_hs400(struct sdhci_host *host, struct mmc_ios *ios)
{
	struct sdhci_pltfm_host *pltfm_host = sdhci_priv(host);
	struct sdhci_msm_host *msm_host = sdhci_pltfm_priv(pltfm_host);
	int ret;

	if (host->clock > CORE_FREQ_100MHZ &&
	    (msm_host->tuning_done || ios->enhanced_strobe) &&
	    !msm_host->calibration_done) {
		ret = sdhci_msm_hs400_dll_calibration(host);
		if (!ret)
			msm_host->calibration_done = true;
		else
			pr_err("%s: Failed to calibrate DLL for hs400 mode (%d)\n",
			       mmc_hostname(host->mmc), ret);
	}
}

static void sdhci_msm_set_uhs_signaling(struct sdhci_host *host,
					unsigned int uhs)
{
	struct mmc_host *mmc = host->mmc;
	struct sdhci_pltfm_host *pltfm_host = sdhci_priv(host);
	struct sdhci_msm_host *msm_host = sdhci_pltfm_priv(pltfm_host);
	u16 ctrl_2;
	u32 config;
	const struct sdhci_msm_offset *msm_offset =
					msm_host->offset;

	ctrl_2 = sdhci_readw(host, SDHCI_HOST_CONTROL2);
	/* Select Bus Speed Mode for host */
	ctrl_2 &= ~SDHCI_CTRL_UHS_MASK;
	switch (uhs) {
	case MMC_TIMING_UHS_SDR12:
		ctrl_2 |= SDHCI_CTRL_UHS_SDR12;
		break;
	case MMC_TIMING_UHS_SDR25:
		ctrl_2 |= SDHCI_CTRL_UHS_SDR25;
		break;
	case MMC_TIMING_UHS_SDR50:
		ctrl_2 |= SDHCI_CTRL_UHS_SDR50;
		break;
	case MMC_TIMING_MMC_HS400:
	case MMC_TIMING_MMC_HS200:
	case MMC_TIMING_UHS_SDR104:
		ctrl_2 |= SDHCI_CTRL_UHS_SDR104;
		break;
	case MMC_TIMING_UHS_DDR50:
	case MMC_TIMING_MMC_DDR52:
		ctrl_2 |= SDHCI_CTRL_UHS_DDR50;
		break;
	}

	/*
	 * When clock frequency is less than 100MHz, the feedback clock must be
	 * provided and DLL must not be used so that tuning can be skipped. To
	 * provide feedback clock, the mode selection can be any value less
	 * than 3'b011 in bits [2:0] of HOST CONTROL2 register.
	 */
	if (host->clock <= CORE_FREQ_100MHZ) {
		if (uhs == MMC_TIMING_MMC_HS400 ||
		    uhs == MMC_TIMING_MMC_HS200 ||
		    uhs == MMC_TIMING_UHS_SDR104)
			ctrl_2 &= ~SDHCI_CTRL_UHS_MASK;
		/*
		 * DLL is not required for clock <= 100MHz
		 * Thus, make sure DLL it is disabled when not required
		 */
		config = readl_relaxed(host->ioaddr +
				msm_offset->core_dll_config);
		config |= CORE_DLL_RST;
		writel_relaxed(config, host->ioaddr +
				msm_offset->core_dll_config);

		config = readl_relaxed(host->ioaddr +
				msm_offset->core_dll_config);
		config |= CORE_DLL_PDN;
		writel_relaxed(config, host->ioaddr +
				msm_offset->core_dll_config);

		/*
		 * The DLL needs to be restored and CDCLP533 recalibrated
		 * when the clock frequency is set back to 400MHz.
		 */
		msm_host->calibration_done = false;
	}

	dev_dbg(mmc_dev(mmc), "%s: clock=%u uhs=%u ctrl_2=0x%x\n",
		mmc_hostname(host->mmc), host->clock, uhs, ctrl_2);
	sdhci_writew(host, ctrl_2, SDHCI_HOST_CONTROL2);

	if (mmc->ios.timing == MMC_TIMING_MMC_HS400)
		sdhci_msm_hs400(host, &mmc->ios);
}

static int sdhci_msm_set_pincfg(struct sdhci_msm_host *msm_host, bool level)
{
	struct platform_device *pdev = msm_host->pdev;
	int ret;

	if (level)
		ret = pinctrl_pm_select_default_state(&pdev->dev);
	else
		ret = pinctrl_pm_select_sleep_state(&pdev->dev);

	return ret;
}

static int sdhci_msm_set_vmmc(struct mmc_host *mmc)
{
	if (IS_ERR(mmc->supply.vmmc))
		return 0;

	return mmc_regulator_set_ocr(mmc, mmc->supply.vmmc, mmc->ios.vdd);
}

static int msm_toggle_vqmmc(struct sdhci_msm_host *msm_host,
			      struct mmc_host *mmc, bool level)
{
	int ret;
	struct mmc_ios ios;

	if (msm_host->vqmmc_enabled == level)
		return 0;

	if (level) {
		/* Set the IO voltage regulator to default voltage level */
		if (msm_host->caps_0 & CORE_3_0V_SUPPORT)
			ios.signal_voltage = MMC_SIGNAL_VOLTAGE_330;
		else if (msm_host->caps_0 & CORE_1_8V_SUPPORT)
			ios.signal_voltage = MMC_SIGNAL_VOLTAGE_180;

		if (msm_host->caps_0 & CORE_VOLT_SUPPORT) {
			ret = mmc_regulator_set_vqmmc(mmc, &ios);
			if (ret < 0) {
				dev_err(mmc_dev(mmc), "%s: vqmmc set volgate failed: %d\n",
					mmc_hostname(mmc), ret);
				goto out;
			}
		}
		ret = regulator_enable(mmc->supply.vqmmc);
	} else {
		ret = regulator_disable(mmc->supply.vqmmc);
	}

	if (ret)
		dev_err(mmc_dev(mmc), "%s: vqmm %sable failed: %d\n",
			mmc_hostname(mmc), level ? "en":"dis", ret);
	else
		msm_host->vqmmc_enabled = level;
out:
	return ret;
}

static int msm_config_vqmmc_mode(struct sdhci_msm_host *msm_host,
			      struct mmc_host *mmc, bool hpm)
{
	int load, ret;

	load = hpm ? MMC_VQMMC_MAX_LOAD_UA : 0;
	ret = regulator_set_load(mmc->supply.vqmmc, load);
	if (ret)
		dev_err(mmc_dev(mmc), "%s: vqmmc set load failed: %d\n",
			mmc_hostname(mmc), ret);
	return ret;
}

static int sdhci_msm_set_vqmmc(struct sdhci_msm_host *msm_host,
			      struct mmc_host *mmc, bool level)
{
	int ret;
	bool always_on;

	if (IS_ERR(mmc->supply.vqmmc) ||
			(mmc->ios.power_mode == MMC_POWER_UNDEFINED))
		return 0;
	/*
	 * For eMMC don't turn off Vqmmc, Instead just configure it in LPM
	 * and HPM modes by setting the corresponding load.
	 *
	 * Till eMMC is initialized (i.e. always_on == 0), just turn on/off
	 * Vqmmc. Vqmmc gets turned off only if init fails and mmc_power_off
	 * gets invoked. Once eMMC is initialized (i.e. always_on == 1),
	 * Vqmmc should remain ON, So just set the load instead of turning it
	 * off/on.
	 */
	always_on = !mmc_card_is_removable(mmc) &&
			mmc->card && mmc_card_mmc(mmc->card);

	if (always_on)
		ret = msm_config_vqmmc_mode(msm_host, mmc, level);
	else
		ret = msm_toggle_vqmmc(msm_host, mmc, level);

	return ret;
}

static inline void sdhci_msm_init_pwr_irq_wait(struct sdhci_msm_host *msm_host)
{
	init_waitqueue_head(&msm_host->pwr_irq_wait);
}

static inline void sdhci_msm_complete_pwr_irq_wait(
		struct sdhci_msm_host *msm_host)
{
	wake_up(&msm_host->pwr_irq_wait);
}

/*
 * sdhci_msm_check_power_status API should be called when registers writes
 * which can toggle sdhci IO bus ON/OFF or change IO lines HIGH/LOW happens.
 * To what state the register writes will change the IO lines should be passed
 * as the argument req_type. This API will check whether the IO line's state
 * is already the expected state and will wait for power irq only if
 * power irq is expected to be triggered based on the current IO line state
 * and expected IO line state.
 */
static void sdhci_msm_check_power_status(struct sdhci_host *host, u32 req_type)
{
	struct sdhci_pltfm_host *pltfm_host = sdhci_priv(host);
	struct sdhci_msm_host *msm_host = sdhci_pltfm_priv(pltfm_host);
	bool done = false;
	u32 val = SWITCHABLE_SIGNALING_VOLTAGE;
	const struct sdhci_msm_offset *msm_offset =
					msm_host->offset;

	pr_debug("%s: %s: request %d curr_pwr_state %x curr_io_level %x\n",
			mmc_hostname(host->mmc), __func__, req_type,
			msm_host->curr_pwr_state, msm_host->curr_io_level);

	/*
	 * The power interrupt will not be generated for signal voltage
	 * switches if SWITCHABLE_SIGNALING_VOLTAGE in MCI_GENERICS is not set.
	 * Since sdhci-msm-v5, this bit has been removed and SW must consider
	 * it as always set.
	 */
	if (!msm_host->mci_removed)
		val = msm_host_readl(msm_host, host,
				msm_offset->core_generics);
	if ((req_type & REQ_IO_HIGH || req_type & REQ_IO_LOW) &&
	    !(val & SWITCHABLE_SIGNALING_VOLTAGE)) {
		return;
	}

	/*
	 * The IRQ for request type IO High/LOW will be generated when -
	 * there is a state change in 1.8V enable bit (bit 3) of
	 * SDHCI_HOST_CONTROL2 register. The reset state of that bit is 0
	 * which indicates 3.3V IO voltage. So, when MMC core layer tries
	 * to set it to 3.3V before card detection happens, the
	 * IRQ doesn't get triggered as there is no state change in this bit.
	 * The driver already handles this case by changing the IO voltage
	 * level to high as part of controller power up sequence. Hence, check
	 * for host->pwr to handle a case where IO voltage high request is
	 * issued even before controller power up.
	 */
	if ((req_type & REQ_IO_HIGH) && !host->pwr) {
		pr_debug("%s: do not wait for power IRQ that never comes, req_type: %d\n",
				mmc_hostname(host->mmc), req_type);
		return;
	}
	if ((req_type & msm_host->curr_pwr_state) ||
			(req_type & msm_host->curr_io_level))
		done = true;
	/*
	 * This is needed here to handle cases where register writes will
	 * not change the current bus state or io level of the controller.
	 * In this case, no power irq will be triggerred and we should
	 * not wait.
	 */
	if (!done) {
		if (!wait_event_timeout(msm_host->pwr_irq_wait,
				msm_host->pwr_irq_flag,
				msecs_to_jiffies(MSM_PWR_IRQ_TIMEOUT_MS)))
			dev_warn(&msm_host->pdev->dev,
				 "%s: pwr_irq for req: (%d) timed out\n",
				 mmc_hostname(host->mmc), req_type);
	}
	pr_debug("%s: %s: request %d done\n", mmc_hostname(host->mmc),
			__func__, req_type);
}

static void sdhci_msm_dump_pwr_ctrl_regs(struct sdhci_host *host)
{
	struct sdhci_pltfm_host *pltfm_host = sdhci_priv(host);
	struct sdhci_msm_host *msm_host = sdhci_pltfm_priv(pltfm_host);
	const struct sdhci_msm_offset *msm_offset =
					msm_host->offset;

	pr_err("%s: PWRCTL_STATUS: 0x%08x | PWRCTL_MASK: 0x%08x | PWRCTL_CTL: 0x%08x\n",
		mmc_hostname(host->mmc),
		msm_host_readl(msm_host, host, msm_offset->core_pwrctl_status),
		msm_host_readl(msm_host, host, msm_offset->core_pwrctl_mask),
		msm_host_readl(msm_host, host, msm_offset->core_pwrctl_ctl));
}

static void sdhci_msm_handle_pwr_irq(struct sdhci_host *host, int irq)
{
	struct sdhci_pltfm_host *pltfm_host = sdhci_priv(host);
	struct sdhci_msm_host *msm_host = sdhci_pltfm_priv(pltfm_host);
	struct mmc_host *mmc = host->mmc;
	u32 irq_status, irq_ack = 0;
	int retry = 10, ret;
	u32 pwr_state = 0, io_level = 0;
	u32 config;
	const struct sdhci_msm_offset *msm_offset = msm_host->offset;

	irq_status = msm_host_readl(msm_host, host,
			msm_offset->core_pwrctl_status);
	irq_status &= INT_MASK;

	msm_host_writel(msm_host, irq_status, host,
			msm_offset->core_pwrctl_clear);

	/*
	 * There is a rare HW scenario where the first clear pulse could be
	 * lost when actual reset and clear/read of status register is
	 * happening at a time. Hence, retry for at least 10 times to make
	 * sure status register is cleared. Otherwise, this will result in
	 * a spurious power IRQ resulting in system instability.
	 */
	while (irq_status & msm_host_readl(msm_host, host,
				msm_offset->core_pwrctl_status)) {
		if (retry == 0) {
			pr_err("%s: Timedout clearing (0x%x) pwrctl status register\n",
					mmc_hostname(host->mmc), irq_status);
			sdhci_msm_dump_pwr_ctrl_regs(host);
			WARN_ON(1);
			break;
		}
		msm_host_writel(msm_host, irq_status, host,
			msm_offset->core_pwrctl_clear);
		retry--;
		udelay(10);
	}

	/* Handle BUS ON/OFF*/
	if (irq_status & CORE_PWRCTL_BUS_ON) {
		pwr_state = REQ_BUS_ON;
		io_level = REQ_IO_HIGH;
	}
	if (irq_status & CORE_PWRCTL_BUS_OFF) {
		pwr_state = REQ_BUS_OFF;
		io_level = REQ_IO_LOW;
	}

	if (pwr_state) {
		ret = sdhci_msm_set_vmmc(mmc);
		if (!ret)
			ret = sdhci_msm_set_vqmmc(msm_host, mmc,
					pwr_state & REQ_BUS_ON);
		if (!ret)
			ret = sdhci_msm_set_pincfg(msm_host,
					pwr_state & REQ_BUS_ON);
		if (!ret)
			irq_ack |= CORE_PWRCTL_BUS_SUCCESS;
		else
			irq_ack |= CORE_PWRCTL_BUS_FAIL;
	}

	/* Handle IO LOW/HIGH */
	if (irq_status & CORE_PWRCTL_IO_LOW)
		io_level = REQ_IO_LOW;

	if (irq_status & CORE_PWRCTL_IO_HIGH)
		io_level = REQ_IO_HIGH;

	if (io_level)
		irq_ack |= CORE_PWRCTL_IO_SUCCESS;

	if (io_level && !IS_ERR(mmc->supply.vqmmc) && !pwr_state) {
		ret = mmc_regulator_set_vqmmc(mmc, &mmc->ios);
		if (ret < 0) {
			dev_err(mmc_dev(mmc), "%s: IO_level setting failed(%d). signal_voltage: %d, vdd: %d irq_status: 0x%08x\n",
					mmc_hostname(mmc), ret,
					mmc->ios.signal_voltage, mmc->ios.vdd,
					irq_status);
			irq_ack |= CORE_PWRCTL_IO_FAIL;
		}
	}

	/*
	 * The driver has to acknowledge the interrupt, switch voltages and
	 * report back if it succeded or not to this register. The voltage
	 * switches are handled by the sdhci core, so just report success.
	 */
	msm_host_writel(msm_host, irq_ack, host,
			msm_offset->core_pwrctl_ctl);

	/*
	 * If we don't have info regarding the voltage levels supported by
	 * regulators, don't change the IO PAD PWR SWITCH.
	 */
	if (msm_host->caps_0 & CORE_VOLT_SUPPORT) {
		u32 new_config;
		/*
		 * We should unset IO PAD PWR switch only if the register write
		 * can set IO lines high and the regulator also switches to 3 V.
		 * Else, we should keep the IO PAD PWR switch set.
		 * This is applicable to certain targets where eMMC vccq supply
		 * is only 1.8V. In such targets, even during REQ_IO_HIGH, the
		 * IO PAD PWR switch must be kept set to reflect actual
		 * regulator voltage. This way, during initialization of
		 * controllers with only 1.8V, we will set the IO PAD bit
		 * without waiting for a REQ_IO_LOW.
		 */
		config = readl_relaxed(host->ioaddr +
				msm_offset->core_vendor_spec);
		new_config = config;

		if ((io_level & REQ_IO_HIGH) &&
				(msm_host->caps_0 & CORE_3_0V_SUPPORT))
			new_config &= ~CORE_IO_PAD_PWR_SWITCH;
		else if ((io_level & REQ_IO_LOW) ||
				(msm_host->caps_0 & CORE_1_8V_SUPPORT))
			new_config |= CORE_IO_PAD_PWR_SWITCH;

		if (config ^ new_config)
			writel_relaxed(new_config, host->ioaddr +
					msm_offset->core_vendor_spec);
	}

	if (pwr_state)
		msm_host->curr_pwr_state = pwr_state;
	if (io_level)
		msm_host->curr_io_level = io_level;

	dev_dbg(mmc_dev(mmc), "%s: %s: Handled IRQ(%d), irq_status=0x%x, ack=0x%x\n",
		mmc_hostname(msm_host->mmc), __func__, irq, irq_status,
		irq_ack);
}

static irqreturn_t sdhci_msm_pwr_irq(int irq, void *data)
{
	struct sdhci_host *host = (struct sdhci_host *)data;
	struct sdhci_pltfm_host *pltfm_host = sdhci_priv(host);
	struct sdhci_msm_host *msm_host = sdhci_pltfm_priv(pltfm_host);

	sdhci_msm_handle_pwr_irq(host, irq);
	msm_host->pwr_irq_flag = 1;
	sdhci_msm_complete_pwr_irq_wait(msm_host);


	return IRQ_HANDLED;
}

static unsigned int sdhci_msm_get_max_clock(struct sdhci_host *host)
{
	struct sdhci_pltfm_host *pltfm_host = sdhci_priv(host);
	struct sdhci_msm_host *msm_host = sdhci_pltfm_priv(pltfm_host);
	struct clk *core_clk = msm_host->bulk_clks[0].clk;

	return clk_round_rate(core_clk, ULONG_MAX);
}

static unsigned int sdhci_msm_get_min_clock(struct sdhci_host *host)
{
	return SDHCI_MSM_MIN_CLOCK;
}

/*
 * __sdhci_msm_set_clock - sdhci_msm clock control.
 *
 * Description:
 * MSM controller does not use internal divider and
 * instead directly control the GCC clock as per
 * HW recommendation.
 **/
static void __sdhci_msm_set_clock(struct sdhci_host *host, unsigned int clock)
{
	u16 clk;

	sdhci_writew(host, 0, SDHCI_CLOCK_CONTROL);

	if (clock == 0)
		return;

	/*
	 * MSM controller do not use clock divider.
	 * Thus read SDHCI_CLOCK_CONTROL and only enable
	 * clock with no divider value programmed.
	 */
	clk = sdhci_readw(host, SDHCI_CLOCK_CONTROL);
	sdhci_enable_clk(host, clk);
}

/* sdhci_msm_set_clock - Called with (host->lock) spinlock held. */
static void sdhci_msm_set_clock(struct sdhci_host *host, unsigned int clock)
{
	struct sdhci_pltfm_host *pltfm_host = sdhci_priv(host);
	struct sdhci_msm_host *msm_host = sdhci_pltfm_priv(pltfm_host);

	if (!clock) {
		host->mmc->actual_clock = msm_host->clk_rate = 0;
		goto out;
	}

	sdhci_msm_hc_select_mode(host);

	msm_set_clock_rate_for_bus_mode(host, clock);
out:
	__sdhci_msm_set_clock(host, clock);
}

/*****************************************************************************\
 *                                                                           *
 * Inline Crypto Engine (ICE) support                                        *
 *                                                                           *
\*****************************************************************************/

#ifdef CONFIG_MMC_CRYPTO

#define AES_256_XTS_KEY_SIZE			64

/* QCOM ICE registers */

#define QCOM_ICE_REG_VERSION			0x0008

#define QCOM_ICE_REG_FUSE_SETTING		0x0010
#define QCOM_ICE_FUSE_SETTING_MASK		0x1
#define QCOM_ICE_FORCE_HW_KEY0_SETTING_MASK	0x2
#define QCOM_ICE_FORCE_HW_KEY1_SETTING_MASK	0x4

#define QCOM_ICE_REG_BIST_STATUS		0x0070
#define QCOM_ICE_BIST_STATUS_MASK		0xF0000000

#define QCOM_ICE_REG_ADVANCED_CONTROL		0x1000

#define sdhci_msm_ice_writel(host, val, reg)	\
	writel((val), (host)->ice_mem + (reg))
#define sdhci_msm_ice_readl(host, reg)	\
	readl((host)->ice_mem + (reg))

static bool sdhci_msm_ice_supported(struct sdhci_msm_host *msm_host)
{
	struct device *dev = mmc_dev(msm_host->mmc);
	u32 regval = sdhci_msm_ice_readl(msm_host, QCOM_ICE_REG_VERSION);
	int major = regval >> 24;
	int minor = (regval >> 16) & 0xFF;
	int step = regval & 0xFFFF;

	/* For now this driver only supports ICE version 3. */
	if (major != 3) {
		dev_warn(dev, "Unsupported ICE version: v%d.%d.%d\n",
			 major, minor, step);
		return false;
	}

	dev_info(dev, "Found QC Inline Crypto Engine (ICE) v%d.%d.%d\n",
		 major, minor, step);

	/* If fuses are blown, ICE might not work in the standard way. */
	regval = sdhci_msm_ice_readl(msm_host, QCOM_ICE_REG_FUSE_SETTING);
	if (regval & (QCOM_ICE_FUSE_SETTING_MASK |
		      QCOM_ICE_FORCE_HW_KEY0_SETTING_MASK |
		      QCOM_ICE_FORCE_HW_KEY1_SETTING_MASK)) {
		dev_warn(dev, "Fuses are blown; ICE is unusable!\n");
		return false;
	}
	return true;
}

static inline struct clk *sdhci_msm_ice_get_clk(struct device *dev)
{
	return devm_clk_get(dev, "ice");
}

static int sdhci_msm_ice_init(struct sdhci_msm_host *msm_host,
			      struct cqhci_host *cq_host)
{
	struct mmc_host *mmc = msm_host->mmc;
	struct device *dev = mmc_dev(mmc);
	struct resource *res;

	if (!(cqhci_readl(cq_host, CQHCI_CAP) & CQHCI_CAP_CS))
		return 0;

	res = platform_get_resource_byname(msm_host->pdev, IORESOURCE_MEM,
					   "ice");
	if (!res) {
		dev_warn(dev, "ICE registers not found\n");
		goto disable;
	}

	if (!qcom_scm_ice_available()) {
		dev_warn(dev, "ICE SCM interface not found\n");
		goto disable;
	}

	msm_host->ice_mem = devm_ioremap_resource(dev, res);
	if (IS_ERR(msm_host->ice_mem))
		return PTR_ERR(msm_host->ice_mem);

	if (!sdhci_msm_ice_supported(msm_host))
		goto disable;

	mmc->caps2 |= MMC_CAP2_CRYPTO;
	return 0;

disable:
	dev_warn(dev, "Disabling inline encryption support\n");
	return 0;
}

static void sdhci_msm_ice_low_power_mode_enable(struct sdhci_msm_host *msm_host)
{
	u32 regval;

	regval = sdhci_msm_ice_readl(msm_host, QCOM_ICE_REG_ADVANCED_CONTROL);
	/*
	 * Enable low power mode sequence
	 * [0]-0, [1]-0, [2]-0, [3]-E, [4]-0, [5]-0, [6]-0, [7]-0
	 */
	regval |= 0x7000;
	sdhci_msm_ice_writel(msm_host, regval, QCOM_ICE_REG_ADVANCED_CONTROL);
}

static void sdhci_msm_ice_optimization_enable(struct sdhci_msm_host *msm_host)
{
	u32 regval;

	/* ICE Optimizations Enable Sequence */
	regval = sdhci_msm_ice_readl(msm_host, QCOM_ICE_REG_ADVANCED_CONTROL);
	regval |= 0xD807100;
	/* ICE HPG requires delay before writing */
	udelay(5);
	sdhci_msm_ice_writel(msm_host, regval, QCOM_ICE_REG_ADVANCED_CONTROL);
	udelay(5);
}

/*
 * Wait until the ICE BIST (built-in self-test) has completed.
 *
 * This may be necessary before ICE can be used.
 *
 * Note that we don't really care whether the BIST passed or failed; we really
 * just want to make sure that it isn't still running.  This is because (a) the
 * BIST is a FIPS compliance thing that never fails in practice, (b) ICE is
 * documented to reject crypto requests if the BIST fails, so we needn't do it
 * in software too, and (c) properly testing storage encryption requires testing
 * the full storage stack anyway, and not relying on hardware-level self-tests.
 */
static int sdhci_msm_ice_wait_bist_status(struct sdhci_msm_host *msm_host)
{
	u32 regval;
	int err;

	err = readl_poll_timeout(msm_host->ice_mem + QCOM_ICE_REG_BIST_STATUS,
				 regval, !(regval & QCOM_ICE_BIST_STATUS_MASK),
				 50, 5000);
	if (err)
		dev_err(mmc_dev(msm_host->mmc),
			"Timed out waiting for ICE self-test to complete\n");
	return err;
}

static void sdhci_msm_ice_enable(struct sdhci_msm_host *msm_host)
{
	if (!(msm_host->mmc->caps2 & MMC_CAP2_CRYPTO))
		return;
	sdhci_msm_ice_low_power_mode_enable(msm_host);
	sdhci_msm_ice_optimization_enable(msm_host);
	sdhci_msm_ice_wait_bist_status(msm_host);
}

static int __maybe_unused sdhci_msm_ice_resume(struct sdhci_msm_host *msm_host)
{
	if (!(msm_host->mmc->caps2 & MMC_CAP2_CRYPTO))
		return 0;
	return sdhci_msm_ice_wait_bist_status(msm_host);
}

/*
 * Program a key into a QC ICE keyslot, or evict a keyslot.  QC ICE requires
 * vendor-specific SCM calls for this; it doesn't support the standard way.
 */
static int sdhci_msm_program_key(struct cqhci_host *cq_host,
				 const union cqhci_crypto_cfg_entry *cfg,
				 int slot)
{
	struct device *dev = mmc_dev(cq_host->mmc);
	union cqhci_crypto_cap_entry cap;
	union {
		u8 bytes[AES_256_XTS_KEY_SIZE];
		u32 words[AES_256_XTS_KEY_SIZE / sizeof(u32)];
	} key;
	int i;
	int err;

	if (!(cfg->config_enable & CQHCI_CRYPTO_CONFIGURATION_ENABLE))
		return qcom_scm_ice_invalidate_key(slot);

	/* Only AES-256-XTS has been tested so far. */
	cap = cq_host->crypto_cap_array[cfg->crypto_cap_idx];
	if (cap.algorithm_id != CQHCI_CRYPTO_ALG_AES_XTS ||
	    cap.key_size != CQHCI_CRYPTO_KEY_SIZE_256) {
		dev_err_ratelimited(dev,
				    "Unhandled crypto capability; algorithm_id=%d, key_size=%d\n",
				    cap.algorithm_id, cap.key_size);
		return -EINVAL;
	}

	memcpy(key.bytes, cfg->crypto_key, AES_256_XTS_KEY_SIZE);

	/*
	 * The SCM call byte-swaps the 32-bit words of the key.  So we have to
	 * do the same, in order for the final key be correct.
	 */
	for (i = 0; i < ARRAY_SIZE(key.words); i++)
		__cpu_to_be32s(&key.words[i]);

	err = qcom_scm_ice_set_key(slot, key.bytes, AES_256_XTS_KEY_SIZE,
				   QCOM_SCM_ICE_CIPHER_AES_256_XTS,
				   cfg->data_unit_size);
	memzero_explicit(&key, sizeof(key));
	return err;
}
#else /* CONFIG_MMC_CRYPTO */
static inline struct clk *sdhci_msm_ice_get_clk(struct device *dev)
{
	return NULL;
}

static inline int sdhci_msm_ice_init(struct sdhci_msm_host *msm_host,
				     struct cqhci_host *cq_host)
{
	return 0;
}

static inline void sdhci_msm_ice_enable(struct sdhci_msm_host *msm_host)
{
}

static inline int __maybe_unused
sdhci_msm_ice_resume(struct sdhci_msm_host *msm_host)
{
	return 0;
}
#endif /* !CONFIG_MMC_CRYPTO */

/*****************************************************************************\
 *                                                                           *
 * MSM Command Queue Engine (CQE)                                            *
 *                                                                           *
\*****************************************************************************/

static u32 sdhci_msm_cqe_irq(struct sdhci_host *host, u32 intmask)
{
	int cmd_error = 0;
	int data_error = 0;

	if (!sdhci_cqe_irq(host, intmask, &cmd_error, &data_error))
		return intmask;

	cqhci_irq(host->mmc, intmask, cmd_error, data_error);
	return 0;
}

static void sdhci_msm_cqe_enable(struct mmc_host *mmc)
{
	struct sdhci_host *host = mmc_priv(mmc);
	struct sdhci_pltfm_host *pltfm_host = sdhci_priv(host);
	struct sdhci_msm_host *msm_host = sdhci_pltfm_priv(pltfm_host);

	sdhci_cqe_enable(mmc);
	sdhci_msm_ice_enable(msm_host);
}

static void sdhci_msm_cqe_disable(struct mmc_host *mmc, bool recovery)
{
	struct sdhci_host *host = mmc_priv(mmc);
	unsigned long flags;
	u32 ctrl;

	/*
	 * When CQE is halted, the legacy SDHCI path operates only
	 * on 16-byte descriptors in 64bit mode.
	 */
	if (host->flags & SDHCI_USE_64_BIT_DMA)
		host->desc_sz = 16;

	spin_lock_irqsave(&host->lock, flags);

	/*
	 * During CQE command transfers, command complete bit gets latched.
	 * So s/w should clear command complete interrupt status when CQE is
	 * either halted or disabled. Otherwise unexpected SDCHI legacy
	 * interrupt gets triggered when CQE is halted/disabled.
	 */
	ctrl = sdhci_readl(host, SDHCI_INT_ENABLE);
	ctrl |= SDHCI_INT_RESPONSE;
	sdhci_writel(host,  ctrl, SDHCI_INT_ENABLE);
	sdhci_writel(host, SDHCI_INT_RESPONSE, SDHCI_INT_STATUS);

	spin_unlock_irqrestore(&host->lock, flags);

	sdhci_cqe_disable(mmc, recovery);
}

static void sdhci_msm_set_timeout(struct sdhci_host *host, struct mmc_command *cmd)
{
	u32 count, start = 15;

	__sdhci_set_timeout(host, cmd);
	count = sdhci_readb(host, SDHCI_TIMEOUT_CONTROL);
	/*
	 * Update software timeout value if its value is less than hardware data
	 * timeout value. Qcom SoC hardware data timeout value was calculated
	 * using 4 * MCLK * 2^(count + 13). where MCLK = 1 / host->clock.
	 */
	if (cmd && cmd->data && host->clock > 400000 &&
	    host->clock <= 50000000 &&
	    ((1 << (count + start)) > (10 * host->clock)))
		host->data_timeout = 22LL * NSEC_PER_SEC;
}

static const struct cqhci_host_ops sdhci_msm_cqhci_ops = {
	.enable		= sdhci_msm_cqe_enable,
	.disable	= sdhci_msm_cqe_disable,
#ifdef CONFIG_MMC_CRYPTO
	.program_key	= sdhci_msm_program_key,
#endif
};

static int sdhci_msm_cqe_add_host(struct sdhci_host *host,
				struct platform_device *pdev)
{
	struct sdhci_pltfm_host *pltfm_host = sdhci_priv(host);
	struct sdhci_msm_host *msm_host = sdhci_pltfm_priv(pltfm_host);
	struct cqhci_host *cq_host;
	bool dma64;
	u32 cqcfg;
	int ret;

	/*
	 * When CQE is halted, SDHC operates only on 16byte ADMA descriptors.
	 * So ensure ADMA table is allocated for 16byte descriptors.
	 */
	if (host->caps & SDHCI_CAN_64BIT)
		host->alloc_desc_sz = 16;

	ret = sdhci_setup_host(host);
	if (ret)
		return ret;

	cq_host = cqhci_pltfm_init(pdev);
	if (IS_ERR(cq_host)) {
		ret = PTR_ERR(cq_host);
		dev_err(&pdev->dev, "cqhci-pltfm init: failed: %d\n", ret);
		goto cleanup;
	}

	msm_host->mmc->caps2 |= MMC_CAP2_CQE | MMC_CAP2_CQE_DCMD;
	cq_host->ops = &sdhci_msm_cqhci_ops;

	dma64 = host->flags & SDHCI_USE_64_BIT_DMA;

	ret = sdhci_msm_ice_init(msm_host, cq_host);
	if (ret)
		goto cleanup;

	ret = cqhci_init(cq_host, host->mmc, dma64);
	if (ret) {
		dev_err(&pdev->dev, "%s: CQE init: failed (%d)\n",
				mmc_hostname(host->mmc), ret);
		goto cleanup;
	}

	/* Disable cqe reset due to cqe enable signal */
	cqcfg = cqhci_readl(cq_host, CQHCI_VENDOR_CFG1);
	cqcfg |= CQHCI_VENDOR_DIS_RST_ON_CQ_EN;
	cqhci_writel(cq_host, cqcfg, CQHCI_VENDOR_CFG1);

	/*
	 * SDHC expects 12byte ADMA descriptors till CQE is enabled.
	 * So limit desc_sz to 12 so that the data commands that are sent
	 * during card initialization (before CQE gets enabled) would
	 * get executed without any issues.
	 */
	if (host->flags & SDHCI_USE_64_BIT_DMA)
		host->desc_sz = 12;

	ret = __sdhci_add_host(host);
	if (ret)
		goto cleanup;

	dev_info(&pdev->dev, "%s: CQE init: success\n",
			mmc_hostname(host->mmc));
	return ret;

cleanup:
	sdhci_cleanup_host(host);
	return ret;
}

/*
 * Platform specific register write functions. This is so that, if any
 * register write needs to be followed up by platform specific actions,
 * they can be added here. These functions can go to sleep when writes
 * to certain registers are done.
 * These functions are relying on sdhci_set_ios not using spinlock.
 */
static int __sdhci_msm_check_write(struct sdhci_host *host, u16 val, int reg)
{
	struct sdhci_pltfm_host *pltfm_host = sdhci_priv(host);
	struct sdhci_msm_host *msm_host = sdhci_pltfm_priv(pltfm_host);
	u32 req_type = 0;

	switch (reg) {
	case SDHCI_HOST_CONTROL2:
		req_type = (val & SDHCI_CTRL_VDD_180) ? REQ_IO_LOW :
			REQ_IO_HIGH;
		break;
	case SDHCI_SOFTWARE_RESET:
		if (host->pwr && (val & SDHCI_RESET_ALL))
			req_type = REQ_BUS_OFF;
		break;
	case SDHCI_POWER_CONTROL:
		req_type = !val ? REQ_BUS_OFF : REQ_BUS_ON;
		break;
	case SDHCI_TRANSFER_MODE:
		msm_host->transfer_mode = val;
		break;
	case SDHCI_COMMAND:
		if (!msm_host->use_cdr)
			break;
		if ((msm_host->transfer_mode & SDHCI_TRNS_READ) &&
		    SDHCI_GET_CMD(val) != MMC_SEND_TUNING_BLOCK_HS200 &&
		    SDHCI_GET_CMD(val) != MMC_SEND_TUNING_BLOCK)
			sdhci_msm_set_cdr(host, true);
		else
			sdhci_msm_set_cdr(host, false);
		break;
	}

	if (req_type) {
		msm_host->pwr_irq_flag = 0;
		/*
		 * Since this register write may trigger a power irq, ensure
		 * all previous register writes are complete by this point.
		 */
		mb();
	}
	return req_type;
}

/* This function may sleep*/
static void sdhci_msm_writew(struct sdhci_host *host, u16 val, int reg)
{
	u32 req_type = 0;

	req_type = __sdhci_msm_check_write(host, val, reg);
	writew_relaxed(val, host->ioaddr + reg);

	if (req_type)
		sdhci_msm_check_power_status(host, req_type);
}

/* This function may sleep*/
static void sdhci_msm_writeb(struct sdhci_host *host, u8 val, int reg)
{
	u32 req_type = 0;

	req_type = __sdhci_msm_check_write(host, val, reg);

	writeb_relaxed(val, host->ioaddr + reg);

	if (req_type)
		sdhci_msm_check_power_status(host, req_type);
}

static void sdhci_msm_set_regulator_caps(struct sdhci_msm_host *msm_host)
{
	struct mmc_host *mmc = msm_host->mmc;
	struct regulator *supply = mmc->supply.vqmmc;
	u32 caps = 0, config;
	struct sdhci_host *host = mmc_priv(mmc);
	const struct sdhci_msm_offset *msm_offset = msm_host->offset;

	if (!IS_ERR(mmc->supply.vqmmc)) {
		if (regulator_is_supported_voltage(supply, 1700000, 1950000))
			caps |= CORE_1_8V_SUPPORT;
		if (regulator_is_supported_voltage(supply, 2700000, 3600000))
			caps |= CORE_3_0V_SUPPORT;

		if (!caps)
			pr_warn("%s: 1.8/3V not supported for vqmmc\n",
					mmc_hostname(mmc));
	}

	if (caps) {
		/*
		 * Set the PAD_PWR_SWITCH_EN bit so that the PAD_PWR_SWITCH
		 * bit can be used as required later on.
		 */
		u32 io_level = msm_host->curr_io_level;

		config = readl_relaxed(host->ioaddr +
				msm_offset->core_vendor_spec);
		config |= CORE_IO_PAD_PWR_SWITCH_EN;

		if ((io_level & REQ_IO_HIGH) && (caps &	CORE_3_0V_SUPPORT))
			config &= ~CORE_IO_PAD_PWR_SWITCH;
		else if ((io_level & REQ_IO_LOW) || (caps & CORE_1_8V_SUPPORT))
			config |= CORE_IO_PAD_PWR_SWITCH;

		writel_relaxed(config,
				host->ioaddr + msm_offset->core_vendor_spec);
	}
	msm_host->caps_0 |= caps;
	pr_debug("%s: supported caps: 0x%08x\n", mmc_hostname(mmc), caps);
}

static void sdhci_msm_reset(struct sdhci_host *host, u8 mask)
{
	if ((host->mmc->caps2 & MMC_CAP2_CQE) && (mask & SDHCI_RESET_ALL))
		cqhci_deactivate(host->mmc);
	sdhci_reset(host, mask);
}

static int sdhci_msm_register_vreg(struct sdhci_msm_host *msm_host)
{
	int ret;

	ret = mmc_regulator_get_supply(msm_host->mmc);
	if (ret)
		return ret;

	sdhci_msm_set_regulator_caps(msm_host);

	return 0;
}

static int sdhci_msm_start_signal_voltage_switch(struct mmc_host *mmc,
				      struct mmc_ios *ios)
{
	struct sdhci_host *host = mmc_priv(mmc);
	u16 ctrl, status;

	/*
	 * Signal Voltage Switching is only applicable for Host Controllers
	 * v3.00 and above.
	 */
	if (host->version < SDHCI_SPEC_300)
		return 0;

	ctrl = sdhci_readw(host, SDHCI_HOST_CONTROL2);

	switch (ios->signal_voltage) {
	case MMC_SIGNAL_VOLTAGE_330:
		if (!(host->flags & SDHCI_SIGNALING_330))
			return -EINVAL;

		/* Set 1.8V Signal Enable in the Host Control2 register to 0 */
		ctrl &= ~SDHCI_CTRL_VDD_180;
		break;
	case MMC_SIGNAL_VOLTAGE_180:
		if (!(host->flags & SDHCI_SIGNALING_180))
			return -EINVAL;

		/* Enable 1.8V Signal Enable in the Host Control2 register */
		ctrl |= SDHCI_CTRL_VDD_180;
		break;

	default:
		return -EINVAL;
	}

	sdhci_writew(host, ctrl, SDHCI_HOST_CONTROL2);

	/* Wait for 5ms */
	usleep_range(5000, 5500);

	/* regulator output should be stable within 5 ms */
	status = ctrl & SDHCI_CTRL_VDD_180;
	ctrl = sdhci_readw(host, SDHCI_HOST_CONTROL2);
	if ((ctrl & SDHCI_CTRL_VDD_180) == status)
		return 0;

	dev_warn(mmc_dev(mmc), "%s: Regulator output did not became stable\n",
		mmc_hostname(mmc));

	return -EAGAIN;
}

#define DRIVER_NAME "sdhci_msm"
#define SDHCI_MSM_DUMP(f, x...) \
	pr_err("%s: " DRIVER_NAME ": " f, mmc_hostname(host->mmc), ## x)

static void sdhci_msm_dump_vendor_regs(struct sdhci_host *host)
{
	struct sdhci_pltfm_host *pltfm_host = sdhci_priv(host);
	struct sdhci_msm_host *msm_host = sdhci_pltfm_priv(pltfm_host);
	const struct sdhci_msm_offset *msm_offset = msm_host->offset;

	SDHCI_MSM_DUMP("----------- VENDOR REGISTER DUMP -----------\n");

	SDHCI_MSM_DUMP(
			"DLL sts: 0x%08x | DLL cfg:  0x%08x | DLL cfg2: 0x%08x\n",
		readl_relaxed(host->ioaddr + msm_offset->core_dll_status),
		readl_relaxed(host->ioaddr + msm_offset->core_dll_config),
		readl_relaxed(host->ioaddr + msm_offset->core_dll_config_2));
	SDHCI_MSM_DUMP(
			"DLL cfg3: 0x%08x | DLL usr ctl:  0x%08x | DDR cfg: 0x%08x\n",
		readl_relaxed(host->ioaddr + msm_offset->core_dll_config_3),
		readl_relaxed(host->ioaddr + msm_offset->core_dll_usr_ctl),
		readl_relaxed(host->ioaddr + msm_offset->core_ddr_config));
	SDHCI_MSM_DUMP(
			"Vndr func: 0x%08x | Vndr func2 : 0x%08x Vndr func3: 0x%08x\n",
		readl_relaxed(host->ioaddr + msm_offset->core_vendor_spec),
		readl_relaxed(host->ioaddr +
			msm_offset->core_vendor_spec_func2),
		readl_relaxed(host->ioaddr + msm_offset->core_vendor_spec3));
}

static const struct sdhci_msm_variant_ops mci_var_ops = {
	.msm_readl_relaxed = sdhci_msm_mci_variant_readl_relaxed,
	.msm_writel_relaxed = sdhci_msm_mci_variant_writel_relaxed,
};

static const struct sdhci_msm_variant_ops v5_var_ops = {
	.msm_readl_relaxed = sdhci_msm_v5_variant_readl_relaxed,
	.msm_writel_relaxed = sdhci_msm_v5_variant_writel_relaxed,
};

static const struct sdhci_msm_variant_info sdhci_msm_mci_var = {
	.var_ops = &mci_var_ops,
	.offset = &sdhci_msm_mci_offset,
};

static const struct sdhci_msm_variant_info sdhci_msm_v5_var = {
	.mci_removed = true,
	.var_ops = &v5_var_ops,
	.offset = &sdhci_msm_v5_offset,
};

static const struct sdhci_msm_variant_info sdm845_sdhci_var = {
	.mci_removed = true,
	.restore_dll_config = true,
	.var_ops = &v5_var_ops,
	.offset = &sdhci_msm_v5_offset,
};

static const struct of_device_id sdhci_msm_dt_match[] = {
	/*
	 * Do not add new variants to the driver which are compatible with
	 * generic ones, unless they need customization.
	 */
	{.compatible = "qcom,sdhci-msm-v4", .data = &sdhci_msm_mci_var},
	{.compatible = "qcom,sdhci-msm-v5", .data = &sdhci_msm_v5_var},
<<<<<<< HEAD
=======
	{.compatible = "qcom,sdm670-sdhci", .data = &sdm845_sdhci_var},
>>>>>>> 7365df19
	{.compatible = "qcom,sdm845-sdhci", .data = &sdm845_sdhci_var},
	{.compatible = "qcom,sc7180-sdhci", .data = &sdm845_sdhci_var},
	{},
};

MODULE_DEVICE_TABLE(of, sdhci_msm_dt_match);

static const struct sdhci_ops sdhci_msm_ops = {
	.reset = sdhci_msm_reset,
	.set_clock = sdhci_msm_set_clock,
	.get_min_clock = sdhci_msm_get_min_clock,
	.get_max_clock = sdhci_msm_get_max_clock,
	.set_bus_width = sdhci_set_bus_width,
	.set_uhs_signaling = sdhci_msm_set_uhs_signaling,
	.write_w = sdhci_msm_writew,
	.write_b = sdhci_msm_writeb,
	.irq	= sdhci_msm_cqe_irq,
	.dump_vendor_regs = sdhci_msm_dump_vendor_regs,
	.set_power = sdhci_set_power_noreg,
	.set_timeout = sdhci_msm_set_timeout,
};

static const struct sdhci_pltfm_data sdhci_msm_pdata = {
	.quirks = SDHCI_QUIRK_BROKEN_CARD_DETECTION |
		  SDHCI_QUIRK_SINGLE_POWER_WRITE |
		  SDHCI_QUIRK_CAP_CLOCK_BASE_BROKEN |
		  SDHCI_QUIRK_MULTIBLOCK_READ_ACMD12,

	.quirks2 = SDHCI_QUIRK2_PRESET_VALUE_BROKEN,
	.ops = &sdhci_msm_ops,
};

static inline void sdhci_msm_get_of_property(struct platform_device *pdev,
		struct sdhci_host *host)
{
	struct device_node *node = pdev->dev.of_node;
	struct sdhci_pltfm_host *pltfm_host = sdhci_priv(host);
	struct sdhci_msm_host *msm_host = sdhci_pltfm_priv(pltfm_host);

	if (of_property_read_u32(node, "qcom,ddr-config",
				&msm_host->ddr_config))
		msm_host->ddr_config = DDR_CONFIG_POR_VAL;

	of_property_read_u32(node, "qcom,dll-config", &msm_host->dll_config);
}

static int sdhci_msm_gcc_reset(struct device *dev, struct sdhci_host *host)
{
	struct reset_control *reset;
	int ret = 0;

	reset = reset_control_get_optional_exclusive(dev, NULL);
	if (IS_ERR(reset))
		return dev_err_probe(dev, PTR_ERR(reset),
				"unable to acquire core_reset\n");

	if (!reset)
		return ret;

	ret = reset_control_assert(reset);
	if (ret) {
		reset_control_put(reset);
		return dev_err_probe(dev, ret, "core_reset assert failed\n");
	}

	/*
	 * The hardware requirement for delay between assert/deassert
	 * is at least 3-4 sleep clock (32.7KHz) cycles, which comes to
	 * ~125us (4/32768). To be on the safe side add 200us delay.
	 */
	usleep_range(200, 210);

	ret = reset_control_deassert(reset);
	if (ret) {
		reset_control_put(reset);
		return dev_err_probe(dev, ret, "core_reset deassert failed\n");
	}

	usleep_range(200, 210);
	reset_control_put(reset);

	return ret;
}

static int sdhci_msm_probe(struct platform_device *pdev)
{
	struct sdhci_host *host;
	struct sdhci_pltfm_host *pltfm_host;
	struct sdhci_msm_host *msm_host;
	struct clk *clk;
	int ret;
	u16 host_version, core_minor;
	u32 core_version, config;
	u8 core_major;
	const struct sdhci_msm_offset *msm_offset;
	const struct sdhci_msm_variant_info *var_info;
	struct device_node *node = pdev->dev.of_node;

	host = sdhci_pltfm_init(pdev, &sdhci_msm_pdata, sizeof(*msm_host));
	if (IS_ERR(host))
		return PTR_ERR(host);

	host->sdma_boundary = 0;
	pltfm_host = sdhci_priv(host);
	msm_host = sdhci_pltfm_priv(pltfm_host);
	msm_host->mmc = host->mmc;
	msm_host->pdev = pdev;

	ret = mmc_of_parse(host->mmc);
	if (ret)
		goto pltfm_free;

	/*
	 * Based on the compatible string, load the required msm host info from
	 * the data associated with the version info.
	 */
	var_info = of_device_get_match_data(&pdev->dev);

	msm_host->mci_removed = var_info->mci_removed;
	msm_host->restore_dll_config = var_info->restore_dll_config;
	msm_host->var_ops = var_info->var_ops;
	msm_host->offset = var_info->offset;

	msm_offset = msm_host->offset;

	sdhci_get_of_property(pdev);
	sdhci_msm_get_of_property(pdev, host);

	msm_host->saved_tuning_phase = INVALID_TUNING_PHASE;

	ret = sdhci_msm_gcc_reset(&pdev->dev, host);
	if (ret)
		goto pltfm_free;

	/* Setup SDCC bus voter clock. */
	msm_host->bus_clk = devm_clk_get(&pdev->dev, "bus");
	if (!IS_ERR(msm_host->bus_clk)) {
		/* Vote for max. clk rate for max. performance */
		ret = clk_set_rate(msm_host->bus_clk, INT_MAX);
		if (ret)
			goto pltfm_free;
		ret = clk_prepare_enable(msm_host->bus_clk);
		if (ret)
			goto pltfm_free;
	}

	/* Setup main peripheral bus clock */
	clk = devm_clk_get(&pdev->dev, "iface");
	if (IS_ERR(clk)) {
		ret = PTR_ERR(clk);
		dev_err(&pdev->dev, "Peripheral clk setup failed (%d)\n", ret);
		goto bus_clk_disable;
	}
	msm_host->bulk_clks[1].clk = clk;

	/* Setup SDC MMC clock */
	clk = devm_clk_get(&pdev->dev, "core");
	if (IS_ERR(clk)) {
		ret = PTR_ERR(clk);
		dev_err(&pdev->dev, "SDC MMC clk setup failed (%d)\n", ret);
		goto bus_clk_disable;
	}
	msm_host->bulk_clks[0].clk = clk;

	 /* Check for optional interconnect paths */
	ret = dev_pm_opp_of_find_icc_paths(&pdev->dev, NULL);
	if (ret)
		goto bus_clk_disable;

	ret = devm_pm_opp_set_clkname(&pdev->dev, "core");
	if (ret)
		goto bus_clk_disable;

	/* OPP table is optional */
	ret = devm_pm_opp_of_add_table(&pdev->dev);
	if (ret && ret != -ENODEV) {
		dev_err(&pdev->dev, "Invalid OPP table in Device tree\n");
		goto bus_clk_disable;
	}

	/* Vote for maximum clock rate for maximum performance */
	ret = dev_pm_opp_set_rate(&pdev->dev, INT_MAX);
	if (ret)
		dev_warn(&pdev->dev, "core clock boost failed\n");

	clk = devm_clk_get(&pdev->dev, "cal");
	if (IS_ERR(clk))
		clk = NULL;
	msm_host->bulk_clks[2].clk = clk;

	clk = devm_clk_get(&pdev->dev, "sleep");
	if (IS_ERR(clk))
		clk = NULL;
	msm_host->bulk_clks[3].clk = clk;

	clk = sdhci_msm_ice_get_clk(&pdev->dev);
	if (IS_ERR(clk))
		clk = NULL;
	msm_host->bulk_clks[4].clk = clk;

	ret = clk_bulk_prepare_enable(ARRAY_SIZE(msm_host->bulk_clks),
				      msm_host->bulk_clks);
	if (ret)
		goto bus_clk_disable;

	/*
	 * xo clock is needed for FLL feature of cm_dll.
	 * In case if xo clock is not mentioned in DT, warn and proceed.
	 */
	msm_host->xo_clk = devm_clk_get(&pdev->dev, "xo");
	if (IS_ERR(msm_host->xo_clk)) {
		ret = PTR_ERR(msm_host->xo_clk);
		dev_warn(&pdev->dev, "TCXO clk not present (%d)\n", ret);
	}

	if (!msm_host->mci_removed) {
		msm_host->core_mem = devm_platform_ioremap_resource(pdev, 1);
		if (IS_ERR(msm_host->core_mem)) {
			ret = PTR_ERR(msm_host->core_mem);
			goto clk_disable;
		}
	}

	/* Reset the vendor spec register to power on reset state */
	writel_relaxed(CORE_VENDOR_SPEC_POR_VAL,
			host->ioaddr + msm_offset->core_vendor_spec);

	if (!msm_host->mci_removed) {
		/* Set HC_MODE_EN bit in HC_MODE register */
		msm_host_writel(msm_host, HC_MODE_EN, host,
				msm_offset->core_hc_mode);
		config = msm_host_readl(msm_host, host,
				msm_offset->core_hc_mode);
		config |= FF_CLK_SW_RST_DIS;
		msm_host_writel(msm_host, config, host,
				msm_offset->core_hc_mode);
	}

	host_version = readw_relaxed((host->ioaddr + SDHCI_HOST_VERSION));
	dev_dbg(&pdev->dev, "Host Version: 0x%x Vendor Version 0x%x\n",
		host_version, ((host_version & SDHCI_VENDOR_VER_MASK) >>
			       SDHCI_VENDOR_VER_SHIFT));

	core_version = msm_host_readl(msm_host, host,
			msm_offset->core_mci_version);
	core_major = (core_version & CORE_VERSION_MAJOR_MASK) >>
		      CORE_VERSION_MAJOR_SHIFT;
	core_minor = core_version & CORE_VERSION_MINOR_MASK;
	dev_dbg(&pdev->dev, "MCI Version: 0x%08x, major: 0x%04x, minor: 0x%02x\n",
		core_version, core_major, core_minor);

	if (core_major == 1 && core_minor >= 0x42)
		msm_host->use_14lpp_dll_reset = true;

	/*
	 * SDCC 5 controller with major version 1, minor version 0x34 and later
	 * with HS 400 mode support will use CM DLL instead of CDC LP 533 DLL.
	 */
	if (core_major == 1 && core_minor < 0x34)
		msm_host->use_cdclp533 = true;

	/*
	 * Support for some capabilities is not advertised by newer
	 * controller versions and must be explicitly enabled.
	 */
	if (core_major >= 1 && core_minor != 0x11 && core_minor != 0x12) {
		config = readl_relaxed(host->ioaddr + SDHCI_CAPABILITIES);
		config |= SDHCI_CAN_VDD_300 | SDHCI_CAN_DO_8BIT;
		writel_relaxed(config, host->ioaddr +
				msm_offset->core_vendor_spec_capabilities0);
	}

	if (core_major == 1 && core_minor >= 0x49)
		msm_host->updated_ddr_cfg = true;

	if (core_major == 1 && core_minor >= 0x71)
		msm_host->uses_tassadar_dll = true;

	ret = sdhci_msm_register_vreg(msm_host);
	if (ret)
		goto clk_disable;

	/*
	 * Power on reset state may trigger power irq if previous status of
	 * PWRCTL was either BUS_ON or IO_HIGH_V. So before enabling pwr irq
	 * interrupt in GIC, any pending power irq interrupt should be
	 * acknowledged. Otherwise power irq interrupt handler would be
	 * fired prematurely.
	 */
	sdhci_msm_handle_pwr_irq(host, 0);

	/*
	 * Ensure that above writes are propogated before interrupt enablement
	 * in GIC.
	 */
	mb();

	/* Setup IRQ for handling power/voltage tasks with PMIC */
	msm_host->pwr_irq = platform_get_irq_byname(pdev, "pwr_irq");
	if (msm_host->pwr_irq < 0) {
		ret = msm_host->pwr_irq;
		goto clk_disable;
	}

	sdhci_msm_init_pwr_irq_wait(msm_host);
	/* Enable pwr irq interrupts */
	msm_host_writel(msm_host, INT_MASK, host,
		msm_offset->core_pwrctl_mask);

	ret = devm_request_threaded_irq(&pdev->dev, msm_host->pwr_irq, NULL,
					sdhci_msm_pwr_irq, IRQF_ONESHOT,
					dev_name(&pdev->dev), host);
	if (ret) {
		dev_err(&pdev->dev, "Request IRQ failed (%d)\n", ret);
		goto clk_disable;
	}

	msm_host->mmc->caps |= MMC_CAP_WAIT_WHILE_BUSY | MMC_CAP_NEED_RSP_BUSY;

	/* Set the timeout value to max possible */
	host->max_timeout_count = 0xF;

	pm_runtime_get_noresume(&pdev->dev);
	pm_runtime_set_active(&pdev->dev);
	pm_runtime_enable(&pdev->dev);
	pm_runtime_set_autosuspend_delay(&pdev->dev,
					 MSM_MMC_AUTOSUSPEND_DELAY_MS);
	pm_runtime_use_autosuspend(&pdev->dev);

	host->mmc_host_ops.start_signal_voltage_switch =
		sdhci_msm_start_signal_voltage_switch;
	host->mmc_host_ops.execute_tuning = sdhci_msm_execute_tuning;
	if (of_property_read_bool(node, "supports-cqe"))
		ret = sdhci_msm_cqe_add_host(host, pdev);
	else
		ret = sdhci_add_host(host);
	if (ret)
		goto pm_runtime_disable;

	pm_runtime_mark_last_busy(&pdev->dev);
	pm_runtime_put_autosuspend(&pdev->dev);

	return 0;

pm_runtime_disable:
	pm_runtime_disable(&pdev->dev);
	pm_runtime_set_suspended(&pdev->dev);
	pm_runtime_put_noidle(&pdev->dev);
clk_disable:
	clk_bulk_disable_unprepare(ARRAY_SIZE(msm_host->bulk_clks),
				   msm_host->bulk_clks);
bus_clk_disable:
	if (!IS_ERR(msm_host->bus_clk))
		clk_disable_unprepare(msm_host->bus_clk);
pltfm_free:
	sdhci_pltfm_free(pdev);
	return ret;
}

static int sdhci_msm_remove(struct platform_device *pdev)
{
	struct sdhci_host *host = platform_get_drvdata(pdev);
	struct sdhci_pltfm_host *pltfm_host = sdhci_priv(host);
	struct sdhci_msm_host *msm_host = sdhci_pltfm_priv(pltfm_host);
	int dead = (readl_relaxed(host->ioaddr + SDHCI_INT_STATUS) ==
		    0xffffffff);

	sdhci_remove_host(host, dead);

	pm_runtime_get_sync(&pdev->dev);
	pm_runtime_disable(&pdev->dev);
	pm_runtime_put_noidle(&pdev->dev);

	clk_bulk_disable_unprepare(ARRAY_SIZE(msm_host->bulk_clks),
				   msm_host->bulk_clks);
	if (!IS_ERR(msm_host->bus_clk))
		clk_disable_unprepare(msm_host->bus_clk);
	sdhci_pltfm_free(pdev);
	return 0;
}

static __maybe_unused int sdhci_msm_runtime_suspend(struct device *dev)
{
	struct sdhci_host *host = dev_get_drvdata(dev);
	struct sdhci_pltfm_host *pltfm_host = sdhci_priv(host);
	struct sdhci_msm_host *msm_host = sdhci_pltfm_priv(pltfm_host);

	/* Drop the performance vote */
	dev_pm_opp_set_rate(dev, 0);
	clk_bulk_disable_unprepare(ARRAY_SIZE(msm_host->bulk_clks),
				   msm_host->bulk_clks);

	return 0;
}

static __maybe_unused int sdhci_msm_runtime_resume(struct device *dev)
{
	struct sdhci_host *host = dev_get_drvdata(dev);
	struct sdhci_pltfm_host *pltfm_host = sdhci_priv(host);
	struct sdhci_msm_host *msm_host = sdhci_pltfm_priv(pltfm_host);
	int ret;

	ret = clk_bulk_prepare_enable(ARRAY_SIZE(msm_host->bulk_clks),
				       msm_host->bulk_clks);
	if (ret)
		return ret;
	/*
	 * Whenever core-clock is gated dynamically, it's needed to
	 * restore the SDR DLL settings when the clock is ungated.
	 */
	if (msm_host->restore_dll_config && msm_host->clk_rate) {
		ret = sdhci_msm_restore_sdr_dll_config(host);
		if (ret)
			return ret;
	}

	dev_pm_opp_set_rate(dev, msm_host->clk_rate);

	return sdhci_msm_ice_resume(msm_host);
}

static const struct dev_pm_ops sdhci_msm_pm_ops = {
	SET_SYSTEM_SLEEP_PM_OPS(pm_runtime_force_suspend,
				pm_runtime_force_resume)
	SET_RUNTIME_PM_OPS(sdhci_msm_runtime_suspend,
			   sdhci_msm_runtime_resume,
			   NULL)
};

static struct platform_driver sdhci_msm_driver = {
	.probe = sdhci_msm_probe,
	.remove = sdhci_msm_remove,
	.driver = {
		   .name = "sdhci_msm",
		   .of_match_table = sdhci_msm_dt_match,
		   .pm = &sdhci_msm_pm_ops,
		   .probe_type = PROBE_PREFER_ASYNCHRONOUS,
	},
};

module_platform_driver(sdhci_msm_driver);

MODULE_DESCRIPTION("Qualcomm Secure Digital Host Controller Interface driver");
MODULE_LICENSE("GPL v2");<|MERGE_RESOLUTION|>--- conflicted
+++ resolved
@@ -2441,10 +2441,7 @@
 	 */
 	{.compatible = "qcom,sdhci-msm-v4", .data = &sdhci_msm_mci_var},
 	{.compatible = "qcom,sdhci-msm-v5", .data = &sdhci_msm_v5_var},
-<<<<<<< HEAD
-=======
 	{.compatible = "qcom,sdm670-sdhci", .data = &sdm845_sdhci_var},
->>>>>>> 7365df19
 	{.compatible = "qcom,sdm845-sdhci", .data = &sdm845_sdhci_var},
 	{.compatible = "qcom,sc7180-sdhci", .data = &sdm845_sdhci_var},
 	{},
