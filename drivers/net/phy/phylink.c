// SPDX-License-Identifier: GPL-2.0
/*
 * phylink models the MAC to optional PHY connection, supporting
 * technologies such as SFP cages where the PHY is hot-pluggable.
 *
 * Copyright (C) 2015 Russell King
 */
#include <linux/ethtool.h>
#include <linux/export.h>
#include <linux/gpio/consumer.h>
#include <linux/netdevice.h>
#include <linux/of.h>
#include <linux/of_mdio.h>
#include <linux/phy.h>
#include <linux/phy_fixed.h>
#include <linux/phylink.h>
#include <linux/rtnetlink.h>
#include <linux/spinlock.h>
#include <linux/timer.h>
#include <linux/workqueue.h>

#include "sfp.h"
#include "swphy.h"

#define SUPPORTED_INTERFACES \
	(SUPPORTED_TP | SUPPORTED_MII | SUPPORTED_FIBRE | \
	 SUPPORTED_BNC | SUPPORTED_AUI | SUPPORTED_Backplane)
#define ADVERTISED_INTERFACES \
	(ADVERTISED_TP | ADVERTISED_MII | ADVERTISED_FIBRE | \
	 ADVERTISED_BNC | ADVERTISED_AUI | ADVERTISED_Backplane)

enum {
	PHYLINK_DISABLE_STOPPED,
	PHYLINK_DISABLE_LINK,
};

/**
 * struct phylink - internal data type for phylink
 */
struct phylink {
	/* private: */
	struct net_device *netdev;
	const struct phylink_mac_ops *ops;
	struct phylink_config *config;
	struct device *dev;
	unsigned int old_link_state:1;

	unsigned long phylink_disable_state; /* bitmask of disables */
	struct phy_device *phydev;
	phy_interface_t link_interface;	/* PHY_INTERFACE_xxx */
	u8 link_an_mode;		/* MLO_AN_xxx */
	u8 link_port;			/* The current non-phy ethtool port */
	__ETHTOOL_DECLARE_LINK_MODE_MASK(supported);

	/* The link configuration settings */
	struct phylink_link_state link_config;

	/* The current settings */
	phy_interface_t cur_interface;

	struct gpio_desc *link_gpio;
	struct timer_list link_poll;
	void (*get_fixed_state)(struct net_device *dev,
				struct phylink_link_state *s);

	struct mutex state_mutex;
	struct phylink_link_state phy_state;
	struct work_struct resolve;

	bool mac_link_dropped;

	struct sfp_bus *sfp_bus;
};

#define phylink_printk(level, pl, fmt, ...) \
	do { \
		if ((pl)->config->type == PHYLINK_NETDEV) \
			netdev_printk(level, (pl)->netdev, fmt, ##__VA_ARGS__); \
		else if ((pl)->config->type == PHYLINK_DEV) \
			dev_printk(level, (pl)->dev, fmt, ##__VA_ARGS__); \
	} while (0)

#define phylink_err(pl, fmt, ...) \
	phylink_printk(KERN_ERR, pl, fmt, ##__VA_ARGS__)
#define phylink_warn(pl, fmt, ...) \
	phylink_printk(KERN_WARNING, pl, fmt, ##__VA_ARGS__)
#define phylink_info(pl, fmt, ...) \
	phylink_printk(KERN_INFO, pl, fmt, ##__VA_ARGS__)
#define phylink_dbg(pl, fmt, ...) \
	phylink_printk(KERN_DEBUG, pl, fmt, ##__VA_ARGS__)

/**
 * phylink_set_port_modes() - set the port type modes in the ethtool mask
 * @mask: ethtool link mode mask
 *
 * Sets all the port type modes in the ethtool mask.  MAC drivers should
 * use this in their 'validate' callback.
 */
void phylink_set_port_modes(unsigned long *mask)
{
	phylink_set(mask, TP);
	phylink_set(mask, AUI);
	phylink_set(mask, MII);
	phylink_set(mask, FIBRE);
	phylink_set(mask, BNC);
	phylink_set(mask, Backplane);
}
EXPORT_SYMBOL_GPL(phylink_set_port_modes);

static int phylink_is_empty_linkmode(const unsigned long *linkmode)
{
	__ETHTOOL_DECLARE_LINK_MODE_MASK(tmp) = { 0, };

	phylink_set_port_modes(tmp);
	phylink_set(tmp, Autoneg);
	phylink_set(tmp, Pause);
	phylink_set(tmp, Asym_Pause);

	bitmap_andnot(tmp, linkmode, tmp, __ETHTOOL_LINK_MODE_MASK_NBITS);

	return linkmode_empty(tmp);
}

static const char *phylink_an_mode_str(unsigned int mode)
{
	static const char *modestr[] = {
		[MLO_AN_PHY] = "phy",
		[MLO_AN_FIXED] = "fixed",
		[MLO_AN_INBAND] = "inband",
	};

	return mode < ARRAY_SIZE(modestr) ? modestr[mode] : "unknown";
}

static int phylink_validate(struct phylink *pl, unsigned long *supported,
			    struct phylink_link_state *state)
{
	pl->ops->validate(pl->config, supported, state);

	return phylink_is_empty_linkmode(supported) ? -EINVAL : 0;
}

static int phylink_parse_fixedlink(struct phylink *pl,
				   struct fwnode_handle *fwnode)
{
	struct fwnode_handle *fixed_node;
	const struct phy_setting *s;
	struct gpio_desc *desc;
	u32 speed;
	int ret;

	fixed_node = fwnode_get_named_child_node(fwnode, "fixed-link");
	if (fixed_node) {
		ret = fwnode_property_read_u32(fixed_node, "speed", &speed);

		pl->link_config.speed = speed;
		pl->link_config.duplex = DUPLEX_HALF;

		if (fwnode_property_read_bool(fixed_node, "full-duplex"))
			pl->link_config.duplex = DUPLEX_FULL;

		/* We treat the "pause" and "asym-pause" terminology as
		 * defining the link partner's ability. */
		if (fwnode_property_read_bool(fixed_node, "pause"))
			pl->link_config.pause |= MLO_PAUSE_SYM;
		if (fwnode_property_read_bool(fixed_node, "asym-pause"))
			pl->link_config.pause |= MLO_PAUSE_ASYM;

		if (ret == 0) {
			desc = fwnode_get_named_gpiod(fixed_node, "link-gpios",
						      0, GPIOD_IN, "?");

			if (!IS_ERR(desc))
				pl->link_gpio = desc;
			else if (desc == ERR_PTR(-EPROBE_DEFER))
				ret = -EPROBE_DEFER;
		}
		fwnode_handle_put(fixed_node);

		if (ret)
			return ret;
	} else {
		u32 prop[5];

		ret = fwnode_property_read_u32_array(fwnode, "fixed-link",
						     NULL, 0);
		if (ret != ARRAY_SIZE(prop)) {
			phylink_err(pl, "broken fixed-link?\n");
			return -EINVAL;
		}

		ret = fwnode_property_read_u32_array(fwnode, "fixed-link",
						     prop, ARRAY_SIZE(prop));
		if (!ret) {
			pl->link_config.duplex = prop[1] ?
						DUPLEX_FULL : DUPLEX_HALF;
			pl->link_config.speed = prop[2];
			if (prop[3])
				pl->link_config.pause |= MLO_PAUSE_SYM;
			if (prop[4])
				pl->link_config.pause |= MLO_PAUSE_ASYM;
		}
	}

	if (pl->link_config.speed > SPEED_1000 &&
	    pl->link_config.duplex != DUPLEX_FULL)
		phylink_warn(pl, "fixed link specifies half duplex for %dMbps link?\n",
			     pl->link_config.speed);

	bitmap_fill(pl->supported, __ETHTOOL_LINK_MODE_MASK_NBITS);
	linkmode_copy(pl->link_config.advertising, pl->supported);
	phylink_validate(pl, pl->supported, &pl->link_config);

	s = phy_lookup_setting(pl->link_config.speed, pl->link_config.duplex,
			       pl->supported, true);
	linkmode_zero(pl->supported);
	phylink_set(pl->supported, MII);
	if (s) {
		__set_bit(s->bit, pl->supported);
	} else {
		phylink_warn(pl, "fixed link %s duplex %dMbps not recognised\n",
			     pl->link_config.duplex == DUPLEX_FULL ? "full" : "half",
			     pl->link_config.speed);
	}

	linkmode_and(pl->link_config.advertising, pl->link_config.advertising,
		     pl->supported);

	pl->link_config.link = 1;
	pl->link_config.an_complete = 1;

	return 0;
}

static int phylink_parse_mode(struct phylink *pl, struct fwnode_handle *fwnode)
{
	struct fwnode_handle *dn;
	const char *managed;

	dn = fwnode_get_named_child_node(fwnode, "fixed-link");
	if (dn || fwnode_property_present(fwnode, "fixed-link"))
		pl->link_an_mode = MLO_AN_FIXED;
	fwnode_handle_put(dn);

	if (fwnode_property_read_string(fwnode, "managed", &managed) == 0 &&
	    strcmp(managed, "in-band-status") == 0) {
		if (pl->link_an_mode == MLO_AN_FIXED) {
			phylink_err(pl,
				    "can't use both fixed-link and in-band-status\n");
			return -EINVAL;
		}

		linkmode_zero(pl->supported);
		phylink_set(pl->supported, MII);
		phylink_set(pl->supported, Autoneg);
		phylink_set(pl->supported, Asym_Pause);
		phylink_set(pl->supported, Pause);
		pl->link_config.an_enabled = true;
		pl->link_an_mode = MLO_AN_INBAND;

		switch (pl->link_config.interface) {
		case PHY_INTERFACE_MODE_SGMII:
			phylink_set(pl->supported, 10baseT_Half);
			phylink_set(pl->supported, 10baseT_Full);
			phylink_set(pl->supported, 100baseT_Half);
			phylink_set(pl->supported, 100baseT_Full);
			phylink_set(pl->supported, 1000baseT_Half);
			phylink_set(pl->supported, 1000baseT_Full);
			break;

		case PHY_INTERFACE_MODE_1000BASEX:
			phylink_set(pl->supported, 1000baseX_Full);
			break;

		case PHY_INTERFACE_MODE_2500BASEX:
			phylink_set(pl->supported, 2500baseX_Full);
			break;

		case PHY_INTERFACE_MODE_10GKR:
			phylink_set(pl->supported, 10baseT_Half);
			phylink_set(pl->supported, 10baseT_Full);
			phylink_set(pl->supported, 100baseT_Half);
			phylink_set(pl->supported, 100baseT_Full);
			phylink_set(pl->supported, 1000baseT_Half);
			phylink_set(pl->supported, 1000baseT_Full);
			phylink_set(pl->supported, 1000baseX_Full);
			phylink_set(pl->supported, 10000baseKR_Full);
			phylink_set(pl->supported, 10000baseCR_Full);
			phylink_set(pl->supported, 10000baseSR_Full);
			phylink_set(pl->supported, 10000baseLR_Full);
			phylink_set(pl->supported, 10000baseLRM_Full);
			phylink_set(pl->supported, 10000baseER_Full);
			break;

		default:
			phylink_err(pl,
				    "incorrect link mode %s for in-band status\n",
				    phy_modes(pl->link_config.interface));
			return -EINVAL;
		}

		linkmode_copy(pl->link_config.advertising, pl->supported);

		if (phylink_validate(pl, pl->supported, &pl->link_config)) {
			phylink_err(pl,
				    "failed to validate link configuration for in-band status\n");
			return -EINVAL;
		}
	}

	return 0;
}

static void phylink_mac_config(struct phylink *pl,
			       const struct phylink_link_state *state)
{
	phylink_dbg(pl,
		    "%s: mode=%s/%s/%s/%s adv=%*pb pause=%02x link=%u an=%u\n",
		    __func__, phylink_an_mode_str(pl->link_an_mode),
		    phy_modes(state->interface),
		    phy_speed_to_str(state->speed),
		    phy_duplex_to_str(state->duplex),
		    __ETHTOOL_LINK_MODE_MASK_NBITS, state->advertising,
		    state->pause, state->link, state->an_enabled);

	pl->ops->mac_config(pl->config, pl->link_an_mode, state);
}

static void phylink_mac_config_up(struct phylink *pl,
				  const struct phylink_link_state *state)
{
	if (state->link)
		phylink_mac_config(pl, state);
}

static void phylink_mac_an_restart(struct phylink *pl)
{
	if (pl->link_config.an_enabled &&
	    phy_interface_mode_is_8023z(pl->link_config.interface))
		pl->ops->mac_an_restart(pl->config);
}

static int phylink_get_mac_state(struct phylink *pl, struct phylink_link_state *state)
{

	linkmode_copy(state->advertising, pl->link_config.advertising);
	linkmode_zero(state->lp_advertising);
	state->interface = pl->link_config.interface;
	state->an_enabled = pl->link_config.an_enabled;
	state->speed = SPEED_UNKNOWN;
	state->duplex = DUPLEX_UNKNOWN;
	state->pause = MLO_PAUSE_NONE;
	state->an_complete = 0;
	state->link = 1;

	return pl->ops->mac_link_state(pl->config, state);
}

/* The fixed state is... fixed except for the link state,
 * which may be determined by a GPIO or a callback.
 */
static void phylink_get_fixed_state(struct phylink *pl, struct phylink_link_state *state)
{
	*state = pl->link_config;
	if (pl->get_fixed_state)
		pl->get_fixed_state(pl->netdev, state);
	else if (pl->link_gpio)
		state->link = !!gpiod_get_value_cansleep(pl->link_gpio);
}

/* Flow control is resolved according to our and the link partners
 * advertisements using the following drawn from the 802.3 specs:
 *  Local device  Link partner
 *  Pause AsymDir Pause AsymDir Result
 *    1     X       1     X     TX+RX
 *    0     1       1     1     RX
 *    1     1       0     1     TX
 */
static void phylink_resolve_flow(struct phylink *pl,
				 struct phylink_link_state *state)
{
	int new_pause = 0;

	if (pl->link_config.pause & MLO_PAUSE_AN) {
		int pause = 0;

		if (phylink_test(pl->link_config.advertising, Pause))
			pause |= MLO_PAUSE_SYM;
		if (phylink_test(pl->link_config.advertising, Asym_Pause))
			pause |= MLO_PAUSE_ASYM;

		pause &= state->pause;

		if (pause & MLO_PAUSE_SYM)
			new_pause = MLO_PAUSE_TX | MLO_PAUSE_RX;
		else if (pause & MLO_PAUSE_ASYM)
			new_pause = state->pause & MLO_PAUSE_SYM ?
				 MLO_PAUSE_RX : MLO_PAUSE_TX;
	} else {
		new_pause = pl->link_config.pause & MLO_PAUSE_TXRX_MASK;
	}

	state->pause &= ~MLO_PAUSE_TXRX_MASK;
	state->pause |= new_pause;
}

static const char *phylink_pause_to_str(int pause)
{
	switch (pause & MLO_PAUSE_TXRX_MASK) {
	case MLO_PAUSE_TX | MLO_PAUSE_RX:
		return "rx/tx";
	case MLO_PAUSE_TX:
		return "tx";
	case MLO_PAUSE_RX:
		return "rx";
	default:
		return "off";
	}
}

static void phylink_mac_link_up(struct phylink *pl,
				struct phylink_link_state link_state)
{
	struct net_device *ndev = pl->netdev;

	pl->ops->mac_link_up(pl->config, pl->link_an_mode,
			     pl->phy_state.interface,
			     pl->phydev);

	if (ndev)
		netif_carrier_on(ndev);

	phylink_info(pl,
		     "Link is Up - %s/%s - flow control %s\n",
		     phy_speed_to_str(link_state.speed),
		     phy_duplex_to_str(link_state.duplex),
		     phylink_pause_to_str(link_state.pause));
}

static void phylink_mac_link_down(struct phylink *pl)
{
	struct net_device *ndev = pl->netdev;

	if (ndev)
		netif_carrier_off(ndev);
	pl->ops->mac_link_down(pl->config, pl->link_an_mode,
			       pl->phy_state.interface);
	phylink_info(pl, "Link is Down\n");
}

static void phylink_resolve(struct work_struct *w)
{
	struct phylink *pl = container_of(w, struct phylink, resolve);
	struct phylink_link_state link_state;
	struct net_device *ndev = pl->netdev;
	int link_changed;

	mutex_lock(&pl->state_mutex);
	if (pl->phylink_disable_state) {
		pl->mac_link_dropped = false;
		link_state.link = false;
	} else if (pl->mac_link_dropped) {
		link_state.link = false;
	} else {
		switch (pl->link_an_mode) {
		case MLO_AN_PHY:
			link_state = pl->phy_state;
			phylink_resolve_flow(pl, &link_state);
			phylink_mac_config_up(pl, &link_state);
			break;

		case MLO_AN_FIXED:
			phylink_get_fixed_state(pl, &link_state);
			phylink_mac_config_up(pl, &link_state);
			break;

		case MLO_AN_INBAND:
			phylink_get_mac_state(pl, &link_state);

			/* If we have a phy, the "up" state is the union of
			 * both the PHY and the MAC */
			if (pl->phydev)
				link_state.link &= pl->phy_state.link;

			/* Only update if the PHY link is up */
			if (pl->phydev && pl->phy_state.link) {
				link_state.interface = pl->phy_state.interface;

				/* If we have a PHY, we need to update with
				 * the pause mode bits. */
				link_state.pause |= pl->phy_state.pause;
				phylink_resolve_flow(pl, &link_state);
				phylink_mac_config(pl, &link_state);
			}
			break;
		}
	}

<<<<<<< HEAD
	if (pl->netdev)
		link_changed = (link_state.link != netif_carrier_ok(ndev));
	else
		link_changed = (link_state.link != pl->old_link_state);

	if (link_changed) {
		pl->old_link_state = link_state.link;
		if (!link_state.link)
			phylink_mac_link_down(pl);
		else
			phylink_mac_link_up(pl, link_state);
=======
	if (link_state.link != netif_carrier_ok(ndev)) {
		if (!link_state.link) {
			netif_carrier_off(ndev);
			pl->ops->mac_link_down(ndev, pl->link_an_mode,
					       pl->cur_interface);
			netdev_info(ndev, "Link is Down\n");
		} else {
			pl->cur_interface = link_state.interface;
			pl->ops->mac_link_up(ndev, pl->link_an_mode,
					     pl->cur_interface, pl->phydev);

			netif_carrier_on(ndev);

			netdev_info(ndev,
				    "Link is Up - %s/%s - flow control %s\n",
				    phy_speed_to_str(link_state.speed),
				    phy_duplex_to_str(link_state.duplex),
				    phylink_pause_to_str(link_state.pause));
		}
>>>>>>> 036e3431
	}
	if (!link_state.link && pl->mac_link_dropped) {
		pl->mac_link_dropped = false;
		queue_work(system_power_efficient_wq, &pl->resolve);
	}
	mutex_unlock(&pl->state_mutex);
}

static void phylink_run_resolve(struct phylink *pl)
{
	if (!pl->phylink_disable_state)
		queue_work(system_power_efficient_wq, &pl->resolve);
}

static void phylink_run_resolve_and_disable(struct phylink *pl, int bit)
{
	unsigned long state = pl->phylink_disable_state;

	set_bit(bit, &pl->phylink_disable_state);
	if (state == 0) {
		queue_work(system_power_efficient_wq, &pl->resolve);
		flush_work(&pl->resolve);
	}
}

static void phylink_fixed_poll(struct timer_list *t)
{
	struct phylink *pl = container_of(t, struct phylink, link_poll);

	mod_timer(t, jiffies + HZ);

	phylink_run_resolve(pl);
}

static const struct sfp_upstream_ops sfp_phylink_ops;

static int phylink_register_sfp(struct phylink *pl,
				struct fwnode_handle *fwnode)
{
	struct fwnode_reference_args ref;
	int ret;

	if (!fwnode)
		return 0;

	ret = fwnode_property_get_reference_args(fwnode, "sfp", NULL,
						 0, 0, &ref);
	if (ret < 0) {
		if (ret == -ENOENT)
			return 0;

		phylink_err(pl, "unable to parse \"sfp\" node: %d\n",
			    ret);
		return ret;
	}

	pl->sfp_bus = sfp_register_upstream(ref.fwnode, pl->netdev, pl,
					    &sfp_phylink_ops);
	if (!pl->sfp_bus)
		return -ENOMEM;

	return 0;
}

/**
 * phylink_create() - create a phylink instance
 * @ndev: a pointer to the &struct net_device
 * @fwnode: a pointer to a &struct fwnode_handle describing the network
 *	interface
 * @iface: the desired link mode defined by &typedef phy_interface_t
 * @ops: a pointer to a &struct phylink_mac_ops for the MAC.
 *
 * Create a new phylink instance, and parse the link parameters found in @np.
 * This will parse in-band modes, fixed-link or SFP configuration.
 *
 * Returns a pointer to a &struct phylink, or an error-pointer value. Users
 * must use IS_ERR() to check for errors from this function.
 */
struct phylink *phylink_create(struct phylink_config *config,
			       struct fwnode_handle *fwnode,
			       phy_interface_t iface,
			       const struct phylink_mac_ops *ops)
{
	struct phylink *pl;
	int ret;

	pl = kzalloc(sizeof(*pl), GFP_KERNEL);
	if (!pl)
		return ERR_PTR(-ENOMEM);

	mutex_init(&pl->state_mutex);
	INIT_WORK(&pl->resolve, phylink_resolve);

	pl->config = config;
	if (config->type == PHYLINK_NETDEV) {
		pl->netdev = to_net_dev(config->dev);
	} else if (config->type == PHYLINK_DEV) {
		pl->dev = config->dev;
	} else {
		kfree(pl);
		return ERR_PTR(-EINVAL);
	}

	pl->phy_state.interface = iface;
	pl->link_interface = iface;
	if (iface == PHY_INTERFACE_MODE_MOCA)
		pl->link_port = PORT_BNC;
	else
		pl->link_port = PORT_MII;
	pl->link_config.interface = iface;
	pl->link_config.pause = MLO_PAUSE_AN;
	pl->link_config.speed = SPEED_UNKNOWN;
	pl->link_config.duplex = DUPLEX_UNKNOWN;
	pl->link_config.an_enabled = true;
	pl->ops = ops;
	__set_bit(PHYLINK_DISABLE_STOPPED, &pl->phylink_disable_state);
	timer_setup(&pl->link_poll, phylink_fixed_poll, 0);

	bitmap_fill(pl->supported, __ETHTOOL_LINK_MODE_MASK_NBITS);
	linkmode_copy(pl->link_config.advertising, pl->supported);
	phylink_validate(pl, pl->supported, &pl->link_config);

	ret = phylink_parse_mode(pl, fwnode);
	if (ret < 0) {
		kfree(pl);
		return ERR_PTR(ret);
	}

	if (pl->link_an_mode == MLO_AN_FIXED) {
		ret = phylink_parse_fixedlink(pl, fwnode);
		if (ret < 0) {
			kfree(pl);
			return ERR_PTR(ret);
		}
	}

	ret = phylink_register_sfp(pl, fwnode);
	if (ret < 0) {
		kfree(pl);
		return ERR_PTR(ret);
	}

	return pl;
}
EXPORT_SYMBOL_GPL(phylink_create);

/**
 * phylink_destroy() - cleanup and destroy the phylink instance
 * @pl: a pointer to a &struct phylink returned from phylink_create()
 *
 * Destroy a phylink instance. Any PHY that has been attached must have been
 * cleaned up via phylink_disconnect_phy() prior to calling this function.
 */
void phylink_destroy(struct phylink *pl)
{
	if (pl->sfp_bus)
		sfp_unregister_upstream(pl->sfp_bus);
	if (!IS_ERR_OR_NULL(pl->link_gpio))
		gpiod_put(pl->link_gpio);

	cancel_work_sync(&pl->resolve);
	kfree(pl);
}
EXPORT_SYMBOL_GPL(phylink_destroy);

static void phylink_phy_change(struct phy_device *phydev, bool up,
			       bool do_carrier)
{
	struct phylink *pl = phydev->phylink;

	mutex_lock(&pl->state_mutex);
	pl->phy_state.speed = phydev->speed;
	pl->phy_state.duplex = phydev->duplex;
	pl->phy_state.pause = MLO_PAUSE_NONE;
	if (phydev->pause)
		pl->phy_state.pause |= MLO_PAUSE_SYM;
	if (phydev->asym_pause)
		pl->phy_state.pause |= MLO_PAUSE_ASYM;
	pl->phy_state.interface = phydev->interface;
	pl->phy_state.link = up;
	mutex_unlock(&pl->state_mutex);

	phylink_run_resolve(pl);

	phylink_dbg(pl, "phy link %s %s/%s/%s\n", up ? "up" : "down",
		    phy_modes(phydev->interface),
		    phy_speed_to_str(phydev->speed),
		    phy_duplex_to_str(phydev->duplex));
}

static int phylink_bringup_phy(struct phylink *pl, struct phy_device *phy)
{
	struct phylink_link_state config;
	__ETHTOOL_DECLARE_LINK_MODE_MASK(supported);
	int ret;

	memset(&config, 0, sizeof(config));
	linkmode_copy(supported, phy->supported);
	linkmode_copy(config.advertising, phy->advertising);
	config.interface = pl->link_config.interface;

	/*
	 * This is the new way of dealing with flow control for PHYs,
	 * as described by Timur Tabi in commit 529ed1275263 ("net: phy:
	 * phy drivers should not set SUPPORTED_[Asym_]Pause") except
	 * using our validate call to the MAC, we rely upon the MAC
	 * clearing the bits from both supported and advertising fields.
	 */
	if (phylink_test(supported, Pause))
		phylink_set(config.advertising, Pause);
	if (phylink_test(supported, Asym_Pause))
		phylink_set(config.advertising, Asym_Pause);

	ret = phylink_validate(pl, supported, &config);
	if (ret)
		return ret;

	phy->phylink = pl;
	phy->phy_link_change = phylink_phy_change;

	phylink_info(pl,
		     "PHY [%s] driver [%s]\n", dev_name(&phy->mdio.dev),
		     phy->drv->name);

	mutex_lock(&phy->lock);
	mutex_lock(&pl->state_mutex);
	pl->phydev = phy;
	linkmode_copy(pl->supported, supported);
	linkmode_copy(pl->link_config.advertising, config.advertising);

	/* Restrict the phy advertisement according to the MAC support. */
	linkmode_copy(phy->advertising, config.advertising);
	mutex_unlock(&pl->state_mutex);
	mutex_unlock(&phy->lock);

	phylink_dbg(pl,
		    "phy: setting supported %*pb advertising %*pb\n",
		    __ETHTOOL_LINK_MODE_MASK_NBITS, pl->supported,
		    __ETHTOOL_LINK_MODE_MASK_NBITS, phy->advertising);

	if (phy_interrupt_is_valid(phy))
		phy_request_interrupt(phy);

	return 0;
}

static int __phylink_connect_phy(struct phylink *pl, struct phy_device *phy,
		phy_interface_t interface)
{
	int ret;

	if (WARN_ON(pl->link_an_mode == MLO_AN_FIXED ||
		    (pl->link_an_mode == MLO_AN_INBAND &&
		     phy_interface_mode_is_8023z(interface))))
		return -EINVAL;

	if (pl->phydev)
		return -EBUSY;

	ret = phy_attach_direct(pl->netdev, phy, 0, interface);
	if (ret)
		return ret;

	ret = phylink_bringup_phy(pl, phy);
	if (ret)
		phy_detach(phy);

	return ret;
}

/**
 * phylink_connect_phy() - connect a PHY to the phylink instance
 * @pl: a pointer to a &struct phylink returned from phylink_create()
 * @phy: a pointer to a &struct phy_device.
 *
 * Connect @phy to the phylink instance specified by @pl by calling
 * phy_attach_direct(). Configure the @phy according to the MAC driver's
 * capabilities, start the PHYLIB state machine and enable any interrupts
 * that the PHY supports.
 *
 * This updates the phylink's ethtool supported and advertising link mode
 * masks.
 *
 * Returns 0 on success or a negative errno.
 */
int phylink_connect_phy(struct phylink *pl, struct phy_device *phy)
{
	/* Use PHY device/driver interface */
	if (pl->link_interface == PHY_INTERFACE_MODE_NA) {
		pl->link_interface = phy->interface;
		pl->link_config.interface = pl->link_interface;
	}

	return __phylink_connect_phy(pl, phy, pl->link_interface);
}
EXPORT_SYMBOL_GPL(phylink_connect_phy);

/**
 * phylink_of_phy_connect() - connect the PHY specified in the DT mode.
 * @pl: a pointer to a &struct phylink returned from phylink_create()
 * @dn: a pointer to a &struct device_node.
 * @flags: PHY-specific flags to communicate to the PHY device driver
 *
 * Connect the phy specified in the device node @dn to the phylink instance
 * specified by @pl. Actions specified in phylink_connect_phy() will be
 * performed.
 *
 * Returns 0 on success or a negative errno.
 */
int phylink_of_phy_connect(struct phylink *pl, struct device_node *dn,
			   u32 flags)
{
	struct device_node *phy_node;
	struct phy_device *phy_dev;
	int ret;

	/* Fixed links and 802.3z are handled without needing a PHY */
	if (pl->link_an_mode == MLO_AN_FIXED ||
	    (pl->link_an_mode == MLO_AN_INBAND &&
	     phy_interface_mode_is_8023z(pl->link_interface)))
		return 0;

	phy_node = of_parse_phandle(dn, "phy-handle", 0);
	if (!phy_node)
		phy_node = of_parse_phandle(dn, "phy", 0);
	if (!phy_node)
		phy_node = of_parse_phandle(dn, "phy-device", 0);

	if (!phy_node) {
		if (pl->link_an_mode == MLO_AN_PHY)
			return -ENODEV;
		return 0;
	}

	phy_dev = of_phy_attach(pl->netdev, phy_node, flags,
				pl->link_interface);
	/* We're done with the phy_node handle */
	of_node_put(phy_node);

	if (!phy_dev)
		return -ENODEV;

	ret = phylink_bringup_phy(pl, phy_dev);
	if (ret)
		phy_detach(phy_dev);

	return ret;
}
EXPORT_SYMBOL_GPL(phylink_of_phy_connect);

/**
 * phylink_disconnect_phy() - disconnect any PHY attached to the phylink
 *   instance.
 * @pl: a pointer to a &struct phylink returned from phylink_create()
 *
 * Disconnect any current PHY from the phylink instance described by @pl.
 */
void phylink_disconnect_phy(struct phylink *pl)
{
	struct phy_device *phy;

	ASSERT_RTNL();

	phy = pl->phydev;
	if (phy) {
		mutex_lock(&phy->lock);
		mutex_lock(&pl->state_mutex);
		pl->phydev = NULL;
		mutex_unlock(&pl->state_mutex);
		mutex_unlock(&phy->lock);
		flush_work(&pl->resolve);

		phy_disconnect(phy);
	}
}
EXPORT_SYMBOL_GPL(phylink_disconnect_phy);

/**
 * phylink_fixed_state_cb() - allow setting a fixed link callback
 * @pl: a pointer to a &struct phylink returned from phylink_create()
 * @cb: callback to execute to determine the fixed link state.
 *
 * The MAC driver should call this driver when the state of its link
 * can be determined through e.g: an out of band MMIO register.
 */
int phylink_fixed_state_cb(struct phylink *pl,
			   void (*cb)(struct net_device *dev,
				      struct phylink_link_state *state))
{
	/* It does not make sense to let the link be overriden unless we use
	 * MLO_AN_FIXED
	 */
	if (pl->link_an_mode != MLO_AN_FIXED)
		return -EINVAL;

	mutex_lock(&pl->state_mutex);
	pl->get_fixed_state = cb;
	mutex_unlock(&pl->state_mutex);

	return 0;
}
EXPORT_SYMBOL_GPL(phylink_fixed_state_cb);

/**
 * phylink_mac_change() - notify phylink of a change in MAC state
 * @pl: a pointer to a &struct phylink returned from phylink_create()
 * @up: indicates whether the link is currently up.
 *
 * The MAC driver should call this driver when the state of its link
 * changes (eg, link failure, new negotiation results, etc.)
 */
void phylink_mac_change(struct phylink *pl, bool up)
{
	if (!up)
		pl->mac_link_dropped = true;
	phylink_run_resolve(pl);
	phylink_dbg(pl, "mac link %s\n", up ? "up" : "down");
}
EXPORT_SYMBOL_GPL(phylink_mac_change);

/**
 * phylink_start() - start a phylink instance
 * @pl: a pointer to a &struct phylink returned from phylink_create()
 *
 * Start the phylink instance specified by @pl, configuring the MAC for the
 * desired link mode(s) and negotiation style. This should be called from the
 * network device driver's &struct net_device_ops ndo_open() method.
 */
void phylink_start(struct phylink *pl)
{
	ASSERT_RTNL();

	phylink_info(pl, "configuring for %s/%s link mode\n",
		     phylink_an_mode_str(pl->link_an_mode),
		     phy_modes(pl->link_config.interface));

	/* Always set the carrier off */
	if (pl->netdev)
		netif_carrier_off(pl->netdev);

	/* Apply the link configuration to the MAC when starting. This allows
	 * a fixed-link to start with the correct parameters, and also
	 * ensures that we set the appropriate advertisement for Serdes links.
	 */
	phylink_resolve_flow(pl, &pl->link_config);
	phylink_mac_config(pl, &pl->link_config);

	/* Restart autonegotiation if using 802.3z to ensure that the link
	 * parameters are properly negotiated.  This is necessary for DSA
	 * switches using 802.3z negotiation to ensure they see our modes.
	 */
	phylink_mac_an_restart(pl);

	clear_bit(PHYLINK_DISABLE_STOPPED, &pl->phylink_disable_state);
	phylink_run_resolve(pl);

	if (pl->link_an_mode == MLO_AN_FIXED && !IS_ERR(pl->link_gpio))
		mod_timer(&pl->link_poll, jiffies + HZ);
	if (pl->sfp_bus)
		sfp_upstream_start(pl->sfp_bus);
	if (pl->phydev)
		phy_start(pl->phydev);
}
EXPORT_SYMBOL_GPL(phylink_start);

/**
 * phylink_stop() - stop a phylink instance
 * @pl: a pointer to a &struct phylink returned from phylink_create()
 *
 * Stop the phylink instance specified by @pl. This should be called from the
 * network device driver's &struct net_device_ops ndo_stop() method.  The
 * network device's carrier state should not be changed prior to calling this
 * function.
 */
void phylink_stop(struct phylink *pl)
{
	ASSERT_RTNL();

	if (pl->phydev)
		phy_stop(pl->phydev);
	if (pl->sfp_bus)
		sfp_upstream_stop(pl->sfp_bus);
	if (pl->link_an_mode == MLO_AN_FIXED && !IS_ERR(pl->link_gpio))
		del_timer_sync(&pl->link_poll);

	phylink_run_resolve_and_disable(pl, PHYLINK_DISABLE_STOPPED);
}
EXPORT_SYMBOL_GPL(phylink_stop);

/**
 * phylink_ethtool_get_wol() - get the wake on lan parameters for the PHY
 * @pl: a pointer to a &struct phylink returned from phylink_create()
 * @wol: a pointer to &struct ethtool_wolinfo to hold the read parameters
 *
 * Read the wake on lan parameters from the PHY attached to the phylink
 * instance specified by @pl. If no PHY is currently attached, report no
 * support for wake on lan.
 */
void phylink_ethtool_get_wol(struct phylink *pl, struct ethtool_wolinfo *wol)
{
	ASSERT_RTNL();

	wol->supported = 0;
	wol->wolopts = 0;

	if (pl->phydev)
		phy_ethtool_get_wol(pl->phydev, wol);
}
EXPORT_SYMBOL_GPL(phylink_ethtool_get_wol);

/**
 * phylink_ethtool_set_wol() - set wake on lan parameters
 * @pl: a pointer to a &struct phylink returned from phylink_create()
 * @wol: a pointer to &struct ethtool_wolinfo for the desired parameters
 *
 * Set the wake on lan parameters for the PHY attached to the phylink
 * instance specified by @pl. If no PHY is attached, returns %EOPNOTSUPP
 * error.
 *
 * Returns zero on success or negative errno code.
 */
int phylink_ethtool_set_wol(struct phylink *pl, struct ethtool_wolinfo *wol)
{
	int ret = -EOPNOTSUPP;

	ASSERT_RTNL();

	if (pl->phydev)
		ret = phy_ethtool_set_wol(pl->phydev, wol);

	return ret;
}
EXPORT_SYMBOL_GPL(phylink_ethtool_set_wol);

static void phylink_merge_link_mode(unsigned long *dst, const unsigned long *b)
{
	__ETHTOOL_DECLARE_LINK_MODE_MASK(mask);

	linkmode_zero(mask);
	phylink_set_port_modes(mask);

	linkmode_and(dst, dst, mask);
	linkmode_or(dst, dst, b);
}

static void phylink_get_ksettings(const struct phylink_link_state *state,
				  struct ethtool_link_ksettings *kset)
{
	phylink_merge_link_mode(kset->link_modes.advertising, state->advertising);
	linkmode_copy(kset->link_modes.lp_advertising, state->lp_advertising);
	kset->base.speed = state->speed;
	kset->base.duplex = state->duplex;
	kset->base.autoneg = state->an_enabled ? AUTONEG_ENABLE :
				AUTONEG_DISABLE;
}

/**
 * phylink_ethtool_ksettings_get() - get the current link settings
 * @pl: a pointer to a &struct phylink returned from phylink_create()
 * @kset: a pointer to a &struct ethtool_link_ksettings to hold link settings
 *
 * Read the current link settings for the phylink instance specified by @pl.
 * This will be the link settings read from the MAC, PHY or fixed link
 * settings depending on the current negotiation mode.
 */
int phylink_ethtool_ksettings_get(struct phylink *pl,
				  struct ethtool_link_ksettings *kset)
{
	struct phylink_link_state link_state;

	ASSERT_RTNL();

	if (pl->phydev) {
		phy_ethtool_ksettings_get(pl->phydev, kset);
	} else {
		kset->base.port = pl->link_port;
	}

	linkmode_copy(kset->link_modes.supported, pl->supported);

	switch (pl->link_an_mode) {
	case MLO_AN_FIXED:
		/* We are using fixed settings. Report these as the
		 * current link settings - and note that these also
		 * represent the supported speeds/duplex/pause modes.
		 */
		phylink_get_fixed_state(pl, &link_state);
		phylink_get_ksettings(&link_state, kset);
		break;

	case MLO_AN_INBAND:
		/* If there is a phy attached, then use the reported
		 * settings from the phy with no modification.
		 */
		if (pl->phydev)
			break;

		phylink_get_mac_state(pl, &link_state);

		/* The MAC is reporting the link results from its own PCS
		 * layer via in-band status. Report these as the current
		 * link settings.
		 */
		phylink_get_ksettings(&link_state, kset);
		break;
	}

	return 0;
}
EXPORT_SYMBOL_GPL(phylink_ethtool_ksettings_get);

/**
 * phylink_ethtool_ksettings_set() - set the link settings
 * @pl: a pointer to a &struct phylink returned from phylink_create()
 * @kset: a pointer to a &struct ethtool_link_ksettings for the desired modes
 */
int phylink_ethtool_ksettings_set(struct phylink *pl,
				  const struct ethtool_link_ksettings *kset)
{
	struct ethtool_link_ksettings our_kset;
	struct phylink_link_state config;
	int ret;

	ASSERT_RTNL();

	if (kset->base.autoneg != AUTONEG_DISABLE &&
	    kset->base.autoneg != AUTONEG_ENABLE)
		return -EINVAL;

	config = pl->link_config;

	/* Mask out unsupported advertisements */
	linkmode_and(config.advertising, kset->link_modes.advertising,
		     pl->supported);

	/* FIXME: should we reject autoneg if phy/mac does not support it? */
	if (kset->base.autoneg == AUTONEG_DISABLE) {
		const struct phy_setting *s;

		/* Autonegotiation disabled, select a suitable speed and
		 * duplex.
		 */
		s = phy_lookup_setting(kset->base.speed, kset->base.duplex,
				       pl->supported, false);
		if (!s)
			return -EINVAL;

		/* If we have a fixed link (as specified by firmware), refuse
		 * to change link parameters.
		 */
		if (pl->link_an_mode == MLO_AN_FIXED &&
		    (s->speed != pl->link_config.speed ||
		     s->duplex != pl->link_config.duplex))
			return -EINVAL;

		config.speed = s->speed;
		config.duplex = s->duplex;
		config.an_enabled = false;

		__clear_bit(ETHTOOL_LINK_MODE_Autoneg_BIT, config.advertising);
	} else {
		/* If we have a fixed link, refuse to enable autonegotiation */
		if (pl->link_an_mode == MLO_AN_FIXED)
			return -EINVAL;

		config.speed = SPEED_UNKNOWN;
		config.duplex = DUPLEX_UNKNOWN;
		config.an_enabled = true;

		__set_bit(ETHTOOL_LINK_MODE_Autoneg_BIT, config.advertising);
	}

	if (phylink_validate(pl, pl->supported, &config))
		return -EINVAL;

	/* If autonegotiation is enabled, we must have an advertisement */
	if (config.an_enabled && phylink_is_empty_linkmode(config.advertising))
		return -EINVAL;

	our_kset = *kset;
	linkmode_copy(our_kset.link_modes.advertising, config.advertising);
	our_kset.base.speed = config.speed;
	our_kset.base.duplex = config.duplex;

	/* If we have a PHY, configure the phy */
	if (pl->phydev) {
		ret = phy_ethtool_ksettings_set(pl->phydev, &our_kset);
		if (ret)
			return ret;
	}

	mutex_lock(&pl->state_mutex);
	/* Configure the MAC to match the new settings */
	linkmode_copy(pl->link_config.advertising, our_kset.link_modes.advertising);
	pl->link_config.interface = config.interface;
	pl->link_config.speed = our_kset.base.speed;
	pl->link_config.duplex = our_kset.base.duplex;
	pl->link_config.an_enabled = our_kset.base.autoneg != AUTONEG_DISABLE;

	if (!test_bit(PHYLINK_DISABLE_STOPPED, &pl->phylink_disable_state)) {
		phylink_mac_config(pl, &pl->link_config);
		phylink_mac_an_restart(pl);
	}
	mutex_unlock(&pl->state_mutex);

	return 0;
}
EXPORT_SYMBOL_GPL(phylink_ethtool_ksettings_set);

/**
 * phylink_ethtool_nway_reset() - restart negotiation
 * @pl: a pointer to a &struct phylink returned from phylink_create()
 *
 * Restart negotiation for the phylink instance specified by @pl. This will
 * cause any attached phy to restart negotiation with the link partner, and
 * if the MAC is in a BaseX mode, the MAC will also be requested to restart
 * negotiation.
 *
 * Returns zero on success, or negative error code.
 */
int phylink_ethtool_nway_reset(struct phylink *pl)
{
	int ret = 0;

	ASSERT_RTNL();

	if (pl->phydev)
		ret = phy_restart_aneg(pl->phydev);
	phylink_mac_an_restart(pl);

	return ret;
}
EXPORT_SYMBOL_GPL(phylink_ethtool_nway_reset);

/**
 * phylink_ethtool_get_pauseparam() - get the current pause parameters
 * @pl: a pointer to a &struct phylink returned from phylink_create()
 * @pause: a pointer to a &struct ethtool_pauseparam
 */
void phylink_ethtool_get_pauseparam(struct phylink *pl,
				    struct ethtool_pauseparam *pause)
{
	ASSERT_RTNL();

	pause->autoneg = !!(pl->link_config.pause & MLO_PAUSE_AN);
	pause->rx_pause = !!(pl->link_config.pause & MLO_PAUSE_RX);
	pause->tx_pause = !!(pl->link_config.pause & MLO_PAUSE_TX);
}
EXPORT_SYMBOL_GPL(phylink_ethtool_get_pauseparam);

/**
 * phylink_ethtool_set_pauseparam() - set the current pause parameters
 * @pl: a pointer to a &struct phylink returned from phylink_create()
 * @pause: a pointer to a &struct ethtool_pauseparam
 */
int phylink_ethtool_set_pauseparam(struct phylink *pl,
				   struct ethtool_pauseparam *pause)
{
	struct phylink_link_state *config = &pl->link_config;

	ASSERT_RTNL();

	if (!phylink_test(pl->supported, Pause) &&
	    !phylink_test(pl->supported, Asym_Pause))
		return -EOPNOTSUPP;

	if (!phylink_test(pl->supported, Asym_Pause) &&
	    !pause->autoneg && pause->rx_pause != pause->tx_pause)
		return -EINVAL;

	config->pause &= ~(MLO_PAUSE_AN | MLO_PAUSE_TXRX_MASK);

	if (pause->autoneg)
		config->pause |= MLO_PAUSE_AN;
	if (pause->rx_pause)
		config->pause |= MLO_PAUSE_RX;
	if (pause->tx_pause)
		config->pause |= MLO_PAUSE_TX;

	if (!test_bit(PHYLINK_DISABLE_STOPPED, &pl->phylink_disable_state)) {
		switch (pl->link_an_mode) {
		case MLO_AN_PHY:
			/* Silently mark the carrier down, and then trigger a resolve */
			if (pl->netdev)
				netif_carrier_off(pl->netdev);
			phylink_run_resolve(pl);
			break;

		case MLO_AN_FIXED:
			/* Should we allow fixed links to change against the config? */
			phylink_resolve_flow(pl, config);
			phylink_mac_config(pl, config);
			break;

		case MLO_AN_INBAND:
			phylink_mac_config(pl, config);
			phylink_mac_an_restart(pl);
			break;
		}
	}

	return 0;
}
EXPORT_SYMBOL_GPL(phylink_ethtool_set_pauseparam);

/**
 * phylink_ethtool_get_eee_err() - read the energy efficient ethernet error
 *   counter
 * @pl: a pointer to a &struct phylink returned from phylink_create().
 *
 * Read the Energy Efficient Ethernet error counter from the PHY associated
 * with the phylink instance specified by @pl.
 *
 * Returns positive error counter value, or negative error code.
 */
int phylink_get_eee_err(struct phylink *pl)
{
	int ret = 0;

	ASSERT_RTNL();

	if (pl->phydev)
		ret = phy_get_eee_err(pl->phydev);

	return ret;
}
EXPORT_SYMBOL_GPL(phylink_get_eee_err);

/**
 * phylink_init_eee() - init and check the EEE features
 * @pl: a pointer to a &struct phylink returned from phylink_create()
 * @clk_stop_enable: allow PHY to stop receive clock
 *
 * Must be called either with RTNL held or within mac_link_up()
 */
int phylink_init_eee(struct phylink *pl, bool clk_stop_enable)
{
	int ret = -EOPNOTSUPP;

	if (pl->phydev)
		ret = phy_init_eee(pl->phydev, clk_stop_enable);

	return ret;
}
EXPORT_SYMBOL_GPL(phylink_init_eee);

/**
 * phylink_ethtool_get_eee() - read the energy efficient ethernet parameters
 * @pl: a pointer to a &struct phylink returned from phylink_create()
 * @eee: a pointer to a &struct ethtool_eee for the read parameters
 */
int phylink_ethtool_get_eee(struct phylink *pl, struct ethtool_eee *eee)
{
	int ret = -EOPNOTSUPP;

	ASSERT_RTNL();

	if (pl->phydev)
		ret = phy_ethtool_get_eee(pl->phydev, eee);

	return ret;
}
EXPORT_SYMBOL_GPL(phylink_ethtool_get_eee);

/**
 * phylink_ethtool_set_eee() - set the energy efficient ethernet parameters
 * @pl: a pointer to a &struct phylink returned from phylink_create()
 * @eee: a pointer to a &struct ethtool_eee for the desired parameters
 */
int phylink_ethtool_set_eee(struct phylink *pl, struct ethtool_eee *eee)
{
	int ret = -EOPNOTSUPP;

	ASSERT_RTNL();

	if (pl->phydev)
		ret = phy_ethtool_set_eee(pl->phydev, eee);

	return ret;
}
EXPORT_SYMBOL_GPL(phylink_ethtool_set_eee);

/* This emulates MII registers for a fixed-mode phy operating as per the
 * passed in state. "aneg" defines if we report negotiation is possible.
 *
 * FIXME: should deal with negotiation state too.
 */
static int phylink_mii_emul_read(struct net_device *ndev, unsigned int reg,
				 struct phylink_link_state *state, bool aneg)
{
	struct fixed_phy_status fs;
	int val;

	fs.link = state->link;
	fs.speed = state->speed;
	fs.duplex = state->duplex;
	fs.pause = state->pause & MLO_PAUSE_SYM;
	fs.asym_pause = state->pause & MLO_PAUSE_ASYM;

	val = swphy_read_reg(reg, &fs);
	if (reg == MII_BMSR) {
		if (!state->an_complete)
			val &= ~BMSR_ANEGCOMPLETE;
		if (!aneg)
			val &= ~BMSR_ANEGCAPABLE;
	}
	return val;
}

static int phylink_phy_read(struct phylink *pl, unsigned int phy_id,
			    unsigned int reg)
{
	struct phy_device *phydev = pl->phydev;
	int prtad, devad;

	if (mdio_phy_id_is_c45(phy_id)) {
		prtad = mdio_phy_id_prtad(phy_id);
		devad = mdio_phy_id_devad(phy_id);
		devad = MII_ADDR_C45 | devad << 16 | reg;
	} else if (phydev->is_c45) {
		switch (reg) {
		case MII_BMCR:
		case MII_BMSR:
		case MII_PHYSID1:
		case MII_PHYSID2:
			devad = __ffs(phydev->c45_ids.devices_in_package);
			break;
		case MII_ADVERTISE:
		case MII_LPA:
			if (!(phydev->c45_ids.devices_in_package & MDIO_DEVS_AN))
				return -EINVAL;
			devad = MDIO_MMD_AN;
			if (reg == MII_ADVERTISE)
				reg = MDIO_AN_ADVERTISE;
			else
				reg = MDIO_AN_LPA;
			break;
		default:
			return -EINVAL;
		}
		prtad = phy_id;
		devad = MII_ADDR_C45 | devad << 16 | reg;
	} else {
		prtad = phy_id;
		devad = reg;
	}
	return mdiobus_read(pl->phydev->mdio.bus, prtad, devad);
}

static int phylink_phy_write(struct phylink *pl, unsigned int phy_id,
			     unsigned int reg, unsigned int val)
{
	struct phy_device *phydev = pl->phydev;
	int prtad, devad;

	if (mdio_phy_id_is_c45(phy_id)) {
		prtad = mdio_phy_id_prtad(phy_id);
		devad = mdio_phy_id_devad(phy_id);
		devad = MII_ADDR_C45 | devad << 16 | reg;
	} else if (phydev->is_c45) {
		switch (reg) {
		case MII_BMCR:
		case MII_BMSR:
		case MII_PHYSID1:
		case MII_PHYSID2:
			devad = __ffs(phydev->c45_ids.devices_in_package);
			break;
		case MII_ADVERTISE:
		case MII_LPA:
			if (!(phydev->c45_ids.devices_in_package & MDIO_DEVS_AN))
				return -EINVAL;
			devad = MDIO_MMD_AN;
			if (reg == MII_ADVERTISE)
				reg = MDIO_AN_ADVERTISE;
			else
				reg = MDIO_AN_LPA;
			break;
		default:
			return -EINVAL;
		}
		prtad = phy_id;
		devad = MII_ADDR_C45 | devad << 16 | reg;
	} else {
		prtad = phy_id;
		devad = reg;
	}

	return mdiobus_write(phydev->mdio.bus, prtad, devad, val);
}

static int phylink_mii_read(struct phylink *pl, unsigned int phy_id,
			    unsigned int reg)
{
	struct phylink_link_state state;
	int val = 0xffff;

	switch (pl->link_an_mode) {
	case MLO_AN_FIXED:
		if (phy_id == 0) {
			phylink_get_fixed_state(pl, &state);
			val = phylink_mii_emul_read(pl->netdev, reg, &state,
						    true);
		}
		break;

	case MLO_AN_PHY:
		return -EOPNOTSUPP;

	case MLO_AN_INBAND:
		if (phy_id == 0) {
			val = phylink_get_mac_state(pl, &state);
			if (val < 0)
				return val;

			val = phylink_mii_emul_read(pl->netdev, reg, &state,
						    true);
		}
		break;
	}

	return val & 0xffff;
}

static int phylink_mii_write(struct phylink *pl, unsigned int phy_id,
			     unsigned int reg, unsigned int val)
{
	switch (pl->link_an_mode) {
	case MLO_AN_FIXED:
		break;

	case MLO_AN_PHY:
		return -EOPNOTSUPP;

	case MLO_AN_INBAND:
		break;
	}

	return 0;
}

/**
 * phylink_mii_ioctl() - generic mii ioctl interface
 * @pl: a pointer to a &struct phylink returned from phylink_create()
 * @ifr: a pointer to a &struct ifreq for socket ioctls
 * @cmd: ioctl cmd to execute
 *
 * Perform the specified MII ioctl on the PHY attached to the phylink instance
 * specified by @pl. If no PHY is attached, emulate the presence of the PHY.
 *
 * Returns: zero on success or negative error code.
 *
 * %SIOCGMIIPHY:
 *  read register from the current PHY.
 * %SIOCGMIIREG:
 *  read register from the specified PHY.
 * %SIOCSMIIREG:
 *  set a register on the specified PHY.
 */
int phylink_mii_ioctl(struct phylink *pl, struct ifreq *ifr, int cmd)
{
	struct mii_ioctl_data *mii = if_mii(ifr);
	int  ret;

	ASSERT_RTNL();

	if (pl->phydev) {
		/* PHYs only exist for MLO_AN_PHY and SGMII */
		switch (cmd) {
		case SIOCGMIIPHY:
			mii->phy_id = pl->phydev->mdio.addr;
			/* fall through */

		case SIOCGMIIREG:
			ret = phylink_phy_read(pl, mii->phy_id, mii->reg_num);
			if (ret >= 0) {
				mii->val_out = ret;
				ret = 0;
			}
			break;

		case SIOCSMIIREG:
			ret = phylink_phy_write(pl, mii->phy_id, mii->reg_num,
						mii->val_in);
			break;

		default:
			ret = phy_mii_ioctl(pl->phydev, ifr, cmd);
			break;
		}
	} else {
		switch (cmd) {
		case SIOCGMIIPHY:
			mii->phy_id = 0;
			/* fall through */

		case SIOCGMIIREG:
			ret = phylink_mii_read(pl, mii->phy_id, mii->reg_num);
			if (ret >= 0) {
				mii->val_out = ret;
				ret = 0;
			}
			break;

		case SIOCSMIIREG:
			ret = phylink_mii_write(pl, mii->phy_id, mii->reg_num,
						mii->val_in);
			break;

		default:
			ret = -EOPNOTSUPP;
			break;
		}
	}

	return ret;
}
EXPORT_SYMBOL_GPL(phylink_mii_ioctl);

static int phylink_sfp_module_insert(void *upstream,
				     const struct sfp_eeprom_id *id)
{
	struct phylink *pl = upstream;
	__ETHTOOL_DECLARE_LINK_MODE_MASK(support) = { 0, };
	struct phylink_link_state config;
	phy_interface_t iface;
	int ret = 0;
	bool changed;
	u8 port;

	ASSERT_RTNL();

	sfp_parse_support(pl->sfp_bus, id, support);
	port = sfp_parse_port(pl->sfp_bus, id, support);

	memset(&config, 0, sizeof(config));
	linkmode_copy(config.advertising, support);
	config.interface = PHY_INTERFACE_MODE_NA;
	config.speed = SPEED_UNKNOWN;
	config.duplex = DUPLEX_UNKNOWN;
	config.pause = MLO_PAUSE_AN;
	config.an_enabled = pl->link_config.an_enabled;

	/* Ignore errors if we're expecting a PHY to attach later */
	ret = phylink_validate(pl, support, &config);
	if (ret) {
		phylink_err(pl, "validation with support %*pb failed: %d\n",
			    __ETHTOOL_LINK_MODE_MASK_NBITS, support, ret);
		return ret;
	}

	iface = sfp_select_interface(pl->sfp_bus, id, config.advertising);
	if (iface == PHY_INTERFACE_MODE_NA) {
		phylink_err(pl,
			    "selection of interface failed, advertisement %*pb\n",
			    __ETHTOOL_LINK_MODE_MASK_NBITS, config.advertising);
		return -EINVAL;
	}

	config.interface = iface;
	ret = phylink_validate(pl, support, &config);
	if (ret) {
		phylink_err(pl, "validation of %s/%s with support %*pb failed: %d\n",
			    phylink_an_mode_str(MLO_AN_INBAND),
			    phy_modes(config.interface),
			    __ETHTOOL_LINK_MODE_MASK_NBITS, support, ret);
		return ret;
	}

	phylink_dbg(pl, "requesting link mode %s/%s with support %*pb\n",
		    phylink_an_mode_str(MLO_AN_INBAND),
		    phy_modes(config.interface),
		    __ETHTOOL_LINK_MODE_MASK_NBITS, support);

	if (phy_interface_mode_is_8023z(iface) && pl->phydev)
		return -EINVAL;

	changed = !bitmap_equal(pl->supported, support,
				__ETHTOOL_LINK_MODE_MASK_NBITS);
	if (changed) {
		linkmode_copy(pl->supported, support);
		linkmode_copy(pl->link_config.advertising, config.advertising);
	}

	if (pl->link_an_mode != MLO_AN_INBAND ||
	    pl->link_config.interface != config.interface) {
		pl->link_config.interface = config.interface;
		pl->link_an_mode = MLO_AN_INBAND;

		changed = true;

		phylink_info(pl, "switched to %s/%s link mode\n",
			     phylink_an_mode_str(MLO_AN_INBAND),
			     phy_modes(config.interface));
	}

	pl->link_port = port;

	if (changed && !test_bit(PHYLINK_DISABLE_STOPPED,
				 &pl->phylink_disable_state))
		phylink_mac_config(pl, &pl->link_config);

	return ret;
}

static void phylink_sfp_link_down(void *upstream)
{
	struct phylink *pl = upstream;

	ASSERT_RTNL();

	phylink_run_resolve_and_disable(pl, PHYLINK_DISABLE_LINK);
}

static void phylink_sfp_link_up(void *upstream)
{
	struct phylink *pl = upstream;

	ASSERT_RTNL();

	clear_bit(PHYLINK_DISABLE_LINK, &pl->phylink_disable_state);
	phylink_run_resolve(pl);
}

static int phylink_sfp_connect_phy(void *upstream, struct phy_device *phy)
{
	struct phylink *pl = upstream;

	return __phylink_connect_phy(upstream, phy, pl->link_config.interface);
}

static void phylink_sfp_disconnect_phy(void *upstream)
{
	phylink_disconnect_phy(upstream);
}

static const struct sfp_upstream_ops sfp_phylink_ops = {
	.module_insert = phylink_sfp_module_insert,
	.link_up = phylink_sfp_link_up,
	.link_down = phylink_sfp_link_down,
	.connect_phy = phylink_sfp_connect_phy,
	.disconnect_phy = phylink_sfp_disconnect_phy,
};

/* Helpers for MAC drivers */

/**
 * phylink_helper_basex_speed() - 1000BaseX/2500BaseX helper
 * @state: a pointer to a &struct phylink_link_state
 *
 * Inspect the interface mode, advertising mask or forced speed and
 * decide whether to run at 2.5Gbit or 1Gbit appropriately, switching
 * the interface mode to suit.  @state->interface is appropriately
 * updated, and the advertising mask has the "other" baseX_Full flag
 * cleared.
 */
void phylink_helper_basex_speed(struct phylink_link_state *state)
{
	if (phy_interface_mode_is_8023z(state->interface)) {
		bool want_2500 = state->an_enabled ?
			phylink_test(state->advertising, 2500baseX_Full) :
			state->speed == SPEED_2500;

		if (want_2500) {
			phylink_clear(state->advertising, 1000baseX_Full);
			state->interface = PHY_INTERFACE_MODE_2500BASEX;
		} else {
			phylink_clear(state->advertising, 2500baseX_Full);
			state->interface = PHY_INTERFACE_MODE_1000BASEX;
		}
	}
}
EXPORT_SYMBOL_GPL(phylink_helper_basex_speed);

MODULE_LICENSE("GPL v2");<|MERGE_RESOLUTION|>--- conflicted
+++ resolved
@@ -423,6 +423,7 @@
 {
 	struct net_device *ndev = pl->netdev;
 
+	pl->cur_interface = link_state.interface;
 	pl->ops->mac_link_up(pl->config, pl->link_an_mode,
 			     pl->phy_state.interface,
 			     pl->phydev);
@@ -444,7 +445,7 @@
 	if (ndev)
 		netif_carrier_off(ndev);
 	pl->ops->mac_link_down(pl->config, pl->link_an_mode,
-			       pl->phy_state.interface);
+			       pl->cur_interface);
 	phylink_info(pl, "Link is Down\n");
 }
 
@@ -496,7 +497,6 @@
 		}
 	}
 
-<<<<<<< HEAD
 	if (pl->netdev)
 		link_changed = (link_state.link != netif_carrier_ok(ndev));
 	else
@@ -508,27 +508,6 @@
 			phylink_mac_link_down(pl);
 		else
 			phylink_mac_link_up(pl, link_state);
-=======
-	if (link_state.link != netif_carrier_ok(ndev)) {
-		if (!link_state.link) {
-			netif_carrier_off(ndev);
-			pl->ops->mac_link_down(ndev, pl->link_an_mode,
-					       pl->cur_interface);
-			netdev_info(ndev, "Link is Down\n");
-		} else {
-			pl->cur_interface = link_state.interface;
-			pl->ops->mac_link_up(ndev, pl->link_an_mode,
-					     pl->cur_interface, pl->phydev);
-
-			netif_carrier_on(ndev);
-
-			netdev_info(ndev,
-				    "Link is Up - %s/%s - flow control %s\n",
-				    phy_speed_to_str(link_state.speed),
-				    phy_duplex_to_str(link_state.duplex),
-				    phylink_pause_to_str(link_state.pause));
-		}
->>>>>>> 036e3431
 	}
 	if (!link_state.link && pl->mac_link_dropped) {
 		pl->mac_link_dropped = false;
