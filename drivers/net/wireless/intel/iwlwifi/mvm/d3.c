// SPDX-License-Identifier: GPL-2.0 OR BSD-3-Clause
/*
 * Copyright (C) 2012-2014, 2018-2024 Intel Corporation
 * Copyright (C) 2013-2015 Intel Mobile Communications GmbH
 * Copyright (C) 2016-2017 Intel Deutschland GmbH
 */
#include <linux/etherdevice.h>
#include <linux/ip.h>
#include <linux/fs.h>
#include <net/cfg80211.h>
#include <net/ipv6.h>
#include <net/tcp.h>
#include <net/addrconf.h>
#include "iwl-modparams.h"
#include "fw-api.h"
#include "mvm.h"
#include "fw/img.h"

void iwl_mvm_set_rekey_data(struct ieee80211_hw *hw,
			    struct ieee80211_vif *vif,
			    struct cfg80211_gtk_rekey_data *data)
{
	struct iwl_mvm *mvm = IWL_MAC80211_GET_MVM(hw);
	struct iwl_mvm_vif *mvmvif = iwl_mvm_vif_from_mac80211(vif);

	mutex_lock(&mvm->mutex);

	mvmvif->rekey_data.kek_len = data->kek_len;
	mvmvif->rekey_data.kck_len = data->kck_len;
	memcpy(mvmvif->rekey_data.kek, data->kek, data->kek_len);
	memcpy(mvmvif->rekey_data.kck, data->kck, data->kck_len);
	mvmvif->rekey_data.akm = data->akm & 0xFF;
	mvmvif->rekey_data.replay_ctr =
		cpu_to_le64(be64_to_cpup((const __be64 *)data->replay_ctr));
	mvmvif->rekey_data.valid = true;

	mutex_unlock(&mvm->mutex);
}

#if IS_ENABLED(CONFIG_IPV6)
void iwl_mvm_ipv6_addr_change(struct ieee80211_hw *hw,
			      struct ieee80211_vif *vif,
			      struct inet6_dev *idev)
{
	struct iwl_mvm_vif *mvmvif = iwl_mvm_vif_from_mac80211(vif);
	struct inet6_ifaddr *ifa;
	int idx = 0;

	memset(mvmvif->tentative_addrs, 0, sizeof(mvmvif->tentative_addrs));

	read_lock_bh(&idev->lock);
	list_for_each_entry(ifa, &idev->addr_list, if_list) {
		mvmvif->target_ipv6_addrs[idx] = ifa->addr;
		if (ifa->flags & IFA_F_TENTATIVE)
			__set_bit(idx, mvmvif->tentative_addrs);
		idx++;
		if (idx >= IWL_PROTO_OFFLOAD_NUM_IPV6_ADDRS_MAX)
			break;
	}
	read_unlock_bh(&idev->lock);

	mvmvif->num_target_ipv6_addrs = idx;
}
#endif

void iwl_mvm_set_default_unicast_key(struct ieee80211_hw *hw,
				     struct ieee80211_vif *vif, int idx)
{
	struct iwl_mvm_vif *mvmvif = iwl_mvm_vif_from_mac80211(vif);

	mvmvif->tx_key_idx = idx;
}

static void iwl_mvm_convert_p1k(u16 *p1k, __le16 *out)
{
	int i;

	for (i = 0; i < IWL_P1K_SIZE; i++)
		out[i] = cpu_to_le16(p1k[i]);
}

static const u8 *iwl_mvm_find_max_pn(struct ieee80211_key_conf *key,
				     struct iwl_mvm_key_pn *ptk_pn,
				     struct ieee80211_key_seq *seq,
				     int tid, int queues)
{
	const u8 *ret = seq->ccmp.pn;
	int i;

	/* get the PN from mac80211, used on the default queue */
	ieee80211_get_key_rx_seq(key, tid, seq);

	/* and use the internal data for the other queues */
	for (i = 1; i < queues; i++) {
		const u8 *tmp = ptk_pn->q[i].pn[tid];

		if (memcmp(ret, tmp, IEEE80211_CCMP_PN_LEN) <= 0)
			ret = tmp;
	}

	return ret;
}

struct wowlan_key_reprogram_data {
	bool error;
	int wep_key_idx;
};

static void iwl_mvm_wowlan_program_keys(struct ieee80211_hw *hw,
					struct ieee80211_vif *vif,
					struct ieee80211_sta *sta,
					struct ieee80211_key_conf *key,
					void *_data)
{
	struct iwl_mvm *mvm = IWL_MAC80211_GET_MVM(hw);
	struct iwl_mvm_vif *mvmvif = iwl_mvm_vif_from_mac80211(vif);
	struct wowlan_key_reprogram_data *data = _data;
	int ret;

	switch (key->cipher) {
	case WLAN_CIPHER_SUITE_WEP40:
	case WLAN_CIPHER_SUITE_WEP104: { /* hack it for now */
		struct {
			struct iwl_mvm_wep_key_cmd wep_key_cmd;
			struct iwl_mvm_wep_key wep_key;
		} __packed wkc = {
			.wep_key_cmd.mac_id_n_color =
				cpu_to_le32(FW_CMD_ID_AND_COLOR(mvmvif->id,
								mvmvif->color)),
			.wep_key_cmd.num_keys = 1,
			/* firmware sets STA_KEY_FLG_WEP_13BYTES */
			.wep_key_cmd.decryption_type = STA_KEY_FLG_WEP,
			.wep_key.key_index = key->keyidx,
			.wep_key.key_size = key->keylen,
		};

		/*
		 * This will fail -- the key functions don't set support
		 * pairwise WEP keys. However, that's better than silently
		 * failing WoWLAN. Or maybe not?
		 */
		if (key->flags & IEEE80211_KEY_FLAG_PAIRWISE)
			break;

		memcpy(&wkc.wep_key.key[3], key->key, key->keylen);
		if (key->keyidx == mvmvif->tx_key_idx) {
			/* TX key must be at offset 0 */
			wkc.wep_key.key_offset = 0;
		} else {
			/* others start at 1 */
			data->wep_key_idx++;
			wkc.wep_key.key_offset = data->wep_key_idx;
		}

		mutex_lock(&mvm->mutex);
		ret = iwl_mvm_send_cmd_pdu(mvm, WEP_KEY, 0, sizeof(wkc), &wkc);
		data->error = ret != 0;

		mvm->ptk_ivlen = key->iv_len;
		mvm->ptk_icvlen = key->icv_len;
		mvm->gtk_ivlen = key->iv_len;
		mvm->gtk_icvlen = key->icv_len;
		mutex_unlock(&mvm->mutex);

		/* don't upload key again */
		return;
	}
	default:
		data->error = true;
		return;
	case WLAN_CIPHER_SUITE_BIP_GMAC_256:
	case WLAN_CIPHER_SUITE_BIP_GMAC_128:
		return;
	case WLAN_CIPHER_SUITE_AES_CMAC:
		/*
		 * Ignore CMAC keys -- the WoWLAN firmware doesn't support them
		 * but we also shouldn't abort suspend due to that. It does have
		 * support for the IGTK key renewal, but doesn't really use the
		 * IGTK for anything. This means we could spuriously wake up or
		 * be deauthenticated, but that was considered acceptable.
		 */
		return;
	case WLAN_CIPHER_SUITE_TKIP:
	case WLAN_CIPHER_SUITE_CCMP:
	case WLAN_CIPHER_SUITE_GCMP:
	case WLAN_CIPHER_SUITE_GCMP_256:
		break;
	}

	mutex_lock(&mvm->mutex);
	/*
	 * The D3 firmware hardcodes the key offset 0 as the key it
	 * uses to transmit packets to the AP, i.e. the PTK.
	 */
	if (key->flags & IEEE80211_KEY_FLAG_PAIRWISE) {
		mvm->ptk_ivlen = key->iv_len;
		mvm->ptk_icvlen = key->icv_len;
		ret = iwl_mvm_set_sta_key(mvm, vif, sta, key, 0);
	} else {
		/*
		 * firmware only supports TSC/RSC for a single key,
		 * so if there are multiple keep overwriting them
		 * with new ones -- this relies on mac80211 doing
		 * list_add_tail().
		 */
		mvm->gtk_ivlen = key->iv_len;
		mvm->gtk_icvlen = key->icv_len;
		ret = iwl_mvm_set_sta_key(mvm, vif, sta, key, 1);
	}
	mutex_unlock(&mvm->mutex);
	data->error = ret != 0;
}

struct wowlan_key_rsc_tsc_data {
	struct iwl_wowlan_rsc_tsc_params_cmd_v4 *rsc_tsc;
	bool have_rsc_tsc;
};

static void iwl_mvm_wowlan_get_rsc_tsc_data(struct ieee80211_hw *hw,
					    struct ieee80211_vif *vif,
					    struct ieee80211_sta *sta,
					    struct ieee80211_key_conf *key,
					    void *_data)
{
	struct iwl_mvm *mvm = IWL_MAC80211_GET_MVM(hw);
	struct wowlan_key_rsc_tsc_data *data = _data;
	struct aes_sc *aes_sc;
	struct tkip_sc *tkip_sc, *tkip_tx_sc = NULL;
	struct ieee80211_key_seq seq;
	int i;

	switch (key->cipher) {
	default:
		break;
	case WLAN_CIPHER_SUITE_TKIP:
		if (sta) {
			u64 pn64;

			tkip_sc =
			   data->rsc_tsc->params.all_tsc_rsc.tkip.unicast_rsc;
			tkip_tx_sc =
				&data->rsc_tsc->params.all_tsc_rsc.tkip.tsc;

			pn64 = atomic64_read(&key->tx_pn);
			tkip_tx_sc->iv16 = cpu_to_le16(TKIP_PN_TO_IV16(pn64));
			tkip_tx_sc->iv32 = cpu_to_le32(TKIP_PN_TO_IV32(pn64));
		} else {
			tkip_sc =
			  data->rsc_tsc->params.all_tsc_rsc.tkip.multicast_rsc;
		}

		/*
		 * For non-QoS this relies on the fact that both the uCode and
		 * mac80211 use TID 0 (as they need to to avoid replay attacks)
		 * for checking the IV in the frames.
		 */
		for (i = 0; i < IWL_NUM_RSC; i++) {
			ieee80211_get_key_rx_seq(key, i, &seq);
			tkip_sc[i].iv16 = cpu_to_le16(seq.tkip.iv16);
			tkip_sc[i].iv32 = cpu_to_le32(seq.tkip.iv32);
		}

		data->have_rsc_tsc = true;
		break;
	case WLAN_CIPHER_SUITE_CCMP:
	case WLAN_CIPHER_SUITE_GCMP:
	case WLAN_CIPHER_SUITE_GCMP_256:
		if (sta) {
			struct aes_sc *aes_tx_sc;
			u64 pn64;

			aes_sc =
			   data->rsc_tsc->params.all_tsc_rsc.aes.unicast_rsc;
			aes_tx_sc =
				&data->rsc_tsc->params.all_tsc_rsc.aes.tsc;

			pn64 = atomic64_read(&key->tx_pn);
			aes_tx_sc->pn = cpu_to_le64(pn64);
		} else {
			aes_sc =
			   data->rsc_tsc->params.all_tsc_rsc.aes.multicast_rsc;
		}

		/*
		 * For non-QoS this relies on the fact that both the uCode and
		 * mac80211/our RX code use TID 0 for checking the PN.
		 */
		if (sta && iwl_mvm_has_new_rx_api(mvm)) {
			struct iwl_mvm_sta *mvmsta;
			struct iwl_mvm_key_pn *ptk_pn;
			const u8 *pn;

			mvmsta = iwl_mvm_sta_from_mac80211(sta);
			rcu_read_lock();
			ptk_pn = rcu_dereference(mvmsta->ptk_pn[key->keyidx]);
			if (WARN_ON(!ptk_pn)) {
				rcu_read_unlock();
				break;
			}

			for (i = 0; i < IWL_MAX_TID_COUNT; i++) {
				pn = iwl_mvm_find_max_pn(key, ptk_pn, &seq, i,
						mvm->trans->num_rx_queues);
				aes_sc[i].pn = cpu_to_le64((u64)pn[5] |
							   ((u64)pn[4] << 8) |
							   ((u64)pn[3] << 16) |
							   ((u64)pn[2] << 24) |
							   ((u64)pn[1] << 32) |
							   ((u64)pn[0] << 40));
			}

			rcu_read_unlock();
		} else {
			for (i = 0; i < IWL_NUM_RSC; i++) {
				u8 *pn = seq.ccmp.pn;

				ieee80211_get_key_rx_seq(key, i, &seq);
				aes_sc[i].pn = cpu_to_le64((u64)pn[5] |
							   ((u64)pn[4] << 8) |
							   ((u64)pn[3] << 16) |
							   ((u64)pn[2] << 24) |
							   ((u64)pn[1] << 32) |
							   ((u64)pn[0] << 40));
			}
		}
		data->have_rsc_tsc = true;
		break;
	}
}

struct wowlan_key_rsc_v5_data {
	struct iwl_wowlan_rsc_tsc_params_cmd *rsc;
	bool have_rsc;
	int gtks;
	int gtk_ids[4];
};

static void iwl_mvm_wowlan_get_rsc_v5_data(struct ieee80211_hw *hw,
					   struct ieee80211_vif *vif,
					   struct ieee80211_sta *sta,
					   struct ieee80211_key_conf *key,
					   void *_data)
{
	struct iwl_mvm *mvm = IWL_MAC80211_GET_MVM(hw);
	struct wowlan_key_rsc_v5_data *data = _data;
	struct ieee80211_key_seq seq;
	__le64 *rsc;
	int i;

	/* only for ciphers that can be PTK/GTK */
	switch (key->cipher) {
	default:
		return;
	case WLAN_CIPHER_SUITE_TKIP:
	case WLAN_CIPHER_SUITE_CCMP:
	case WLAN_CIPHER_SUITE_GCMP:
	case WLAN_CIPHER_SUITE_GCMP_256:
		break;
	}

	if (sta) {
		rsc = data->rsc->ucast_rsc;
	} else {
		if (WARN_ON(data->gtks >= ARRAY_SIZE(data->gtk_ids)))
			return;
		data->gtk_ids[data->gtks] = key->keyidx;
		rsc = data->rsc->mcast_rsc[data->gtks % 2];
		if (WARN_ON(key->keyidx >=
				ARRAY_SIZE(data->rsc->mcast_key_id_map)))
			return;
		data->rsc->mcast_key_id_map[key->keyidx] = data->gtks % 2;
		if (data->gtks >= 2) {
			int prev = data->gtks - 2;
			int prev_idx = data->gtk_ids[prev];

			data->rsc->mcast_key_id_map[prev_idx] =
				IWL_MCAST_KEY_MAP_INVALID;
		}
		data->gtks++;
	}

	switch (key->cipher) {
	default:
		WARN_ON(1);
		break;
	case WLAN_CIPHER_SUITE_TKIP:

		/*
		 * For non-QoS this relies on the fact that both the uCode and
		 * mac80211 use TID 0 (as they need to to avoid replay attacks)
		 * for checking the IV in the frames.
		 */
		for (i = 0; i < IWL_MAX_TID_COUNT; i++) {
			ieee80211_get_key_rx_seq(key, i, &seq);

			rsc[i] = cpu_to_le64(((u64)seq.tkip.iv32 << 16) |
					     seq.tkip.iv16);
		}

		data->have_rsc = true;
		break;
	case WLAN_CIPHER_SUITE_CCMP:
	case WLAN_CIPHER_SUITE_GCMP:
	case WLAN_CIPHER_SUITE_GCMP_256:
		/*
		 * For non-QoS this relies on the fact that both the uCode and
		 * mac80211/our RX code use TID 0 for checking the PN.
		 */
		if (sta) {
			struct iwl_mvm_sta *mvmsta;
			struct iwl_mvm_key_pn *ptk_pn;
			const u8 *pn;

			mvmsta = iwl_mvm_sta_from_mac80211(sta);
			rcu_read_lock();
			ptk_pn = rcu_dereference(mvmsta->ptk_pn[key->keyidx]);
			if (WARN_ON(!ptk_pn)) {
				rcu_read_unlock();
				break;
			}

			for (i = 0; i < IWL_MAX_TID_COUNT; i++) {
				pn = iwl_mvm_find_max_pn(key, ptk_pn, &seq, i,
						mvm->trans->num_rx_queues);
				rsc[i] = cpu_to_le64((u64)pn[5] |
						     ((u64)pn[4] << 8) |
						     ((u64)pn[3] << 16) |
						     ((u64)pn[2] << 24) |
						     ((u64)pn[1] << 32) |
						     ((u64)pn[0] << 40));
			}

			rcu_read_unlock();
		} else {
			for (i = 0; i < IWL_MAX_TID_COUNT; i++) {
				u8 *pn = seq.ccmp.pn;

				ieee80211_get_key_rx_seq(key, i, &seq);
				rsc[i] = cpu_to_le64((u64)pn[5] |
						     ((u64)pn[4] << 8) |
						     ((u64)pn[3] << 16) |
						     ((u64)pn[2] << 24) |
						     ((u64)pn[1] << 32) |
						     ((u64)pn[0] << 40));
			}
		}
		data->have_rsc = true;
		break;
	}
}

static int iwl_mvm_wowlan_config_rsc_tsc(struct iwl_mvm *mvm,
					 struct ieee80211_vif *vif,
					 struct iwl_mvm_vif_link_info *mvm_link)
{
	int ver = iwl_fw_lookup_cmd_ver(mvm->fw, WOWLAN_TSC_RSC_PARAM,
					IWL_FW_CMD_VER_UNKNOWN);
	int ret;

	if (ver == 5) {
		struct wowlan_key_rsc_v5_data data = {};
		int i;

		data.rsc = kzalloc(sizeof(*data.rsc), GFP_KERNEL);
		if (!data.rsc)
			return -ENOMEM;

		for (i = 0; i < ARRAY_SIZE(data.rsc->mcast_key_id_map); i++)
			data.rsc->mcast_key_id_map[i] =
				IWL_MCAST_KEY_MAP_INVALID;
		data.rsc->sta_id = cpu_to_le32(mvm_link->ap_sta_id);

		ieee80211_iter_keys(mvm->hw, vif,
				    iwl_mvm_wowlan_get_rsc_v5_data,
				    &data);

		if (data.have_rsc)
			ret = iwl_mvm_send_cmd_pdu(mvm, WOWLAN_TSC_RSC_PARAM,
						   CMD_ASYNC, sizeof(*data.rsc),
						   data.rsc);
		else
			ret = 0;
		kfree(data.rsc);
	} else if (ver == 4 || ver == 2 || ver == IWL_FW_CMD_VER_UNKNOWN) {
		struct wowlan_key_rsc_tsc_data data = {};
		int size;

		data.rsc_tsc = kzalloc(sizeof(*data.rsc_tsc), GFP_KERNEL);
		if (!data.rsc_tsc)
			return -ENOMEM;

		if (ver == 4) {
			size = sizeof(*data.rsc_tsc);
			data.rsc_tsc->sta_id =
				cpu_to_le32(mvm_link->ap_sta_id);
		} else {
			/* ver == 2 || ver == IWL_FW_CMD_VER_UNKNOWN */
			size = sizeof(data.rsc_tsc->params);
		}

		ieee80211_iter_keys(mvm->hw, vif,
				    iwl_mvm_wowlan_get_rsc_tsc_data,
				    &data);

		if (data.have_rsc_tsc)
			ret = iwl_mvm_send_cmd_pdu(mvm, WOWLAN_TSC_RSC_PARAM,
						   CMD_ASYNC, size,
						   data.rsc_tsc);
		else
			ret = 0;
		kfree(data.rsc_tsc);
	} else {
		ret = 0;
		WARN_ON_ONCE(1);
	}

	return ret;
}

struct wowlan_key_tkip_data {
	struct iwl_wowlan_tkip_params_cmd tkip;
	bool have_tkip_keys;
};

static void iwl_mvm_wowlan_get_tkip_data(struct ieee80211_hw *hw,
					 struct ieee80211_vif *vif,
					 struct ieee80211_sta *sta,
					 struct ieee80211_key_conf *key,
					 void *_data)
{
	struct wowlan_key_tkip_data *data = _data;
	struct iwl_p1k_cache *rx_p1ks;
	u8 *rx_mic_key;
	struct ieee80211_key_seq seq;
	u32 cur_rx_iv32 = 0;
	u16 p1k[IWL_P1K_SIZE];
	int i;

	switch (key->cipher) {
	default:
		break;
	case WLAN_CIPHER_SUITE_TKIP:
		if (sta) {
			u64 pn64;

			rx_p1ks = data->tkip.rx_uni;

			pn64 = atomic64_read(&key->tx_pn);

			ieee80211_get_tkip_p1k_iv(key, TKIP_PN_TO_IV32(pn64),
						  p1k);
			iwl_mvm_convert_p1k(p1k, data->tkip.tx.p1k);

			memcpy(data->tkip.mic_keys.tx,
			       &key->key[NL80211_TKIP_DATA_OFFSET_TX_MIC_KEY],
			       IWL_MIC_KEY_SIZE);

			rx_mic_key = data->tkip.mic_keys.rx_unicast;
		} else {
			rx_p1ks = data->tkip.rx_multi;
			rx_mic_key = data->tkip.mic_keys.rx_mcast;
		}

		for (i = 0; i < IWL_NUM_RSC; i++) {
			ieee80211_get_key_rx_seq(key, i, &seq);
			/* wrapping isn't allowed, AP must rekey */
			if (seq.tkip.iv32 > cur_rx_iv32)
				cur_rx_iv32 = seq.tkip.iv32;
		}

		ieee80211_get_tkip_rx_p1k(key, vif->bss_conf.bssid,
					  cur_rx_iv32, p1k);
		iwl_mvm_convert_p1k(p1k, rx_p1ks[0].p1k);
		ieee80211_get_tkip_rx_p1k(key, vif->bss_conf.bssid,
					  cur_rx_iv32 + 1, p1k);
		iwl_mvm_convert_p1k(p1k, rx_p1ks[1].p1k);

		memcpy(rx_mic_key,
		       &key->key[NL80211_TKIP_DATA_OFFSET_RX_MIC_KEY],
		       IWL_MIC_KEY_SIZE);

		data->have_tkip_keys = true;
		break;
	}
}

struct wowlan_key_gtk_type_iter {
	struct iwl_wowlan_kek_kck_material_cmd_v4 *kek_kck_cmd;
};

static void iwl_mvm_wowlan_gtk_type_iter(struct ieee80211_hw *hw,
					 struct ieee80211_vif *vif,
					 struct ieee80211_sta *sta,
					 struct ieee80211_key_conf *key,
					 void *_data)
{
	struct wowlan_key_gtk_type_iter *data = _data;

	switch (key->cipher) {
	default:
		return;
	case WLAN_CIPHER_SUITE_TKIP:
		if (!sta)
			data->kek_kck_cmd->gtk_cipher =
				cpu_to_le32(STA_KEY_FLG_TKIP);
		return;
	case WLAN_CIPHER_SUITE_BIP_GMAC_256:
	case WLAN_CIPHER_SUITE_BIP_GMAC_128:
		data->kek_kck_cmd->igtk_cipher = cpu_to_le32(STA_KEY_FLG_GCMP);
		return;
	case WLAN_CIPHER_SUITE_AES_CMAC:
		data->kek_kck_cmd->igtk_cipher = cpu_to_le32(STA_KEY_FLG_CCM);
		return;
	case WLAN_CIPHER_SUITE_CCMP:
		if (!sta)
			data->kek_kck_cmd->gtk_cipher =
				cpu_to_le32(STA_KEY_FLG_CCM);
		return;
	case WLAN_CIPHER_SUITE_GCMP:
	case WLAN_CIPHER_SUITE_GCMP_256:
		if (!sta)
			data->kek_kck_cmd->gtk_cipher =
				cpu_to_le32(STA_KEY_FLG_GCMP);
		return;
	}
}

static int iwl_mvm_send_patterns_v1(struct iwl_mvm *mvm,
				    struct cfg80211_wowlan *wowlan)
{
	struct iwl_wowlan_patterns_cmd_v1 *pattern_cmd;
	struct iwl_host_cmd cmd = {
		.id = WOWLAN_PATTERNS,
		.dataflags[0] = IWL_HCMD_DFL_NOCOPY,
	};
	int i, err;

	if (!wowlan->n_patterns)
		return 0;

	cmd.len[0] = struct_size(pattern_cmd, patterns, wowlan->n_patterns);

	pattern_cmd = kmalloc(cmd.len[0], GFP_KERNEL);
	if (!pattern_cmd)
		return -ENOMEM;

	pattern_cmd->n_patterns = cpu_to_le32(wowlan->n_patterns);

	for (i = 0; i < wowlan->n_patterns; i++) {
		int mask_len = DIV_ROUND_UP(wowlan->patterns[i].pattern_len, 8);

		memcpy(&pattern_cmd->patterns[i].mask,
		       wowlan->patterns[i].mask, mask_len);
		memcpy(&pattern_cmd->patterns[i].pattern,
		       wowlan->patterns[i].pattern,
		       wowlan->patterns[i].pattern_len);
		pattern_cmd->patterns[i].mask_size = mask_len;
		pattern_cmd->patterns[i].pattern_size =
			wowlan->patterns[i].pattern_len;
	}

	cmd.data[0] = pattern_cmd;
	err = iwl_mvm_send_cmd(mvm, &cmd);
	kfree(pattern_cmd);
	return err;
}

static int iwl_mvm_send_patterns(struct iwl_mvm *mvm,
				 struct iwl_mvm_vif_link_info *mvm_link,
				 struct cfg80211_wowlan *wowlan)
{
	struct iwl_wowlan_patterns_cmd *pattern_cmd;
	struct iwl_host_cmd cmd = {
		.id = WOWLAN_PATTERNS,
		.dataflags[0] = IWL_HCMD_DFL_NOCOPY,
	};
	int i, err;
	int ver = iwl_fw_lookup_cmd_ver(mvm->fw, cmd.id,
					IWL_FW_CMD_VER_UNKNOWN);

	if (!wowlan->n_patterns)
		return 0;

	cmd.len[0] = sizeof(*pattern_cmd) +
		wowlan->n_patterns * sizeof(struct iwl_wowlan_pattern_v2);

	pattern_cmd = kzalloc(cmd.len[0], GFP_KERNEL);
	if (!pattern_cmd)
		return -ENOMEM;

	pattern_cmd->n_patterns = wowlan->n_patterns;
	if (ver >= 3)
		pattern_cmd->sta_id = mvm_link->ap_sta_id;

	for (i = 0; i < wowlan->n_patterns; i++) {
		int mask_len = DIV_ROUND_UP(wowlan->patterns[i].pattern_len, 8);

		pattern_cmd->patterns[i].pattern_type =
			WOWLAN_PATTERN_TYPE_BITMASK;

		memcpy(&pattern_cmd->patterns[i].u.bitmask.mask,
		       wowlan->patterns[i].mask, mask_len);
		memcpy(&pattern_cmd->patterns[i].u.bitmask.pattern,
		       wowlan->patterns[i].pattern,
		       wowlan->patterns[i].pattern_len);
		pattern_cmd->patterns[i].u.bitmask.mask_size = mask_len;
		pattern_cmd->patterns[i].u.bitmask.pattern_size =
			wowlan->patterns[i].pattern_len;
	}

	cmd.data[0] = pattern_cmd;
	err = iwl_mvm_send_cmd(mvm, &cmd);
	kfree(pattern_cmd);
	return err;
}

static int iwl_mvm_d3_reprogram(struct iwl_mvm *mvm, struct ieee80211_vif *vif,
				struct ieee80211_sta *ap_sta)
{
	struct iwl_mvm_vif *mvmvif = iwl_mvm_vif_from_mac80211(vif);
	struct ieee80211_chanctx_conf *ctx;
	u8 chains_static, chains_dynamic;
	struct cfg80211_chan_def chandef, ap_def;
	int ret, i;
	struct iwl_binding_cmd_v1 binding_cmd = {};
	struct iwl_time_quota_cmd quota_cmd = {};
	struct iwl_time_quota_data *quota;
	u32 status;

	if (WARN_ON_ONCE(iwl_mvm_is_cdb_supported(mvm) ||
			 ieee80211_vif_is_mld(vif)))
		return -EINVAL;

	/* add back the PHY */
	if (WARN_ON(!mvmvif->deflink.phy_ctxt))
		return -EINVAL;

	rcu_read_lock();
	ctx = rcu_dereference(vif->bss_conf.chanctx_conf);
	if (WARN_ON(!ctx)) {
		rcu_read_unlock();
		return -EINVAL;
	}
	chandef = ctx->def;
	ap_def = ctx->ap;
	chains_static = ctx->rx_chains_static;
	chains_dynamic = ctx->rx_chains_dynamic;
	rcu_read_unlock();

	ret = iwl_mvm_phy_ctxt_add(mvm, mvmvif->deflink.phy_ctxt, &chandef,
				   &ap_def, chains_static, chains_dynamic);
	if (ret)
		return ret;

	/* add back the MAC */
	mvmvif->uploaded = false;

	if (WARN_ON(!vif->cfg.assoc))
		return -EINVAL;

	ret = iwl_mvm_mac_ctxt_add(mvm, vif);
	if (ret)
		return ret;

	/* add back binding - XXX refactor? */
	binding_cmd.id_and_color =
		cpu_to_le32(FW_CMD_ID_AND_COLOR(mvmvif->deflink.phy_ctxt->id,
						mvmvif->deflink.phy_ctxt->color));
	binding_cmd.action = cpu_to_le32(FW_CTXT_ACTION_ADD);
	binding_cmd.phy =
		cpu_to_le32(FW_CMD_ID_AND_COLOR(mvmvif->deflink.phy_ctxt->id,
						mvmvif->deflink.phy_ctxt->color));
	binding_cmd.macs[0] = cpu_to_le32(FW_CMD_ID_AND_COLOR(mvmvif->id,
							      mvmvif->color));
	for (i = 1; i < MAX_MACS_IN_BINDING; i++)
		binding_cmd.macs[i] = cpu_to_le32(FW_CTXT_INVALID);

	status = 0;
	ret = iwl_mvm_send_cmd_pdu_status(mvm, BINDING_CONTEXT_CMD,
					  IWL_BINDING_CMD_SIZE_V1, &binding_cmd,
					  &status);
	if (ret) {
		IWL_ERR(mvm, "Failed to add binding: %d\n", ret);
		return ret;
	}

	if (status) {
		IWL_ERR(mvm, "Binding command failed: %u\n", status);
		return -EIO;
	}

	ret = iwl_mvm_sta_send_to_fw(mvm, ap_sta, false, 0);
	if (ret)
		return ret;
	rcu_assign_pointer(mvm->fw_id_to_mac_id[mvmvif->deflink.ap_sta_id],
			   ap_sta);

	ret = iwl_mvm_mac_ctxt_changed(mvm, vif, false, NULL);
	if (ret)
		return ret;

	/* and some quota */
	quota = iwl_mvm_quota_cmd_get_quota(mvm, &quota_cmd, 0);
	quota->id_and_color =
		cpu_to_le32(FW_CMD_ID_AND_COLOR(mvmvif->deflink.phy_ctxt->id,
						mvmvif->deflink.phy_ctxt->color));
	quota->quota = cpu_to_le32(IWL_MVM_MAX_QUOTA);
	quota->max_duration = cpu_to_le32(IWL_MVM_MAX_QUOTA);

	for (i = 1; i < MAX_BINDINGS; i++) {
		quota = iwl_mvm_quota_cmd_get_quota(mvm, &quota_cmd, i);
		quota->id_and_color = cpu_to_le32(FW_CTXT_INVALID);
	}

	ret = iwl_mvm_send_cmd_pdu(mvm, TIME_QUOTA_CMD, 0,
				   iwl_mvm_quota_cmd_size(mvm), &quota_cmd);
	if (ret)
		IWL_ERR(mvm, "Failed to send quota: %d\n", ret);

	if (iwl_mvm_is_lar_supported(mvm) && iwl_mvm_init_fw_regd(mvm, false))
		IWL_ERR(mvm, "Failed to initialize D3 LAR information\n");

	return 0;
}

static int iwl_mvm_get_last_nonqos_seq(struct iwl_mvm *mvm,
				       struct ieee80211_vif *vif)
{
	struct iwl_mvm_vif *mvmvif = iwl_mvm_vif_from_mac80211(vif);
	struct iwl_nonqos_seq_query_cmd query_cmd = {
		.get_set_flag = cpu_to_le32(IWL_NONQOS_SEQ_GET),
		.mac_id_n_color =
			cpu_to_le32(FW_CMD_ID_AND_COLOR(mvmvif->id,
							mvmvif->color)),
	};
	struct iwl_host_cmd cmd = {
		.id = NON_QOS_TX_COUNTER_CMD,
		.flags = CMD_WANT_SKB,
	};
	int err;
	u32 size;

	cmd.data[0] = &query_cmd;
	cmd.len[0] = sizeof(query_cmd);

	err = iwl_mvm_send_cmd(mvm, &cmd);
	if (err)
		return err;

	size = iwl_rx_packet_payload_len(cmd.resp_pkt);
	if (size < sizeof(__le16)) {
		err = -EINVAL;
	} else {
		err = le16_to_cpup((__le16 *)cmd.resp_pkt->data);
		/* firmware returns next, not last-used seqno */
		err = (u16) (err - 0x10);
	}

	iwl_free_resp(&cmd);
	return err;
}

void iwl_mvm_set_last_nonqos_seq(struct iwl_mvm *mvm, struct ieee80211_vif *vif)
{
	struct iwl_mvm_vif *mvmvif = iwl_mvm_vif_from_mac80211(vif);
	struct iwl_nonqos_seq_query_cmd query_cmd = {
		.get_set_flag = cpu_to_le32(IWL_NONQOS_SEQ_SET),
		.mac_id_n_color =
			cpu_to_le32(FW_CMD_ID_AND_COLOR(mvmvif->id,
							mvmvif->color)),
		.value = cpu_to_le16(mvmvif->seqno),
	};

	/* return if called during restart, not resume from D3 */
	if (!mvmvif->seqno_valid)
		return;

	mvmvif->seqno_valid = false;

	if (iwl_mvm_send_cmd_pdu(mvm, NON_QOS_TX_COUNTER_CMD, 0,
				 sizeof(query_cmd), &query_cmd))
		IWL_ERR(mvm, "failed to set non-QoS seqno\n");
}

static int iwl_mvm_switch_to_d3(struct iwl_mvm *mvm)
{
	iwl_mvm_scan_stop(mvm, IWL_MVM_SCAN_REGULAR, true);

	iwl_mvm_stop_device(mvm);
	/*
	 * Set the HW restart bit -- this is mostly true as we're
	 * going to load new firmware and reprogram that, though
	 * the reprogramming is going to be manual to avoid adding
	 * all the MACs that aren't support.
	 * We don't have to clear up everything though because the
	 * reprogramming is manual. When we resume, we'll actually
	 * go through a proper restart sequence again to switch
	 * back to the runtime firmware image.
	 */
	set_bit(IWL_MVM_STATUS_IN_HW_RESTART, &mvm->status);

	/* the fw is reset, so all the keys are cleared */
	memset(mvm->fw_key_table, 0, sizeof(mvm->fw_key_table));

	mvm->ptk_ivlen = 0;
	mvm->ptk_icvlen = 0;
	mvm->ptk_ivlen = 0;
	mvm->ptk_icvlen = 0;

	return iwl_mvm_load_d3_fw(mvm);
}

static int
iwl_mvm_get_wowlan_config(struct iwl_mvm *mvm,
			  struct cfg80211_wowlan *wowlan,
			  struct iwl_wowlan_config_cmd *wowlan_config_cmd,
			  struct ieee80211_vif *vif, struct iwl_mvm_vif *mvmvif,
			  struct ieee80211_sta *ap_sta)
{
	struct iwl_mvm_sta *mvm_ap_sta = iwl_mvm_sta_from_mac80211(ap_sta);

	/* TODO: wowlan_config_cmd->wowlan_ba_teardown_tids */

	wowlan_config_cmd->is_11n_connection =
					ap_sta->deflink.ht_cap.ht_supported;
	wowlan_config_cmd->flags = ENABLE_L3_FILTERING |
		ENABLE_NBNS_FILTERING | ENABLE_DHCP_FILTERING;

	if (ap_sta->mfp)
		wowlan_config_cmd->flags |= IS_11W_ASSOC;

	if (iwl_fw_lookup_cmd_ver(mvm->fw, WOWLAN_CONFIGURATION, 0) < 6) {
		/* Query the last used seqno and set it */
		int ret = iwl_mvm_get_last_nonqos_seq(mvm, vif);

		if (ret < 0)
			return ret;

		wowlan_config_cmd->non_qos_seq = cpu_to_le16(ret);
	}

	iwl_mvm_set_wowlan_qos_seq(mvm_ap_sta, wowlan_config_cmd);

	if (wowlan->disconnect)
		wowlan_config_cmd->wakeup_filter |=
			cpu_to_le32(IWL_WOWLAN_WAKEUP_BEACON_MISS |
				    IWL_WOWLAN_WAKEUP_LINK_CHANGE);
	if (wowlan->magic_pkt)
		wowlan_config_cmd->wakeup_filter |=
			cpu_to_le32(IWL_WOWLAN_WAKEUP_MAGIC_PACKET);
	if (wowlan->gtk_rekey_failure)
		wowlan_config_cmd->wakeup_filter |=
			cpu_to_le32(IWL_WOWLAN_WAKEUP_GTK_REKEY_FAIL);
	if (wowlan->eap_identity_req)
		wowlan_config_cmd->wakeup_filter |=
			cpu_to_le32(IWL_WOWLAN_WAKEUP_EAP_IDENT_REQ);
	if (wowlan->four_way_handshake)
		wowlan_config_cmd->wakeup_filter |=
			cpu_to_le32(IWL_WOWLAN_WAKEUP_4WAY_HANDSHAKE);
	if (wowlan->n_patterns)
		wowlan_config_cmd->wakeup_filter |=
			cpu_to_le32(IWL_WOWLAN_WAKEUP_PATTERN_MATCH);

	if (wowlan->rfkill_release)
		wowlan_config_cmd->wakeup_filter |=
			cpu_to_le32(IWL_WOWLAN_WAKEUP_RF_KILL_DEASSERT);

	if (wowlan->tcp) {
		/*
		 * Set the "link change" (really "link lost") flag as well
		 * since that implies losing the TCP connection.
		 */
		wowlan_config_cmd->wakeup_filter |=
			cpu_to_le32(IWL_WOWLAN_WAKEUP_REMOTE_LINK_LOSS |
				    IWL_WOWLAN_WAKEUP_REMOTE_SIGNATURE_TABLE |
				    IWL_WOWLAN_WAKEUP_REMOTE_WAKEUP_PACKET |
				    IWL_WOWLAN_WAKEUP_LINK_CHANGE);
	}

	if (wowlan->any) {
		wowlan_config_cmd->wakeup_filter |=
			cpu_to_le32(IWL_WOWLAN_WAKEUP_BEACON_MISS |
				    IWL_WOWLAN_WAKEUP_LINK_CHANGE |
				    IWL_WOWLAN_WAKEUP_RX_FRAME |
				    IWL_WOWLAN_WAKEUP_BCN_FILTERING);
	}

	return 0;
}

static int iwl_mvm_wowlan_config_key_params(struct iwl_mvm *mvm,
					    struct ieee80211_vif *vif,
					    struct iwl_mvm_vif_link_info *mvm_link)
{
	bool unified = fw_has_capa(&mvm->fw->ucode_capa,
				   IWL_UCODE_TLV_CAPA_CNSLDTD_D3_D0_IMG);
	struct wowlan_key_reprogram_data key_data = {};
	struct iwl_mvm_vif *mvmvif = iwl_mvm_vif_from_mac80211(vif);
	int ret;
	u8 cmd_ver;
	size_t cmd_size;

	if (!unified) {
		/*
		 * if we have to configure keys, call ieee80211_iter_keys(),
		 * as we need non-atomic context in order to take the
		 * required locks.
		 */
		/*
		 * Note that currently we don't use CMD_ASYNC in the iterator.
		 * In case of key_data.configure_keys, all the configured
		 * commands are SYNC, and iwl_mvm_wowlan_program_keys() will
		 * take care of locking/unlocking mvm->mutex.
		 */
		ieee80211_iter_keys(mvm->hw, vif, iwl_mvm_wowlan_program_keys,
				    &key_data);

		if (key_data.error)
			return -EIO;
	}

	ret = iwl_mvm_wowlan_config_rsc_tsc(mvm, vif, mvm_link);
	if (ret)
		return ret;

	if (!fw_has_api(&mvm->fw->ucode_capa,
			IWL_UCODE_TLV_API_TKIP_MIC_KEYS)) {
		int ver = iwl_fw_lookup_cmd_ver(mvm->fw, WOWLAN_TKIP_PARAM,
						IWL_FW_CMD_VER_UNKNOWN);
		struct wowlan_key_tkip_data tkip_data = {};
		int size;

		if (ver == 2) {
			size = sizeof(tkip_data.tkip);
			tkip_data.tkip.sta_id =
				cpu_to_le32(mvm_link->ap_sta_id);
		} else if (ver == 1 || ver == IWL_FW_CMD_VER_UNKNOWN) {
			size = sizeof(struct iwl_wowlan_tkip_params_cmd_ver_1);
		} else {
			WARN_ON_ONCE(1);
			return -EINVAL;
		}

		ieee80211_iter_keys(mvm->hw, vif, iwl_mvm_wowlan_get_tkip_data,
				    &tkip_data);

		if (tkip_data.have_tkip_keys) {
			/* send relevant data according to CMD version */
			ret = iwl_mvm_send_cmd_pdu(mvm,
						   WOWLAN_TKIP_PARAM,
						   CMD_ASYNC, size,
						   &tkip_data.tkip);
			if (ret)
				return ret;
		}
	}

	/* configure rekey data only if offloaded rekey is supported (d3) */
	if (mvmvif->rekey_data.valid) {
		struct iwl_wowlan_kek_kck_material_cmd_v4 kek_kck_cmd = {};
		struct iwl_wowlan_kek_kck_material_cmd_v4 *_kek_kck_cmd =
			&kek_kck_cmd;
		struct wowlan_key_gtk_type_iter gtk_type_data = {
			.kek_kck_cmd = _kek_kck_cmd,
		};

		cmd_ver = iwl_fw_lookup_cmd_ver(mvm->fw,
						WOWLAN_KEK_KCK_MATERIAL,
						IWL_FW_CMD_VER_UNKNOWN);
		if (WARN_ON(cmd_ver != 2 && cmd_ver != 3 && cmd_ver != 4 &&
			    cmd_ver != IWL_FW_CMD_VER_UNKNOWN))
			return -EINVAL;

		ieee80211_iter_keys(mvm->hw, vif, iwl_mvm_wowlan_gtk_type_iter,
				    &gtk_type_data);

		memcpy(kek_kck_cmd.kck, mvmvif->rekey_data.kck,
		       mvmvif->rekey_data.kck_len);
		kek_kck_cmd.kck_len = cpu_to_le16(mvmvif->rekey_data.kck_len);
		memcpy(kek_kck_cmd.kek, mvmvif->rekey_data.kek,
		       mvmvif->rekey_data.kek_len);
		kek_kck_cmd.kek_len = cpu_to_le16(mvmvif->rekey_data.kek_len);
		kek_kck_cmd.replay_ctr = mvmvif->rekey_data.replay_ctr;
		kek_kck_cmd.akm = cpu_to_le32(mvmvif->rekey_data.akm);
		kek_kck_cmd.sta_id = cpu_to_le32(mvm_link->ap_sta_id);

		if (cmd_ver == 4) {
			cmd_size = sizeof(struct iwl_wowlan_kek_kck_material_cmd_v4);
		} else {
			if (cmd_ver == 3)
				cmd_size =
					sizeof(struct iwl_wowlan_kek_kck_material_cmd_v3);
			else
				cmd_size =
					sizeof(struct iwl_wowlan_kek_kck_material_cmd_v2);
			/* skip the sta_id at the beginning */
			_kek_kck_cmd = (void *)
				((u8 *)_kek_kck_cmd + sizeof(kek_kck_cmd.sta_id));
		}

		IWL_DEBUG_WOWLAN(mvm, "setting akm %d\n",
				 mvmvif->rekey_data.akm);

		ret = iwl_mvm_send_cmd_pdu(mvm, WOWLAN_KEK_KCK_MATERIAL,
					   CMD_ASYNC, cmd_size, _kek_kck_cmd);
		if (ret)
			return ret;
	}

	return 0;
}

static int
iwl_mvm_wowlan_config(struct iwl_mvm *mvm,
		      struct cfg80211_wowlan *wowlan,
		      struct iwl_wowlan_config_cmd *wowlan_config_cmd,
		      struct ieee80211_vif *vif, struct iwl_mvm_vif *mvmvif,
		      struct iwl_mvm_vif_link_info *mvm_link,
		      struct ieee80211_sta *ap_sta)
{
	int ret;
	bool unified_image = fw_has_capa(&mvm->fw->ucode_capa,
					 IWL_UCODE_TLV_CAPA_CNSLDTD_D3_D0_IMG);

	mvm->offload_tid = wowlan_config_cmd->offloading_tid;

	if (!unified_image) {
		ret = iwl_mvm_switch_to_d3(mvm);
		if (ret)
			return ret;

		ret = iwl_mvm_d3_reprogram(mvm, vif, ap_sta);
		if (ret)
			return ret;
	}

	ret = iwl_mvm_wowlan_config_key_params(mvm, vif, mvm_link);
	if (ret)
		return ret;

	ret = iwl_mvm_send_cmd_pdu(mvm, WOWLAN_CONFIGURATION, 0,
				   sizeof(*wowlan_config_cmd),
				   wowlan_config_cmd);
	if (ret)
		return ret;

	if (fw_has_api(&mvm->fw->ucode_capa,
		       IWL_UCODE_TLV_API_WOWLAN_TCP_SYN_WAKE))
		ret = iwl_mvm_send_patterns(mvm, mvm_link, wowlan);
	else
		ret = iwl_mvm_send_patterns_v1(mvm, wowlan);
	if (ret)
		return ret;

	return iwl_mvm_send_proto_offload(mvm, vif, false, true, 0,
					  mvm_link->ap_sta_id);
}

static int
iwl_mvm_netdetect_config(struct iwl_mvm *mvm,
			 struct cfg80211_wowlan *wowlan,
			 struct cfg80211_sched_scan_request *nd_config,
			 struct ieee80211_vif *vif)
{
	int ret;
	bool unified_image = fw_has_capa(&mvm->fw->ucode_capa,
					 IWL_UCODE_TLV_CAPA_CNSLDTD_D3_D0_IMG);

	if (!unified_image) {
		ret = iwl_mvm_switch_to_d3(mvm);
		if (ret)
			return ret;
	} else {
		/* In theory, we wouldn't have to stop a running sched
		 * scan in order to start another one (for
		 * net-detect).  But in practice this doesn't seem to
		 * work properly, so stop any running sched_scan now.
		 */
		ret = iwl_mvm_scan_stop(mvm, IWL_MVM_SCAN_SCHED, true);
		if (ret)
			return ret;
	}

	ret = iwl_mvm_sched_scan_start(mvm, vif, nd_config, &mvm->nd_ies,
				       IWL_MVM_SCAN_NETDETECT);
	if (ret)
		return ret;

	if (WARN_ON(mvm->nd_match_sets || mvm->nd_channels))
		return -EBUSY;

	/* save the sched scan matchsets... */
	if (nd_config->n_match_sets) {
		mvm->nd_match_sets = kmemdup(nd_config->match_sets,
					     sizeof(*nd_config->match_sets) *
					     nd_config->n_match_sets,
					     GFP_KERNEL);
		if (mvm->nd_match_sets)
			mvm->n_nd_match_sets = nd_config->n_match_sets;
	}

	/* ...and the sched scan channels for later reporting */
	mvm->nd_channels = kmemdup(nd_config->channels,
				   sizeof(*nd_config->channels) *
				   nd_config->n_channels,
				   GFP_KERNEL);
	if (mvm->nd_channels)
		mvm->n_nd_channels = nd_config->n_channels;

	return 0;
}

static void iwl_mvm_free_nd(struct iwl_mvm *mvm)
{
	kfree(mvm->nd_match_sets);
	mvm->nd_match_sets = NULL;
	mvm->n_nd_match_sets = 0;
	kfree(mvm->nd_channels);
	mvm->nd_channels = NULL;
	mvm->n_nd_channels = 0;
}

static int __iwl_mvm_suspend(struct ieee80211_hw *hw,
			     struct cfg80211_wowlan *wowlan,
			     bool test)
{
	struct iwl_mvm *mvm = IWL_MAC80211_GET_MVM(hw);
	struct ieee80211_vif *vif = NULL;
	struct iwl_mvm_vif *mvmvif = NULL;
	struct ieee80211_sta *ap_sta = NULL;
	struct iwl_mvm_vif_link_info *mvm_link;
	struct iwl_d3_manager_config d3_cfg_cmd_data = {
		/*
		 * Program the minimum sleep time to 10 seconds, as many
		 * platforms have issues processing a wakeup signal while
		 * still being in the process of suspending.
		 */
		.min_sleep_time = cpu_to_le32(10 * 1000 * 1000),
	};
	struct iwl_host_cmd d3_cfg_cmd = {
		.id = D3_CONFIG_CMD,
		.flags = CMD_WANT_SKB | CMD_SEND_IN_D3,
		.data[0] = &d3_cfg_cmd_data,
		.len[0] = sizeof(d3_cfg_cmd_data),
	};
	int ret;
	int len __maybe_unused;
	bool unified_image = fw_has_capa(&mvm->fw->ucode_capa,
					 IWL_UCODE_TLV_CAPA_CNSLDTD_D3_D0_IMG);

	if (!wowlan) {
		/*
		 * mac80211 shouldn't get here, but for D3 test
		 * it doesn't warrant a warning
		 */
		WARN_ON(!test);
		return -EINVAL;
	}

	vif = iwl_mvm_get_bss_vif(mvm);
	if (IS_ERR_OR_NULL(vif))
		return 1;

<<<<<<< HEAD
	primary_link = iwl_mvm_get_primary_link(vif);

	/* leave ESR immediately, not only async with iwl_mvm_block_esr() */
	if (ieee80211_vif_is_mld(vif)) {
		ret = ieee80211_set_active_links(vif, BIT(primary_link));
		if (ret)
			return ret;
	}
=======
	ret = iwl_mvm_block_esr_sync(mvm, vif, IWL_MVM_ESR_BLOCKED_WOWLAN);
	if (ret)
		return ret;
>>>>>>> 9875b547

	mutex_lock(&mvm->mutex);
	/* only additionally block for consistency and to avoid concurrency */
	iwl_mvm_block_esr(mvm, vif, IWL_MVM_ESR_BLOCKED_WOWLAN, primary_link);

	set_bit(IWL_MVM_STATUS_IN_D3, &mvm->status);

	synchronize_net();

	mvmvif = iwl_mvm_vif_from_mac80211(vif);

	mvm_link = mvmvif->link[iwl_mvm_get_primary_link(vif)];
	if (WARN_ON_ONCE(!mvm_link)) {
		ret = -EINVAL;
		goto out_noreset;
	}

	if (mvm_link->ap_sta_id == IWL_MVM_INVALID_STA) {
		/* if we're not associated, this must be netdetect */
		if (!wowlan->nd_config) {
			ret = 1;
			goto out_noreset;
		}

		ret = iwl_mvm_netdetect_config(
			mvm, wowlan, wowlan->nd_config, vif);
		if (ret)
			goto out;

		mvm->net_detect = true;
	} else {
		struct iwl_wowlan_config_cmd wowlan_config_cmd = {
			.offloading_tid = 0,
		};

		wowlan_config_cmd.sta_id = mvm_link->ap_sta_id;

		ap_sta = rcu_dereference_protected(
			mvm->fw_id_to_mac_id[mvm_link->ap_sta_id],
			lockdep_is_held(&mvm->mutex));
		if (IS_ERR_OR_NULL(ap_sta)) {
			ret = -EINVAL;
			goto out_noreset;
		}

		ret = iwl_mvm_sta_ensure_queue(
			mvm, ap_sta->txq[wowlan_config_cmd.offloading_tid]);
		if (ret)
			goto out_noreset;

		ret = iwl_mvm_get_wowlan_config(mvm, wowlan, &wowlan_config_cmd,
						vif, mvmvif, ap_sta);
		if (ret)
			goto out_noreset;
		ret = iwl_mvm_wowlan_config(mvm, wowlan, &wowlan_config_cmd,
					    vif, mvmvif, mvm_link, ap_sta);
		if (ret)
			goto out;

		mvm->net_detect = false;
	}

	ret = iwl_mvm_power_update_device(mvm);
	if (ret)
		goto out;

	ret = iwl_mvm_power_update_mac(mvm);
	if (ret)
		goto out;

#ifdef CONFIG_IWLWIFI_DEBUGFS
	if (mvm->d3_wake_sysassert)
		d3_cfg_cmd_data.wakeup_flags |=
			cpu_to_le32(IWL_WAKEUP_D3_CONFIG_FW_ERROR);
#endif

	/*
	 * Prior to 9000 device family the driver needs to stop the dbg
	 * recording before entering D3. In later devices the FW stops the
	 * recording automatically.
	 */
	if (mvm->trans->trans_cfg->device_family < IWL_DEVICE_FAMILY_9000)
		iwl_fw_dbg_stop_restart_recording(&mvm->fwrt, NULL, true);

	mvm->trans->system_pm_mode = IWL_PLAT_PM_MODE_D3;

	/* must be last -- this switches firmware state */
	ret = iwl_mvm_send_cmd(mvm, &d3_cfg_cmd);
	if (ret)
		goto out;
#ifdef CONFIG_IWLWIFI_DEBUGFS
	len = iwl_rx_packet_payload_len(d3_cfg_cmd.resp_pkt);
	if (len >= sizeof(u32)) {
		mvm->d3_test_pme_ptr =
			le32_to_cpup((__le32 *)d3_cfg_cmd.resp_pkt->data);
	}
#endif
	iwl_free_resp(&d3_cfg_cmd);

	clear_bit(IWL_MVM_STATUS_IN_HW_RESTART, &mvm->status);

	ret = iwl_trans_d3_suspend(mvm->trans, test, !unified_image);
 out:
	if (ret < 0) {
		iwl_mvm_free_nd(mvm);

		if (!unified_image) {
			if (mvm->fw_restart > 0) {
				mvm->fw_restart--;
				ieee80211_restart_hw(mvm->hw);
			}
		}

		clear_bit(IWL_MVM_STATUS_IN_D3, &mvm->status);
	}
 out_noreset:
	mutex_unlock(&mvm->mutex);

	return ret;
}

int iwl_mvm_suspend(struct ieee80211_hw *hw, struct cfg80211_wowlan *wowlan)
{
	struct iwl_mvm *mvm = IWL_MAC80211_GET_MVM(hw);

	iwl_mvm_pause_tcm(mvm, true);

	iwl_fw_runtime_suspend(&mvm->fwrt);

	return __iwl_mvm_suspend(hw, wowlan, false);
}

struct iwl_multicast_key_data {
	u8 key[WOWLAN_KEY_MAX_SIZE];
	u8 len;
	u8 flags;
	u8 id;
	u8 ipn[6];
};

/* converted data from the different status responses */
struct iwl_wowlan_status_data {
	u64 replay_ctr;
	u32 num_of_gtk_rekeys;
	u32 received_beacons;
	u32 wakeup_reasons;
	u32 wake_packet_length;
	u32 wake_packet_bufsize;
	u16 pattern_number;
	u16 non_qos_seq_ctr;
	u16 qos_seq_ctr[8];
	u8 tid_tear_down;

	struct {
		/* including RX MIC key for TKIP */
		u8 key[WOWLAN_KEY_MAX_SIZE];
		u8 len;
		u8 flags;
		u8 id;
	} gtk[WOWLAN_GTK_KEYS_NUM];

	struct {
		/*
		 * We store both the TKIP and AES representations
		 * coming from the firmware because we decode the
		 * data from there before we iterate the keys and
		 * know which one we need.
		 */
		struct {
			struct ieee80211_key_seq seq[IWL_MAX_TID_COUNT];
		} tkip, aes;

		/*
		 * We use -1 for when we have valid data but don't know
		 * the key ID from firmware, and thus it needs to be
		 * installed with the last key (depending on rekeying).
		 */
		s8 key_id;
		bool valid;
	} gtk_seq[2];

	struct {
		/* Same as above */
		struct {
			struct ieee80211_key_seq seq[IWL_MAX_TID_COUNT];
			u64 tx_pn;
		} tkip, aes;
	} ptk;

	struct iwl_multicast_key_data igtk;
	struct iwl_multicast_key_data bigtk[WOWLAN_BIGTK_KEYS_NUM];

	int num_mlo_keys;
	struct iwl_wowlan_mlo_gtk mlo_keys[WOWLAN_MAX_MLO_KEYS];

	u8 *wake_packet;
};

static void iwl_mvm_report_wakeup_reasons(struct iwl_mvm *mvm,
					  struct ieee80211_vif *vif,
					  struct iwl_wowlan_status_data *status)
{
	struct sk_buff *pkt = NULL;
	struct cfg80211_wowlan_wakeup wakeup = {
		.pattern_idx = -1,
	};
	struct cfg80211_wowlan_wakeup *wakeup_report = &wakeup;
	u32 reasons = status->wakeup_reasons;

	if (reasons == IWL_WOWLAN_WAKEUP_BY_NON_WIRELESS) {
		wakeup_report = NULL;
		goto report;
	}

	pm_wakeup_event(mvm->dev, 0);

	if (reasons & IWL_WOWLAN_WAKEUP_BY_MAGIC_PACKET)
		wakeup.magic_pkt = true;

	if (reasons & IWL_WOWLAN_WAKEUP_BY_PATTERN)
		wakeup.pattern_idx =
			status->pattern_number;

	if (reasons & (IWL_WOWLAN_WAKEUP_BY_DISCONNECTION_ON_MISSED_BEACON |
		       IWL_WOWLAN_WAKEUP_BY_DISCONNECTION_ON_DEAUTH |
		       IWL_WOWLAN_WAKEUP_BY_GTK_REKEY_FAILURE))
		wakeup.disconnect = true;

	if (reasons & IWL_WOWLAN_WAKEUP_BY_GTK_REKEY_FAILURE)
		wakeup.gtk_rekey_failure = true;

	if (reasons & IWL_WOWLAN_WAKEUP_BY_RFKILL_DEASSERTED)
		wakeup.rfkill_release = true;

	if (reasons & IWL_WOWLAN_WAKEUP_BY_EAPOL_REQUEST)
		wakeup.eap_identity_req = true;

	if (reasons & IWL_WOWLAN_WAKEUP_BY_FOUR_WAY_HANDSHAKE)
		wakeup.four_way_handshake = true;

	if (reasons & IWL_WOWLAN_WAKEUP_BY_REM_WAKE_LINK_LOSS)
		wakeup.tcp_connlost = true;

	if (reasons & IWL_WOWLAN_WAKEUP_BY_REM_WAKE_SIGNATURE_TABLE)
		wakeup.tcp_nomoretokens = true;

	if (reasons & IWL_WOWLAN_WAKEUP_BY_REM_WAKE_WAKEUP_PACKET)
		wakeup.tcp_match = true;

	if (reasons & IWL_WAKEUP_BY_11W_UNPROTECTED_DEAUTH_OR_DISASSOC)
		wakeup.unprot_deauth_disassoc = true;

	if (status->wake_packet) {
		int pktsize = status->wake_packet_bufsize;
		int pktlen = status->wake_packet_length;
		const u8 *pktdata = status->wake_packet;
		const struct ieee80211_hdr *hdr = (const void *)pktdata;
		int truncated = pktlen - pktsize;

		/* this would be a firmware bug */
		if (WARN_ON_ONCE(truncated < 0))
			truncated = 0;

		if (ieee80211_is_data(hdr->frame_control)) {
			int hdrlen = ieee80211_hdrlen(hdr->frame_control);
			int ivlen = 0, icvlen = 4; /* also FCS */

			pkt = alloc_skb(pktsize, GFP_KERNEL);
			if (!pkt)
				goto report;

			skb_put_data(pkt, pktdata, hdrlen);
			pktdata += hdrlen;
			pktsize -= hdrlen;

			if (ieee80211_has_protected(hdr->frame_control)) {
				/*
				 * This is unlocked and using gtk_i(c)vlen,
				 * but since everything is under RTNL still
				 * that's not really a problem - changing
				 * it would be difficult.
				 */
				if (is_multicast_ether_addr(hdr->addr1)) {
					ivlen = mvm->gtk_ivlen;
					icvlen += mvm->gtk_icvlen;
				} else {
					ivlen = mvm->ptk_ivlen;
					icvlen += mvm->ptk_icvlen;
				}
			}

			/* if truncated, FCS/ICV is (partially) gone */
			if (truncated >= icvlen) {
				icvlen = 0;
				truncated -= icvlen;
			} else {
				icvlen -= truncated;
				truncated = 0;
			}

			pktsize -= ivlen + icvlen;
			pktdata += ivlen;

			skb_put_data(pkt, pktdata, pktsize);

			if (ieee80211_data_to_8023(pkt, vif->addr, vif->type))
				goto report;
			wakeup.packet = pkt->data;
			wakeup.packet_present_len = pkt->len;
			wakeup.packet_len = pkt->len - truncated;
			wakeup.packet_80211 = false;
		} else {
			int fcslen = 4;

			if (truncated >= 4) {
				truncated -= 4;
				fcslen = 0;
			} else {
				fcslen -= truncated;
				truncated = 0;
			}
			pktsize -= fcslen;
			wakeup.packet = status->wake_packet;
			wakeup.packet_present_len = pktsize;
			wakeup.packet_len = pktlen - truncated;
			wakeup.packet_80211 = true;
		}
	}

 report:
	ieee80211_report_wowlan_wakeup(vif, wakeup_report, GFP_KERNEL);
	kfree_skb(pkt);
}

static void iwl_mvm_le64_to_aes_seq(__le64 le_pn, struct ieee80211_key_seq *seq)
{
	u64 pn = le64_to_cpu(le_pn);

	seq->ccmp.pn[0] = pn >> 40;
	seq->ccmp.pn[1] = pn >> 32;
	seq->ccmp.pn[2] = pn >> 24;
	seq->ccmp.pn[3] = pn >> 16;
	seq->ccmp.pn[4] = pn >> 8;
	seq->ccmp.pn[5] = pn;
}

static void iwl_mvm_aes_sc_to_seq(struct aes_sc *sc,
				  struct ieee80211_key_seq *seq)
{
	iwl_mvm_le64_to_aes_seq(sc->pn, seq);
}

static void iwl_mvm_le64_to_tkip_seq(__le64 le_pn, struct ieee80211_key_seq *seq)
{
	u64 pn = le64_to_cpu(le_pn);

	seq->tkip.iv16 = (u16)pn;
	seq->tkip.iv32 = (u32)(pn >> 16);
}

static void iwl_mvm_tkip_sc_to_seq(struct tkip_sc *sc,
				   struct ieee80211_key_seq *seq)
{
	seq->tkip.iv32 = le32_to_cpu(sc->iv32);
	seq->tkip.iv16 = le16_to_cpu(sc->iv16);
}

static void iwl_mvm_set_key_rx_seq_tids(struct ieee80211_key_conf *key,
					struct ieee80211_key_seq *seq)
{
	int tid;

	for (tid = 0; tid < IWL_MAX_TID_COUNT; tid++)
		ieee80211_set_key_rx_seq(key, tid, &seq[tid]);
}

static void iwl_mvm_set_aes_ptk_rx_seq(struct iwl_mvm *mvm,
				       struct iwl_wowlan_status_data *status,
				       struct ieee80211_sta *sta,
				       struct ieee80211_key_conf *key)
{
	struct iwl_mvm_sta *mvmsta = iwl_mvm_sta_from_mac80211(sta);
	struct iwl_mvm_key_pn *ptk_pn;
	int tid;

	iwl_mvm_set_key_rx_seq_tids(key, status->ptk.aes.seq);

	if (!iwl_mvm_has_new_rx_api(mvm))
		return;


	rcu_read_lock();
	ptk_pn = rcu_dereference(mvmsta->ptk_pn[key->keyidx]);
	if (WARN_ON(!ptk_pn)) {
		rcu_read_unlock();
		return;
	}

	for (tid = 0; tid < IWL_MAX_TID_COUNT; tid++) {
		int i;

		for (i = 1; i < mvm->trans->num_rx_queues; i++)
			memcpy(ptk_pn->q[i].pn[tid],
			       status->ptk.aes.seq[tid].ccmp.pn,
			       IEEE80211_CCMP_PN_LEN);
	}
	rcu_read_unlock();
}

static void iwl_mvm_convert_key_counters(struct iwl_wowlan_status_data *status,
					 union iwl_all_tsc_rsc *sc)
{
	int i;

	BUILD_BUG_ON(IWL_MAX_TID_COUNT > IWL_MAX_TID_COUNT);
	BUILD_BUG_ON(IWL_MAX_TID_COUNT > IWL_NUM_RSC);

	/* GTK RX counters */
	for (i = 0; i < IWL_MAX_TID_COUNT; i++) {
		iwl_mvm_tkip_sc_to_seq(&sc->tkip.multicast_rsc[i],
				       &status->gtk_seq[0].tkip.seq[i]);
		iwl_mvm_aes_sc_to_seq(&sc->aes.multicast_rsc[i],
				      &status->gtk_seq[0].aes.seq[i]);
	}
	status->gtk_seq[0].valid = true;
	status->gtk_seq[0].key_id = -1;

	/* PTK TX counter */
	status->ptk.tkip.tx_pn = (u64)le16_to_cpu(sc->tkip.tsc.iv16) |
				 ((u64)le32_to_cpu(sc->tkip.tsc.iv32) << 16);
	status->ptk.aes.tx_pn = le64_to_cpu(sc->aes.tsc.pn);

	/* PTK RX counters */
	for (i = 0; i < IWL_MAX_TID_COUNT; i++) {
		iwl_mvm_tkip_sc_to_seq(&sc->tkip.unicast_rsc[i],
				       &status->ptk.tkip.seq[i]);
		iwl_mvm_aes_sc_to_seq(&sc->aes.unicast_rsc[i],
				      &status->ptk.aes.seq[i]);
	}
}

static void
iwl_mvm_convert_key_counters_v5_gtk_seq(struct iwl_wowlan_status_data *status,
					struct iwl_wowlan_all_rsc_tsc_v5 *sc,
					unsigned int idx, unsigned int key_id)
{
	int tid;

	for (tid = 0; tid < IWL_MAX_TID_COUNT; tid++) {
		iwl_mvm_le64_to_tkip_seq(sc->mcast_rsc[idx][tid],
					 &status->gtk_seq[idx].tkip.seq[tid]);
		iwl_mvm_le64_to_aes_seq(sc->mcast_rsc[idx][tid],
					&status->gtk_seq[idx].aes.seq[tid]);
	}

	status->gtk_seq[idx].valid = true;
	status->gtk_seq[idx].key_id = key_id;
}

static void
iwl_mvm_convert_key_counters_v5(struct iwl_wowlan_status_data *status,
				struct iwl_wowlan_all_rsc_tsc_v5 *sc)
{
	int i, tid;

	BUILD_BUG_ON(IWL_MAX_TID_COUNT > IWL_MAX_TID_COUNT);
	BUILD_BUG_ON(IWL_MAX_TID_COUNT > IWL_NUM_RSC);
	BUILD_BUG_ON(ARRAY_SIZE(sc->mcast_rsc) != ARRAY_SIZE(status->gtk_seq));

	/* GTK RX counters */
	for (i = 0; i < ARRAY_SIZE(sc->mcast_key_id_map); i++) {
		u8 entry = sc->mcast_key_id_map[i];

		if (entry < ARRAY_SIZE(sc->mcast_rsc))
			iwl_mvm_convert_key_counters_v5_gtk_seq(status, sc,
								entry, i);
	}

	/* PTK TX counters not needed, assigned in device */

	/* PTK RX counters */
	for (tid = 0; tid < IWL_MAX_TID_COUNT; tid++) {
		iwl_mvm_le64_to_tkip_seq(sc->ucast_rsc[tid],
					 &status->ptk.tkip.seq[tid]);
		iwl_mvm_le64_to_aes_seq(sc->ucast_rsc[tid],
					&status->ptk.aes.seq[tid]);
	}
}

static void iwl_mvm_set_key_rx_seq_idx(struct ieee80211_key_conf *key,
				       struct iwl_wowlan_status_data *status,
				       int idx)
{
	switch (key->cipher) {
	case WLAN_CIPHER_SUITE_CCMP:
	case WLAN_CIPHER_SUITE_GCMP:
	case WLAN_CIPHER_SUITE_GCMP_256:
		iwl_mvm_set_key_rx_seq_tids(key, status->gtk_seq[idx].aes.seq);
		break;
	case WLAN_CIPHER_SUITE_TKIP:
		iwl_mvm_set_key_rx_seq_tids(key, status->gtk_seq[idx].tkip.seq);
		break;
	default:
		WARN_ON(1);
	}
}

static void iwl_mvm_set_key_rx_seq(struct ieee80211_key_conf *key,
				   struct iwl_wowlan_status_data *status,
				   bool installed)
{
	int i;

	for (i = 0; i < ARRAY_SIZE(status->gtk_seq); i++) {
		if (!status->gtk_seq[i].valid)
			continue;

		/* Handle the case where we know the key ID */
		if (status->gtk_seq[i].key_id == key->keyidx) {
			s8 new_key_id = -1;

			if (status->num_of_gtk_rekeys)
				new_key_id = status->gtk[0].flags &
						IWL_WOWLAN_GTK_IDX_MASK;

			/* Don't install a new key's value to an old key */
			if (new_key_id != key->keyidx)
				iwl_mvm_set_key_rx_seq_idx(key, status, i);
			continue;
		}

		/* handle the case where we didn't, last key only */
		if (status->gtk_seq[i].key_id == -1 &&
		    (!status->num_of_gtk_rekeys || installed))
			iwl_mvm_set_key_rx_seq_idx(key, status, i);
	}
}

struct iwl_mvm_d3_gtk_iter_data {
	struct iwl_mvm *mvm;
	struct iwl_wowlan_status_data *status;
	u32 gtk_cipher, igtk_cipher, bigtk_cipher;
	bool unhandled_cipher, igtk_support, bigtk_support;
	int num_keys;
};

static void iwl_mvm_d3_find_last_keys(struct ieee80211_hw *hw,
				      struct ieee80211_vif *vif,
				      struct ieee80211_sta *sta,
				      struct ieee80211_key_conf *key,
				      void *_data)
{
	struct iwl_mvm_d3_gtk_iter_data *data = _data;
	int link_id = vif->active_links ? __ffs(vif->active_links) : -1;

	if (link_id >= 0 && key->link_id >= 0 && link_id != key->link_id)
		return;

	if (data->unhandled_cipher)
		return;

	switch (key->cipher) {
	case WLAN_CIPHER_SUITE_WEP40:
	case WLAN_CIPHER_SUITE_WEP104:
		/* ignore WEP completely, nothing to do */
		return;
	case WLAN_CIPHER_SUITE_CCMP:
	case WLAN_CIPHER_SUITE_GCMP:
	case WLAN_CIPHER_SUITE_GCMP_256:
	case WLAN_CIPHER_SUITE_TKIP:
		/* we support these */
		data->gtk_cipher = key->cipher;
		break;
	case WLAN_CIPHER_SUITE_BIP_GMAC_128:
	case WLAN_CIPHER_SUITE_BIP_GMAC_256:
	case WLAN_CIPHER_SUITE_BIP_CMAC_256:
	case WLAN_CIPHER_SUITE_AES_CMAC:
		/* we support these */
		if (data->igtk_support &&
		    (key->keyidx == 4 || key->keyidx == 5)) {
			data->igtk_cipher = key->cipher;
		} else if (data->bigtk_support &&
			   (key->keyidx == 6 || key->keyidx == 7)) {
			data->bigtk_cipher = key->cipher;
		} else {
			data->unhandled_cipher = true;
			return;
		}
		break;
	default:
		/* everything else - disconnect from AP */
		data->unhandled_cipher = true;
		return;
	}

	data->num_keys++;
}

static void
iwl_mvm_d3_set_igtk_bigtk_ipn(const struct iwl_multicast_key_data *key,
			      struct ieee80211_key_seq *seq, u32 cipher)
{
	switch (cipher) {
	case WLAN_CIPHER_SUITE_BIP_GMAC_128:
	case WLAN_CIPHER_SUITE_BIP_GMAC_256:
		BUILD_BUG_ON(sizeof(seq->aes_gmac.pn) != sizeof(key->ipn));
		memcpy(seq->aes_gmac.pn, key->ipn, sizeof(seq->aes_gmac.pn));
		break;
	case WLAN_CIPHER_SUITE_BIP_CMAC_256:
	case WLAN_CIPHER_SUITE_AES_CMAC:
		BUILD_BUG_ON(sizeof(seq->aes_cmac.pn) != sizeof(key->ipn));
		memcpy(seq->aes_cmac.pn, key->ipn, sizeof(seq->aes_cmac.pn));
		break;
	default:
		WARN_ON(1);
	}
}

static void
iwl_mvm_d3_update_igtk_bigtk(struct iwl_wowlan_status_data *status,
			     struct ieee80211_key_conf *key,
			     struct iwl_multicast_key_data *key_data)
{
	if (status->num_of_gtk_rekeys && key_data->len) {
		/* remove rekeyed key */
		ieee80211_remove_key(key);
	} else {
		struct ieee80211_key_seq seq;

		iwl_mvm_d3_set_igtk_bigtk_ipn(key_data,
					      &seq,
					      key->cipher);
		ieee80211_set_key_rx_seq(key, 0, &seq);
	}
}

static void iwl_mvm_d3_update_keys(struct ieee80211_hw *hw,
				   struct ieee80211_vif *vif,
				   struct ieee80211_sta *sta,
				   struct ieee80211_key_conf *key,
				   void *_data)
{
	struct iwl_mvm_d3_gtk_iter_data *data = _data;
	struct iwl_wowlan_status_data *status = data->status;
	s8 keyidx;
	int link_id = vif->active_links ? __ffs(vif->active_links) : -1;

	if (link_id >= 0 && key->link_id >= 0 && link_id != key->link_id)
		return;

	if (data->unhandled_cipher)
		return;

	switch (key->cipher) {
	case WLAN_CIPHER_SUITE_WEP40:
	case WLAN_CIPHER_SUITE_WEP104:
		/* ignore WEP completely, nothing to do */
		return;
	case WLAN_CIPHER_SUITE_CCMP:
	case WLAN_CIPHER_SUITE_GCMP:
	case WLAN_CIPHER_SUITE_GCMP_256:
		if (sta) {
			atomic64_set(&key->tx_pn, status->ptk.aes.tx_pn);
			iwl_mvm_set_aes_ptk_rx_seq(data->mvm, status, sta, key);
			return;
		}
		fallthrough;
	case WLAN_CIPHER_SUITE_TKIP:
		if (sta) {
			atomic64_set(&key->tx_pn, status->ptk.tkip.tx_pn);
			iwl_mvm_set_key_rx_seq_tids(key, status->ptk.tkip.seq);
			return;
		}
		keyidx = key->keyidx;
		/* The current key is always sent by the FW, even if it wasn't
		 * rekeyed during D3.
		 * We remove an existing key if it has the same index as
		 * a new key
		 */
		if (status->num_of_gtk_rekeys &&
		    ((status->gtk[0].len && keyidx == status->gtk[0].id) ||
		     (status->gtk[1].len && keyidx == status->gtk[1].id))) {
			ieee80211_remove_key(key);
		} else {
			iwl_mvm_set_key_rx_seq(key, data->status, false);
		}
		break;
	case WLAN_CIPHER_SUITE_BIP_GMAC_128:
	case WLAN_CIPHER_SUITE_BIP_GMAC_256:
	case WLAN_CIPHER_SUITE_BIP_CMAC_256:
	case WLAN_CIPHER_SUITE_AES_CMAC:
		if (key->keyidx == 4 || key->keyidx == 5) {
			iwl_mvm_d3_update_igtk_bigtk(status, key,
						     &status->igtk);
		}
		if (key->keyidx == 6 || key->keyidx == 7) {
			u8 idx = key->keyidx == status->bigtk[1].id;

			iwl_mvm_d3_update_igtk_bigtk(status, key,
						     &status->bigtk[idx]);
		}
	}
}

struct iwl_mvm_d3_mlo_old_keys {
	u32 cipher[IEEE80211_MLD_MAX_NUM_LINKS][WOWLAN_MLO_GTK_KEY_NUM_TYPES];
	struct ieee80211_key_conf *key[IEEE80211_MLD_MAX_NUM_LINKS][8];
};

static void iwl_mvm_mlo_key_ciphers(struct ieee80211_hw *hw,
				    struct ieee80211_vif *vif,
				    struct ieee80211_sta *sta,
				    struct ieee80211_key_conf *key,
				    void *data)
{
	struct iwl_mvm_d3_mlo_old_keys *old_keys = data;
	enum iwl_wowlan_mlo_gtk_type key_type;

	if (key->link_id < 0)
		return;

	if (WARN_ON(key->link_id >= IEEE80211_MLD_MAX_NUM_LINKS ||
		    key->keyidx >= 8))
		return;

	if (WARN_ON(old_keys->key[key->link_id][key->keyidx]))
		return;

	switch (key->cipher) {
	case WLAN_CIPHER_SUITE_CCMP:
	case WLAN_CIPHER_SUITE_GCMP:
	case WLAN_CIPHER_SUITE_GCMP_256:
		key_type = WOWLAN_MLO_GTK_KEY_TYPE_GTK;
		break;
	case WLAN_CIPHER_SUITE_BIP_GMAC_128:
	case WLAN_CIPHER_SUITE_BIP_GMAC_256:
	case WLAN_CIPHER_SUITE_BIP_CMAC_256:
	case WLAN_CIPHER_SUITE_AES_CMAC:
		if (key->keyidx == 4 || key->keyidx == 5) {
			key_type = WOWLAN_MLO_GTK_KEY_TYPE_IGTK;
			break;
		} else if (key->keyidx == 6 || key->keyidx == 7) {
			key_type = WOWLAN_MLO_GTK_KEY_TYPE_BIGTK;
			break;
		}
		return;
	default:
		/* ignore WEP/TKIP or unknown ciphers */
		return;
	}

	old_keys->cipher[key->link_id][key_type] = key->cipher;
	old_keys->key[key->link_id][key->keyidx] = key;
}

static bool iwl_mvm_mlo_gtk_rekey(struct iwl_wowlan_status_data *status,
				  struct ieee80211_vif *vif,
				  struct iwl_mvm *mvm)
{
	int i;
	struct iwl_mvm_d3_mlo_old_keys *old_keys;
	bool ret = true;

	IWL_DEBUG_WOWLAN(mvm, "Num of MLO Keys: %d\n", status->num_mlo_keys);
	if (!status->num_mlo_keys)
		return true;

	old_keys = kzalloc(sizeof(*old_keys), GFP_KERNEL);
	if (!old_keys)
		return false;

	/* find the cipher for each mlo key */
	ieee80211_iter_keys(mvm->hw, vif, iwl_mvm_mlo_key_ciphers, old_keys);

	for (i = 0; i < status->num_mlo_keys; i++) {
		struct iwl_wowlan_mlo_gtk *mlo_key = &status->mlo_keys[i];
		struct ieee80211_key_conf *key, *old_key;
		struct ieee80211_key_seq seq;
		struct {
			struct ieee80211_key_conf conf;
			u8 key[32];
		} conf = {};
		u16 flags = le16_to_cpu(mlo_key->flags);
		int j, link_id, key_id, key_type;

		link_id = u16_get_bits(flags, WOWLAN_MLO_GTK_FLAG_LINK_ID_MSK);
		key_id = u16_get_bits(flags, WOWLAN_MLO_GTK_FLAG_KEY_ID_MSK);
		key_type = u16_get_bits(flags,
					WOWLAN_MLO_GTK_FLAG_KEY_TYPE_MSK);

		if (!(vif->valid_links & BIT(link_id)))
			continue;

		if (WARN_ON(link_id >= IEEE80211_MLD_MAX_NUM_LINKS ||
			    key_id >= 8 ||
			    key_type >= WOWLAN_MLO_GTK_KEY_NUM_TYPES))
			continue;

		conf.conf.cipher = old_keys->cipher[link_id][key_type];
		/* WARN_ON? */
		if (!conf.conf.cipher)
			continue;

		conf.conf.keylen = 0;
		switch (conf.conf.cipher) {
		case WLAN_CIPHER_SUITE_CCMP:
		case WLAN_CIPHER_SUITE_GCMP:
			conf.conf.keylen = WLAN_KEY_LEN_CCMP;
			break;
		case WLAN_CIPHER_SUITE_GCMP_256:
			conf.conf.keylen = WLAN_KEY_LEN_GCMP_256;
			break;
		case WLAN_CIPHER_SUITE_BIP_GMAC_128:
			conf.conf.keylen = WLAN_KEY_LEN_BIP_GMAC_128;
			break;
		case WLAN_CIPHER_SUITE_BIP_GMAC_256:
			conf.conf.keylen = WLAN_KEY_LEN_BIP_GMAC_256;
			break;
		case WLAN_CIPHER_SUITE_AES_CMAC:
			conf.conf.keylen = WLAN_KEY_LEN_AES_CMAC;
			break;
		case WLAN_CIPHER_SUITE_BIP_CMAC_256:
			conf.conf.keylen = WLAN_KEY_LEN_BIP_CMAC_256;
			break;
		}

		if (WARN_ON(!conf.conf.keylen ||
			    conf.conf.keylen > sizeof(conf.key)))
			continue;

		memcpy(conf.conf.key, mlo_key->key, conf.conf.keylen);
		conf.conf.keyidx = key_id;

		old_key = old_keys->key[link_id][key_id];
		if (old_key) {
			IWL_DEBUG_WOWLAN(mvm,
					 "Remove MLO key id %d, link id %d\n",
					 key_id, link_id);
			ieee80211_remove_key(old_key);
		}

		IWL_DEBUG_WOWLAN(mvm, "Add MLO key id %d, link id %d\n",
				 key_id, link_id);
		key = ieee80211_gtk_rekey_add(vif, &conf.conf, link_id);
		if (WARN_ON(IS_ERR(key))) {
			ret = false;
			goto out;
		}

		/*
		 * mac80211 expects the pn in big-endian
		 * also note that seq is a union of all cipher types
		 * (ccmp, gcmp, cmac, gmac), and they all have the same
		 * pn field (of length 6) so just copy it to ccmp.pn.
		 */
		for (j = 5; j >= 0; j--)
			seq.ccmp.pn[5 - j] = mlo_key->pn[j];

		/* group keys are non-QoS and use TID 0 */
		ieee80211_set_key_rx_seq(key, 0, &seq);
	}

out:
	kfree(old_keys);
	return ret;
}

static bool iwl_mvm_gtk_rekey(struct iwl_wowlan_status_data *status,
			      struct ieee80211_vif *vif,
			      struct iwl_mvm *mvm, u32 gtk_cipher)
{
	int i, j;
	struct ieee80211_key_conf *key;
	struct {
		struct ieee80211_key_conf conf;
		u8 key[32];
	} conf = {
		.conf.cipher = gtk_cipher,
	};
	int link_id = vif->active_links ? __ffs(vif->active_links) : -1;

	BUILD_BUG_ON(WLAN_KEY_LEN_CCMP != WLAN_KEY_LEN_GCMP);
	BUILD_BUG_ON(sizeof(conf.key) < WLAN_KEY_LEN_CCMP);
	BUILD_BUG_ON(sizeof(conf.key) < WLAN_KEY_LEN_GCMP_256);
	BUILD_BUG_ON(sizeof(conf.key) < WLAN_KEY_LEN_TKIP);
	BUILD_BUG_ON(sizeof(conf.key) < sizeof(status->gtk[0].key));

	switch (gtk_cipher) {
	case WLAN_CIPHER_SUITE_CCMP:
	case WLAN_CIPHER_SUITE_GCMP:
		conf.conf.keylen = WLAN_KEY_LEN_CCMP;
		break;
	case WLAN_CIPHER_SUITE_GCMP_256:
		conf.conf.keylen = WLAN_KEY_LEN_GCMP_256;
		break;
	case WLAN_CIPHER_SUITE_TKIP:
		conf.conf.keylen = WLAN_KEY_LEN_TKIP;
		break;
	default:
		WARN_ON(1);
	}

	for (i = 0; i < ARRAY_SIZE(status->gtk); i++) {
		if (!status->gtk[i].len)
			continue;

		conf.conf.keyidx = status->gtk[i].id;
		IWL_DEBUG_WOWLAN(mvm,
				 "Received from FW GTK cipher %d, key index %d\n",
				 conf.conf.cipher, conf.conf.keyidx);
		memcpy(conf.conf.key, status->gtk[i].key,
		       sizeof(status->gtk[i].key));

		key = ieee80211_gtk_rekey_add(vif, &conf.conf, link_id);
		if (IS_ERR(key))
			return false;

		for (j = 0; j < ARRAY_SIZE(status->gtk_seq); j++) {
			if (!status->gtk_seq[j].valid ||
			    status->gtk_seq[j].key_id != key->keyidx)
				continue;
			iwl_mvm_set_key_rx_seq_idx(key, status, j);
			break;
		}
		WARN_ON(j == ARRAY_SIZE(status->gtk_seq));
	}

	return true;
}

static bool
iwl_mvm_d3_igtk_bigtk_rekey_add(struct iwl_wowlan_status_data *status,
				struct ieee80211_vif *vif, u32 cipher,
				struct iwl_multicast_key_data *key_data)
{
	struct ieee80211_key_conf *key_config;
	struct {
		struct ieee80211_key_conf conf;
		u8 key[WOWLAN_KEY_MAX_SIZE];
	} conf = {
		.conf.cipher = cipher,
		.conf.keyidx = key_data->id,
	};
	struct ieee80211_key_seq seq;
	int link_id = vif->active_links ? __ffs(vif->active_links) : -1;

	if (!key_data->len)
		return true;

	iwl_mvm_d3_set_igtk_bigtk_ipn(key_data, &seq, conf.conf.cipher);

	switch (cipher) {
	case WLAN_CIPHER_SUITE_BIP_GMAC_128:
		conf.conf.keylen = WLAN_KEY_LEN_BIP_GMAC_128;
		break;
	case WLAN_CIPHER_SUITE_BIP_GMAC_256:
		conf.conf.keylen = WLAN_KEY_LEN_BIP_GMAC_256;
		break;
	case WLAN_CIPHER_SUITE_AES_CMAC:
		conf.conf.keylen = WLAN_KEY_LEN_AES_CMAC;
		break;
	case WLAN_CIPHER_SUITE_BIP_CMAC_256:
		conf.conf.keylen = WLAN_KEY_LEN_BIP_CMAC_256;
		break;
	default:
		WARN_ON(1);
	}
	BUILD_BUG_ON(sizeof(conf.key) < sizeof(key_data->key));
	memcpy(conf.conf.key, key_data->key, conf.conf.keylen);

	key_config = ieee80211_gtk_rekey_add(vif, &conf.conf, link_id);
	if (IS_ERR(key_config))
		return false;
	ieee80211_set_key_rx_seq(key_config, 0, &seq);

	if (key_config->keyidx == 4 || key_config->keyidx == 5) {
		struct iwl_mvm_vif *mvmvif = iwl_mvm_vif_from_mac80211(vif);
		struct iwl_mvm_vif_link_info *mvm_link;

		link_id = link_id < 0 ? 0 : link_id;
		mvm_link = mvmvif->link[link_id];
		mvm_link->igtk = key_config;
	}

	return true;
}

static int iwl_mvm_lookup_wowlan_status_ver(struct iwl_mvm *mvm)
{
	u8 notif_ver;

	if (!fw_has_api(&mvm->fw->ucode_capa,
			IWL_UCODE_TLV_API_WOWLAN_KEY_MATERIAL))
		return 6;

	/* default to 7 (when we have IWL_UCODE_TLV_API_WOWLAN_KEY_MATERIAL) */
	notif_ver = iwl_fw_lookup_notif_ver(mvm->fw, LONG_GROUP,
					    WOWLAN_GET_STATUSES, 0);
	if (!notif_ver)
		notif_ver = iwl_fw_lookup_notif_ver(mvm->fw, LEGACY_GROUP,
						    WOWLAN_GET_STATUSES, 7);

	return notif_ver;
}

static bool iwl_mvm_setup_connection_keep(struct iwl_mvm *mvm,
					  struct ieee80211_vif *vif,
					  struct iwl_wowlan_status_data *status)
{
	struct iwl_mvm_vif *mvmvif = iwl_mvm_vif_from_mac80211(vif);
	struct iwl_mvm_d3_gtk_iter_data gtkdata = {
		.mvm = mvm,
		.status = status,
	};
	int i;
	u32 disconnection_reasons =
		IWL_WOWLAN_WAKEUP_BY_DISCONNECTION_ON_MISSED_BEACON |
		IWL_WOWLAN_WAKEUP_BY_DISCONNECTION_ON_DEAUTH;

	if (!status || !vif->bss_conf.bssid)
		return false;

	if (iwl_mvm_lookup_wowlan_status_ver(mvm) > 6 ||
	    iwl_fw_lookup_notif_ver(mvm->fw, PROT_OFFLOAD_GROUP,
				    WOWLAN_INFO_NOTIFICATION,
				    0))
		gtkdata.igtk_support = true;

	if (iwl_fw_lookup_notif_ver(mvm->fw, PROT_OFFLOAD_GROUP,
				    WOWLAN_INFO_NOTIFICATION,
				    0) >= 3)
		gtkdata.bigtk_support = true;

	/* find last GTK that we used initially, if any */
	ieee80211_iter_keys(mvm->hw, vif,
			    iwl_mvm_d3_find_last_keys, &gtkdata);
	/* not trying to keep connections with MFP/unhandled ciphers */
	if (gtkdata.unhandled_cipher)
		return false;
	if (!gtkdata.num_keys)
		goto out;

	/*
	 * invalidate all other GTKs that might still exist and update
	 * the one that we used
	 */
	ieee80211_iter_keys(mvm->hw, vif,
			    iwl_mvm_d3_update_keys, &gtkdata);

	if (status->num_of_gtk_rekeys) {
		__be64 replay_ctr = cpu_to_be64(status->replay_ctr);

		IWL_DEBUG_WOWLAN(mvm, "num of GTK rekeying %d\n",
				 status->num_of_gtk_rekeys);

		if (!iwl_mvm_gtk_rekey(status, vif, mvm, gtkdata.gtk_cipher))
			return false;

		if (!iwl_mvm_d3_igtk_bigtk_rekey_add(status, vif,
						     gtkdata.igtk_cipher,
						     &status->igtk))
			return false;

		for (i = 0; i < ARRAY_SIZE(status->bigtk); i++) {
			if (!iwl_mvm_d3_igtk_bigtk_rekey_add(status, vif,
							     gtkdata.bigtk_cipher,
							     &status->bigtk[i]))
				return false;
		}

		if (!iwl_mvm_mlo_gtk_rekey(status, vif, mvm))
			return false;

		ieee80211_gtk_rekey_notify(vif, vif->bss_conf.bssid,
					   (void *)&replay_ctr, GFP_KERNEL);
	}

out:
	if (iwl_fw_lookup_notif_ver(mvm->fw, LONG_GROUP,
				    WOWLAN_GET_STATUSES, 0) < 10) {
		mvmvif->seqno_valid = true;
		/* +0x10 because the set API expects next-to-use, not last-used */
		mvmvif->seqno = status->non_qos_seq_ctr + 0x10;
	}

	if (status->wakeup_reasons & disconnection_reasons)
		return false;

	return true;
}

static void iwl_mvm_convert_gtk_v2(struct iwl_wowlan_status_data *status,
				   struct iwl_wowlan_gtk_status_v2 *data)
{
	BUILD_BUG_ON(sizeof(status->gtk[0].key) < sizeof(data->key));
	BUILD_BUG_ON(NL80211_TKIP_DATA_OFFSET_RX_MIC_KEY +
		     sizeof(data->tkip_mic_key) >
		     sizeof(status->gtk[0].key));

	status->gtk[0].len = data->key_len;
	status->gtk[0].flags = data->key_flags;

	memcpy(status->gtk[0].key, data->key, sizeof(data->key));

	/* if it's as long as the TKIP encryption key, copy MIC key */
	if (status->gtk[0].len == NL80211_TKIP_DATA_OFFSET_TX_MIC_KEY)
		memcpy(status->gtk[0].key + NL80211_TKIP_DATA_OFFSET_RX_MIC_KEY,
		       data->tkip_mic_key, sizeof(data->tkip_mic_key));
}

static void iwl_mvm_convert_gtk_v3(struct iwl_wowlan_status_data *status,
				   struct iwl_wowlan_gtk_status_v3 *data)
{
	int data_idx, status_idx = 0;

	BUILD_BUG_ON(sizeof(status->gtk[0].key) < sizeof(data[0].key));
	BUILD_BUG_ON(NL80211_TKIP_DATA_OFFSET_RX_MIC_KEY +
		     sizeof(data[0].tkip_mic_key) >
		     sizeof(status->gtk[0].key));
	BUILD_BUG_ON(ARRAY_SIZE(status->gtk) < WOWLAN_GTK_KEYS_NUM);
	for (data_idx = 0; data_idx < ARRAY_SIZE(status->gtk); data_idx++) {
		if (!(data[data_idx].key_len))
			continue;
		status->gtk[status_idx].len = data[data_idx].key_len;
		status->gtk[status_idx].flags = data[data_idx].key_flags;
		status->gtk[status_idx].id = status->gtk[status_idx].flags &
				    IWL_WOWLAN_GTK_IDX_MASK;

		memcpy(status->gtk[status_idx].key, data[data_idx].key,
		       sizeof(data[data_idx].key));

		/* if it's as long as the TKIP encryption key, copy MIC key */
		if (status->gtk[status_idx].len ==
		    NL80211_TKIP_DATA_OFFSET_TX_MIC_KEY)
			memcpy(status->gtk[status_idx].key +
			       NL80211_TKIP_DATA_OFFSET_RX_MIC_KEY,
			       data[data_idx].tkip_mic_key,
			       sizeof(data[data_idx].tkip_mic_key));
		status_idx++;
	}
}

static void iwl_mvm_convert_igtk(struct iwl_wowlan_status_data *status,
				 struct iwl_wowlan_igtk_status *data)
{
	int i;

	BUILD_BUG_ON(sizeof(status->igtk.key) < sizeof(data->key));
	BUILD_BUG_ON(sizeof(status->igtk.ipn) != sizeof(data->ipn));

	if (!data->key_len)
		return;

	status->igtk.len = data->key_len;
	status->igtk.flags = data->key_flags;
	status->igtk.id = u32_get_bits(data->key_flags,
				       IWL_WOWLAN_IGTK_BIGTK_IDX_MASK)
		+ WOWLAN_IGTK_MIN_INDEX;

	memcpy(status->igtk.key, data->key, sizeof(data->key));

	/* mac80211 expects big endian for memcmp() to work, convert */
	for (i = 0; i < sizeof(data->ipn); i++)
		status->igtk.ipn[i] = data->ipn[sizeof(data->ipn) - i - 1];
}

static void iwl_mvm_convert_bigtk(struct iwl_wowlan_status_data *status,
				  const struct iwl_wowlan_igtk_status *data)
{
	int data_idx, status_idx = 0;

	BUILD_BUG_ON(ARRAY_SIZE(status->bigtk) < WOWLAN_BIGTK_KEYS_NUM);

	for (data_idx = 0; data_idx < WOWLAN_BIGTK_KEYS_NUM; data_idx++) {
		if (!data[data_idx].key_len)
			continue;

		status->bigtk[status_idx].len = data[data_idx].key_len;
		status->bigtk[status_idx].flags = data[data_idx].key_flags;
		status->bigtk[status_idx].id =
			u32_get_bits(data[data_idx].key_flags,
				     IWL_WOWLAN_IGTK_BIGTK_IDX_MASK)
			+ WOWLAN_BIGTK_MIN_INDEX;

		BUILD_BUG_ON(sizeof(status->bigtk[status_idx].key) <
			     sizeof(data[data_idx].key));
		BUILD_BUG_ON(sizeof(status->bigtk[status_idx].ipn) <
			     sizeof(data[data_idx].ipn));

		memcpy(status->bigtk[status_idx].key, data[data_idx].key,
		       sizeof(data[data_idx].key));
		memcpy(status->bigtk[status_idx].ipn, data[data_idx].ipn,
		       sizeof(data[data_idx].ipn));
		status_idx++;
	}
}

static void iwl_mvm_parse_wowlan_info_notif(struct iwl_mvm *mvm,
					    struct iwl_wowlan_info_notif *data,
					    struct iwl_wowlan_status_data *status,
					    u32 len, bool has_mlo_keys)
{
	u32 i;
	u32 expected_len = sizeof(*data);

	if (!data) {
		IWL_ERR(mvm, "iwl_wowlan_info_notif data is NULL\n");
		status = NULL;
		return;
	}

	if (has_mlo_keys)
		expected_len += (data->num_mlo_link_keys *
				 sizeof(status->mlo_keys[0]));

	if (len < expected_len) {
		IWL_ERR(mvm, "Invalid WoWLAN info notification!\n");
		status = NULL;
		return;
	}

	iwl_mvm_convert_key_counters_v5(status, &data->gtk[0].sc);
	iwl_mvm_convert_gtk_v3(status, data->gtk);
	iwl_mvm_convert_igtk(status, &data->igtk[0]);
	iwl_mvm_convert_bigtk(status, data->bigtk);
	status->replay_ctr = le64_to_cpu(data->replay_ctr);
	status->pattern_number = le16_to_cpu(data->pattern_number);
	for (i = 0; i < IWL_MAX_TID_COUNT; i++)
		status->qos_seq_ctr[i] =
			le16_to_cpu(data->qos_seq_ctr[i]);
	status->wakeup_reasons = le32_to_cpu(data->wakeup_reasons);
	status->num_of_gtk_rekeys =
		le32_to_cpu(data->num_of_gtk_rekeys);
	status->received_beacons = le32_to_cpu(data->received_beacons);
	status->tid_tear_down = data->tid_tear_down;

	if (has_mlo_keys && data->num_mlo_link_keys) {
		status->num_mlo_keys = data->num_mlo_link_keys;
		if (IWL_FW_CHECK(mvm,
				 status->num_mlo_keys > WOWLAN_MAX_MLO_KEYS,
				 "Too many mlo keys: %d, max %d\n",
				 status->num_mlo_keys, WOWLAN_MAX_MLO_KEYS))
			status->num_mlo_keys = WOWLAN_MAX_MLO_KEYS;
		memcpy(status->mlo_keys, data->mlo_gtks,
		       status->num_mlo_keys * sizeof(status->mlo_keys[0]));
	}
}

static void
iwl_mvm_parse_wowlan_info_notif_v2(struct iwl_mvm *mvm,
				   struct iwl_wowlan_info_notif_v2 *data,
				   struct iwl_wowlan_status_data *status,
				   u32 len)
{
	u32 i;

	if (!data) {
		IWL_ERR(mvm, "iwl_wowlan_info_notif data is NULL\n");
		status = NULL;
		return;
	}

	if (len < sizeof(*data)) {
		IWL_ERR(mvm, "Invalid WoWLAN info notification!\n");
		status = NULL;
		return;
	}

	iwl_mvm_convert_key_counters_v5(status, &data->gtk[0].sc);
	iwl_mvm_convert_gtk_v3(status, data->gtk);
	iwl_mvm_convert_igtk(status, &data->igtk[0]);
	status->replay_ctr = le64_to_cpu(data->replay_ctr);
	status->pattern_number = le16_to_cpu(data->pattern_number);
	for (i = 0; i < IWL_MAX_TID_COUNT; i++)
		status->qos_seq_ctr[i] =
			le16_to_cpu(data->qos_seq_ctr[i]);
	status->wakeup_reasons = le32_to_cpu(data->wakeup_reasons);
	status->num_of_gtk_rekeys =
		le32_to_cpu(data->num_of_gtk_rekeys);
	status->received_beacons = le32_to_cpu(data->received_beacons);
	status->tid_tear_down = data->tid_tear_down;
}

/* Occasionally, templates would be nice. This is one of those times ... */
#define iwl_mvm_parse_wowlan_status_common(_ver)			\
static struct iwl_wowlan_status_data *					\
iwl_mvm_parse_wowlan_status_common_ ## _ver(struct iwl_mvm *mvm,	\
					    struct iwl_wowlan_status_ ##_ver *data,\
					    int len)			\
{									\
	struct iwl_wowlan_status_data *status;				\
	int data_size, i;						\
									\
	if (len < sizeof(*data)) {					\
		IWL_ERR(mvm, "Invalid WoWLAN status response!\n");	\
		return NULL;						\
	}								\
									\
	data_size = ALIGN(le32_to_cpu(data->wake_packet_bufsize), 4);	\
	if (len != sizeof(*data) + data_size) {				\
		IWL_ERR(mvm, "Invalid WoWLAN status response!\n");	\
		return NULL;						\
	}								\
									\
	status = kzalloc(sizeof(*status), GFP_KERNEL);			\
	if (!status)							\
		return NULL;						\
									\
	/* copy all the common fields */				\
	status->replay_ctr = le64_to_cpu(data->replay_ctr);		\
	status->pattern_number = le16_to_cpu(data->pattern_number);	\
	status->non_qos_seq_ctr = le16_to_cpu(data->non_qos_seq_ctr);	\
	for (i = 0; i < 8; i++)						\
		status->qos_seq_ctr[i] =				\
			le16_to_cpu(data->qos_seq_ctr[i]);		\
	status->wakeup_reasons = le32_to_cpu(data->wakeup_reasons);	\
	status->num_of_gtk_rekeys =					\
		le32_to_cpu(data->num_of_gtk_rekeys);			\
	status->received_beacons = le32_to_cpu(data->received_beacons);	\
	status->wake_packet_length =					\
		le32_to_cpu(data->wake_packet_length);			\
	status->wake_packet_bufsize =					\
		le32_to_cpu(data->wake_packet_bufsize);			\
	if (status->wake_packet_bufsize) {				\
		status->wake_packet =					\
			kmemdup(data->wake_packet,			\
				status->wake_packet_bufsize,		\
				GFP_KERNEL);				\
		if (!status->wake_packet) {				\
			kfree(status);					\
			return NULL;					\
		}							\
	} else {							\
		status->wake_packet = NULL;				\
	}								\
									\
	return status;							\
}

iwl_mvm_parse_wowlan_status_common(v6)
iwl_mvm_parse_wowlan_status_common(v7)
iwl_mvm_parse_wowlan_status_common(v9)
iwl_mvm_parse_wowlan_status_common(v12)

static struct iwl_wowlan_status_data *
iwl_mvm_send_wowlan_get_status(struct iwl_mvm *mvm, u8 sta_id)
{
	struct iwl_wowlan_status_data *status;
	struct iwl_wowlan_get_status_cmd get_status_cmd = {
		.sta_id = cpu_to_le32(sta_id),
	};
	struct iwl_host_cmd cmd = {
		.id = WOWLAN_GET_STATUSES,
		.flags = CMD_WANT_SKB,
		.data = { &get_status_cmd, },
		.len = { sizeof(get_status_cmd), },
	};
	int ret, len;
	u8 notif_ver;
	u8 cmd_ver = iwl_fw_lookup_cmd_ver(mvm->fw, cmd.id,
					   IWL_FW_CMD_VER_UNKNOWN);

	if (cmd_ver == IWL_FW_CMD_VER_UNKNOWN)
		cmd.len[0] = 0;

	lockdep_assert_held(&mvm->mutex);

	ret = iwl_mvm_send_cmd(mvm, &cmd);
	if (ret) {
		IWL_ERR(mvm, "failed to query wakeup status (%d)\n", ret);
		return ERR_PTR(ret);
	}

	len = iwl_rx_packet_payload_len(cmd.resp_pkt);

	/* default to 7 (when we have IWL_UCODE_TLV_API_WOWLAN_KEY_MATERIAL) */
	notif_ver = iwl_mvm_lookup_wowlan_status_ver(mvm);

	if (notif_ver < 7) {
		struct iwl_wowlan_status_v6 *v6 = (void *)cmd.resp_pkt->data;

		status = iwl_mvm_parse_wowlan_status_common_v6(mvm, v6, len);
		if (!status)
			goto out_free_resp;

		BUILD_BUG_ON(sizeof(v6->gtk.decrypt_key) >
			     sizeof(status->gtk[0].key));
		BUILD_BUG_ON(NL80211_TKIP_DATA_OFFSET_RX_MIC_KEY +
			     sizeof(v6->gtk.tkip_mic_key) >
			     sizeof(status->gtk[0].key));

		/* copy GTK info to the right place */
		memcpy(status->gtk[0].key, v6->gtk.decrypt_key,
		       sizeof(v6->gtk.decrypt_key));
		memcpy(status->gtk[0].key + NL80211_TKIP_DATA_OFFSET_RX_MIC_KEY,
		       v6->gtk.tkip_mic_key,
		       sizeof(v6->gtk.tkip_mic_key));

		iwl_mvm_convert_key_counters(status, &v6->gtk.rsc.all_tsc_rsc);

		/* hardcode the key length to 16 since v6 only supports 16 */
		status->gtk[0].len = 16;

		/*
		 * The key index only uses 2 bits (values 0 to 3) and
		 * we always set bit 7 which means this is the
		 * currently used key.
		 */
		status->gtk[0].flags = v6->gtk.key_index | BIT(7);
	} else if (notif_ver == 7) {
		struct iwl_wowlan_status_v7 *v7 = (void *)cmd.resp_pkt->data;

		status = iwl_mvm_parse_wowlan_status_common_v7(mvm, v7, len);
		if (!status)
			goto out_free_resp;

		iwl_mvm_convert_key_counters(status, &v7->gtk[0].rsc.all_tsc_rsc);
		iwl_mvm_convert_gtk_v2(status, &v7->gtk[0]);
		iwl_mvm_convert_igtk(status, &v7->igtk[0]);
	} else if (notif_ver == 9 || notif_ver == 10 || notif_ver == 11) {
		struct iwl_wowlan_status_v9 *v9 = (void *)cmd.resp_pkt->data;

		/* these three command versions have same layout and size, the
		 * difference is only in a few not used (reserved) fields.
		 */
		status = iwl_mvm_parse_wowlan_status_common_v9(mvm, v9, len);
		if (!status)
			goto out_free_resp;

		iwl_mvm_convert_key_counters(status, &v9->gtk[0].rsc.all_tsc_rsc);
		iwl_mvm_convert_gtk_v2(status, &v9->gtk[0]);
		iwl_mvm_convert_igtk(status, &v9->igtk[0]);

		status->tid_tear_down = v9->tid_tear_down;
	} else if (notif_ver == 12) {
		struct iwl_wowlan_status_v12 *v12 = (void *)cmd.resp_pkt->data;

		status = iwl_mvm_parse_wowlan_status_common_v12(mvm, v12, len);
		if (!status)
			goto out_free_resp;

		iwl_mvm_convert_key_counters_v5(status, &v12->gtk[0].sc);
		iwl_mvm_convert_gtk_v3(status, v12->gtk);
		iwl_mvm_convert_igtk(status, &v12->igtk[0]);

		status->tid_tear_down = v12->tid_tear_down;
	} else {
		IWL_ERR(mvm,
			"Firmware advertises unknown WoWLAN status response %d!\n",
			notif_ver);
		status = NULL;
	}

out_free_resp:
	iwl_free_resp(&cmd);
	return status;
}

/* releases the MVM mutex */
static bool iwl_mvm_query_wakeup_reasons(struct iwl_mvm *mvm,
					 struct ieee80211_vif *vif,
					 struct iwl_wowlan_status_data *status)
{
	int i;
	bool keep = false;
	struct iwl_mvm_sta *mvm_ap_sta;
	struct iwl_mvm_vif *mvmvif = iwl_mvm_vif_from_mac80211(vif);
	int link_id = vif->active_links ? __ffs(vif->active_links) : 0;
	struct iwl_mvm_vif_link_info *mvm_link = mvmvif->link[link_id];

	if (WARN_ON(!mvm_link))
		goto out_unlock;

	if (!status)
		goto out_unlock;

	IWL_DEBUG_WOWLAN(mvm, "wakeup reason 0x%x\n",
			 status->wakeup_reasons);

	mvm_ap_sta = iwl_mvm_sta_from_staid_protected(mvm, mvm_link->ap_sta_id);
	if (!mvm_ap_sta)
		goto out_unlock;

	for (i = 0; i < IWL_MAX_TID_COUNT; i++) {
		u16 seq = status->qos_seq_ctr[i];
		/* firmware stores last-used value, we store next value */
		seq += 0x10;
		mvm_ap_sta->tid_data[i].seq_number = seq;
	}

	if (mvm->trans->trans_cfg->device_family >= IWL_DEVICE_FAMILY_22000) {
		i = mvm->offload_tid;
		iwl_trans_set_q_ptrs(mvm->trans,
				     mvm_ap_sta->tid_data[i].txq_id,
				     mvm_ap_sta->tid_data[i].seq_number >> 4);
	}

	iwl_mvm_report_wakeup_reasons(mvm, vif, status);

	keep = iwl_mvm_setup_connection_keep(mvm, vif, status);
out_unlock:
	mutex_unlock(&mvm->mutex);
	return keep;
}

#define ND_QUERY_BUF_LEN (sizeof(struct iwl_scan_offload_profile_match) * \
			  IWL_SCAN_MAX_PROFILES)

struct iwl_mvm_nd_results {
	u32 matched_profiles;
	u8 matches[ND_QUERY_BUF_LEN];
};

static int
iwl_mvm_netdetect_query_results(struct iwl_mvm *mvm,
				struct iwl_mvm_nd_results *results)
{
	struct iwl_scan_offload_match_info *query;
	struct iwl_host_cmd cmd = {
		.id = SCAN_OFFLOAD_PROFILES_QUERY_CMD,
		.flags = CMD_WANT_SKB,
	};
	int ret, len;
	size_t query_len, matches_len;
	int max_profiles = iwl_umac_scan_get_max_profiles(mvm->fw);

	ret = iwl_mvm_send_cmd(mvm, &cmd);
	if (ret) {
		IWL_ERR(mvm, "failed to query matched profiles (%d)\n", ret);
		return ret;
	}

	if (fw_has_api(&mvm->fw->ucode_capa,
		       IWL_UCODE_TLV_API_SCAN_OFFLOAD_CHANS)) {
		query_len = sizeof(struct iwl_scan_offload_match_info);
		matches_len = sizeof(struct iwl_scan_offload_profile_match) *
			max_profiles;
	} else {
		query_len = sizeof(struct iwl_scan_offload_profiles_query_v1);
		matches_len = sizeof(struct iwl_scan_offload_profile_match_v1) *
			max_profiles;
	}

	len = iwl_rx_packet_payload_len(cmd.resp_pkt);
	if (len < query_len) {
		IWL_ERR(mvm, "Invalid scan offload profiles query response!\n");
		ret = -EIO;
		goto out_free_resp;
	}

	query = (void *)cmd.resp_pkt->data;

	results->matched_profiles = le32_to_cpu(query->matched_profiles);
	memcpy(results->matches, query->matches, matches_len);

#ifdef CONFIG_IWLWIFI_DEBUGFS
	mvm->last_netdetect_scans = le32_to_cpu(query->n_scans_done);
#endif

out_free_resp:
	iwl_free_resp(&cmd);
	return ret;
}

static int iwl_mvm_query_num_match_chans(struct iwl_mvm *mvm,
					 struct iwl_mvm_nd_results *results,
					 int idx)
{
	int n_chans = 0, i;

	if (fw_has_api(&mvm->fw->ucode_capa,
		       IWL_UCODE_TLV_API_SCAN_OFFLOAD_CHANS)) {
		struct iwl_scan_offload_profile_match *matches =
			(void *)results->matches;

		for (i = 0; i < SCAN_OFFLOAD_MATCHING_CHANNELS_LEN; i++)
			n_chans += hweight8(matches[idx].matching_channels[i]);
	} else {
		struct iwl_scan_offload_profile_match_v1 *matches =
			(void *)results->matches;

		for (i = 0; i < SCAN_OFFLOAD_MATCHING_CHANNELS_LEN_V1; i++)
			n_chans += hweight8(matches[idx].matching_channels[i]);
	}

	return n_chans;
}

static void iwl_mvm_query_set_freqs(struct iwl_mvm *mvm,
				    struct iwl_mvm_nd_results *results,
				    struct cfg80211_wowlan_nd_match *match,
				    int idx)
{
	int i;

	if (fw_has_api(&mvm->fw->ucode_capa,
		       IWL_UCODE_TLV_API_SCAN_OFFLOAD_CHANS)) {
		struct iwl_scan_offload_profile_match *matches =
			 (void *)results->matches;

		for (i = 0; i < SCAN_OFFLOAD_MATCHING_CHANNELS_LEN * 8; i++)
			if (matches[idx].matching_channels[i / 8] & (BIT(i % 8)))
				match->channels[match->n_channels++] =
					mvm->nd_channels[i]->center_freq;
	} else {
		struct iwl_scan_offload_profile_match_v1 *matches =
			 (void *)results->matches;

		for (i = 0; i < SCAN_OFFLOAD_MATCHING_CHANNELS_LEN_V1 * 8; i++)
			if (matches[idx].matching_channels[i / 8] & (BIT(i % 8)))
				match->channels[match->n_channels++] =
					mvm->nd_channels[i]->center_freq;
	}
}

/**
 * enum iwl_d3_notif - d3 notifications
 * @IWL_D3_NOTIF_WOWLAN_INFO: WOWLAN_INFO_NOTIF was received
 * @IWL_D3_NOTIF_WOWLAN_WAKE_PKT: WOWLAN_WAKE_PKT_NOTIF was received
 * @IWL_D3_NOTIF_PROT_OFFLOAD: PROT_OFFLOAD_NOTIF was received
 * @IWL_D3_ND_MATCH_INFO: OFFLOAD_MATCH_INFO_NOTIF was received
 * @IWL_D3_NOTIF_D3_END_NOTIF: D3_END_NOTIF was received
 */
enum iwl_d3_notif {
	IWL_D3_NOTIF_WOWLAN_INFO =	BIT(0),
	IWL_D3_NOTIF_WOWLAN_WAKE_PKT =	BIT(1),
	IWL_D3_NOTIF_PROT_OFFLOAD =	BIT(2),
	IWL_D3_ND_MATCH_INFO      =     BIT(3),
	IWL_D3_NOTIF_D3_END_NOTIF =	BIT(4)
};

/* manage d3 resume data */
struct iwl_d3_data {
	struct iwl_wowlan_status_data *status;
	bool test;
	u32 d3_end_flags;
	u32 notif_expected;	/* bitmap - see &enum iwl_d3_notif */
	u32 notif_received;	/* bitmap - see &enum iwl_d3_notif */
	struct iwl_mvm_nd_results *nd_results;
	bool nd_results_valid;
};

static void iwl_mvm_query_netdetect_reasons(struct iwl_mvm *mvm,
					    struct ieee80211_vif *vif,
					    struct iwl_d3_data *d3_data)
{
	struct cfg80211_wowlan_nd_info *net_detect = NULL;
	struct cfg80211_wowlan_wakeup wakeup = {
		.pattern_idx = -1,
	};
	struct cfg80211_wowlan_wakeup *wakeup_report = &wakeup;
	unsigned long matched_profiles;
	u32 reasons = 0;
	int i, n_matches, ret;

	if (WARN_ON(!d3_data || !d3_data->status))
		goto out;

	reasons = d3_data->status->wakeup_reasons;

	if (reasons & IWL_WOWLAN_WAKEUP_BY_RFKILL_DEASSERTED)
		wakeup.rfkill_release = true;

	if (reasons != IWL_WOWLAN_WAKEUP_BY_NON_WIRELESS)
		goto out;

	if (!iwl_fw_lookup_notif_ver(mvm->fw, PROT_OFFLOAD_GROUP,
				     WOWLAN_INFO_NOTIFICATION, 0)) {
		IWL_INFO(mvm, "Query FW for ND results\n");
		ret = iwl_mvm_netdetect_query_results(mvm, d3_data->nd_results);

	} else {
		IWL_INFO(mvm, "Notification based ND results\n");
		ret = d3_data->nd_results_valid ? 0 : -1;
	}

	if (ret || !d3_data->nd_results->matched_profiles) {
		wakeup_report = NULL;
		goto out;
	}

	matched_profiles = d3_data->nd_results->matched_profiles;
	if (mvm->n_nd_match_sets) {
		n_matches = hweight_long(matched_profiles);
	} else {
		IWL_ERR(mvm, "no net detect match information available\n");
		n_matches = 0;
	}

	net_detect = kzalloc(struct_size(net_detect, matches, n_matches),
			     GFP_KERNEL);
	if (!net_detect || !n_matches)
		goto out_report_nd;

	for_each_set_bit(i, &matched_profiles, mvm->n_nd_match_sets) {
		struct cfg80211_wowlan_nd_match *match;
		int idx, n_channels = 0;

		n_channels = iwl_mvm_query_num_match_chans(mvm,
							   d3_data->nd_results,
							   i);

		match = kzalloc(struct_size(match, channels, n_channels),
				GFP_KERNEL);
		if (!match)
			goto out_report_nd;

		net_detect->matches[net_detect->n_matches++] = match;

		/* We inverted the order of the SSIDs in the scan
		 * request, so invert the index here.
		 */
		idx = mvm->n_nd_match_sets - i - 1;
		match->ssid.ssid_len = mvm->nd_match_sets[idx].ssid.ssid_len;
		memcpy(match->ssid.ssid, mvm->nd_match_sets[idx].ssid.ssid,
		       match->ssid.ssid_len);

		if (mvm->n_nd_channels < n_channels)
			continue;

		iwl_mvm_query_set_freqs(mvm, d3_data->nd_results, match, i);
	}

out_report_nd:
	wakeup.net_detect = net_detect;
out:
	iwl_mvm_free_nd(mvm);

	mutex_unlock(&mvm->mutex);
	ieee80211_report_wowlan_wakeup(vif, wakeup_report, GFP_KERNEL);

	if (net_detect) {
		for (i = 0; i < net_detect->n_matches; i++)
			kfree(net_detect->matches[i]);
		kfree(net_detect);
	}
}

static void iwl_mvm_d3_disconnect_iter(void *data, u8 *mac,
				       struct ieee80211_vif *vif)
{
	/* skip the one we keep connection on */
	if (data == vif)
		return;

	if (vif->type == NL80211_IFTYPE_STATION)
		ieee80211_resume_disconnect(vif);
}

static bool iwl_mvm_rt_status(struct iwl_trans *trans, u32 base, u32 *err_id)
{
	struct error_table_start {
		/* cf. struct iwl_error_event_table */
		u32 valid;
		__le32 err_id;
	} err_info;

	if (!base)
		return false;

	iwl_trans_read_mem_bytes(trans, base,
				 &err_info, sizeof(err_info));
	if (err_info.valid && err_id)
		*err_id = le32_to_cpu(err_info.err_id);

	return !!err_info.valid;
}

static bool iwl_mvm_check_rt_status(struct iwl_mvm *mvm,
				   struct ieee80211_vif *vif)
{
	u32 err_id;

	/* check for lmac1 error */
	if (iwl_mvm_rt_status(mvm->trans,
			      mvm->trans->dbg.lmac_error_event_table[0],
			      &err_id)) {
		if (err_id == RF_KILL_INDICATOR_FOR_WOWLAN) {
			struct cfg80211_wowlan_wakeup wakeup = {
				.rfkill_release = true,
			};
			ieee80211_report_wowlan_wakeup(vif, &wakeup,
						       GFP_KERNEL);
		}
		return true;
	}

	/* check if we have lmac2 set and check for error */
	if (iwl_mvm_rt_status(mvm->trans,
			      mvm->trans->dbg.lmac_error_event_table[1], NULL))
		return true;

	/* check for umac error */
	if (iwl_mvm_rt_status(mvm->trans,
			      mvm->trans->dbg.umac_error_event_table, NULL))
		return true;

	return false;
}

/*
 * This function assumes:
 *	1. The mutex is already held.
 *	2. The callee functions unlock the mutex.
 */
static bool
iwl_mvm_choose_query_wakeup_reasons(struct iwl_mvm *mvm,
				    struct ieee80211_vif *vif,
				    struct iwl_d3_data *d3_data)
{
	lockdep_assert_held(&mvm->mutex);

	/* if FW uses status notification, status shouldn't be NULL here */
	if (!d3_data->status) {
		struct iwl_mvm_vif *mvmvif = iwl_mvm_vif_from_mac80211(vif);
		u8 sta_id = mvm->net_detect ? IWL_MVM_INVALID_STA :
					      mvmvif->deflink.ap_sta_id;

		/* bug - FW with MLO has status notification */
		WARN_ON(ieee80211_vif_is_mld(vif));

		d3_data->status = iwl_mvm_send_wowlan_get_status(mvm, sta_id);
	}

	if (mvm->net_detect) {
		iwl_mvm_query_netdetect_reasons(mvm, vif, d3_data);
	} else {
		bool keep = iwl_mvm_query_wakeup_reasons(mvm, vif,
							 d3_data->status);

#ifdef CONFIG_IWLWIFI_DEBUGFS
		if (keep)
			mvm->keep_vif = vif;
#endif

		return keep;
	}
	return false;
}

#define IWL_WOWLAN_WAKEUP_REASON_HAS_WAKEUP_PKT (IWL_WOWLAN_WAKEUP_BY_MAGIC_PACKET | \
						 IWL_WOWLAN_WAKEUP_BY_PATTERN | \
						 IWL_WAKEUP_BY_PATTERN_IPV4_TCP_SYN |\
						 IWL_WAKEUP_BY_PATTERN_IPV4_TCP_SYN_WILDCARD |\
						 IWL_WAKEUP_BY_PATTERN_IPV6_TCP_SYN |\
						 IWL_WAKEUP_BY_PATTERN_IPV6_TCP_SYN_WILDCARD)

static int iwl_mvm_wowlan_store_wake_pkt(struct iwl_mvm *mvm,
					 struct iwl_wowlan_wake_pkt_notif *notif,
					 struct iwl_wowlan_status_data *status,
					 u32 len)
{
	u32 data_size, packet_len = le32_to_cpu(notif->wake_packet_length);

	if (len < sizeof(*notif)) {
		IWL_ERR(mvm, "Invalid WoWLAN wake packet notification!\n");
		return -EIO;
	}

	if (WARN_ON(!status)) {
		IWL_ERR(mvm, "Got wake packet notification but wowlan status data is NULL\n");
		return -EIO;
	}

	if (WARN_ON(!(status->wakeup_reasons &
		      IWL_WOWLAN_WAKEUP_REASON_HAS_WAKEUP_PKT))) {
		IWL_ERR(mvm, "Got wakeup packet but wakeup reason is %x\n",
			status->wakeup_reasons);
		return -EIO;
	}

	data_size = len - offsetof(struct iwl_wowlan_wake_pkt_notif, wake_packet);

	/* data_size got the padding from the notification, remove it. */
	if (packet_len < data_size)
		data_size = packet_len;

	status->wake_packet = kmemdup(notif->wake_packet, data_size,
				      GFP_ATOMIC);

	if (!status->wake_packet)
		return -ENOMEM;

	status->wake_packet_length = packet_len;
	status->wake_packet_bufsize = data_size;

	return 0;
}

static void iwl_mvm_nd_match_info_handler(struct iwl_mvm *mvm,
					  struct iwl_d3_data *d3_data,
					  struct iwl_scan_offload_match_info *notif,
					  u32 len)
{
	struct iwl_wowlan_status_data *status = d3_data->status;
	struct ieee80211_vif *vif = iwl_mvm_get_bss_vif(mvm);
	struct iwl_mvm_nd_results *results = d3_data->nd_results;
	size_t i, matches_len = sizeof(struct iwl_scan_offload_profile_match) *
		iwl_umac_scan_get_max_profiles(mvm->fw);

	if (IS_ERR_OR_NULL(vif))
		return;

	if (len < sizeof(struct iwl_scan_offload_match_info)) {
		IWL_ERR(mvm, "Invalid scan match info notification\n");
		return;
	}

	if (!mvm->net_detect) {
		IWL_ERR(mvm, "Unexpected scan match info notification\n");
		return;
	}

	if (!status || status->wakeup_reasons != IWL_WOWLAN_WAKEUP_BY_NON_WIRELESS) {
		IWL_ERR(mvm,
			"Ignore scan match info notification: no reason\n");
		return;
	}

#ifdef CONFIG_IWLWIFI_DEBUGFS
	mvm->last_netdetect_scans = le32_to_cpu(notif->n_scans_done);
#endif

	results->matched_profiles = le32_to_cpu(notif->matched_profiles);
	IWL_INFO(mvm, "number of matched profiles=%u\n",
		 results->matched_profiles);

	if (results->matched_profiles) {
		memcpy(results->matches, notif->matches, matches_len);
		d3_data->nd_results_valid = true;
	}

	/* no scan should be active at this point */
	mvm->scan_status = 0;
	for (i = 0; i < mvm->max_scans; i++)
		mvm->scan_uid_status[i] = 0;
}

static bool iwl_mvm_wait_d3_notif(struct iwl_notif_wait_data *notif_wait,
				  struct iwl_rx_packet *pkt, void *data)
{
	struct iwl_mvm *mvm =
		container_of(notif_wait, struct iwl_mvm, notif_wait);
	struct iwl_d3_data *d3_data = data;
	u32 len = iwl_rx_packet_payload_len(pkt);
	int ret;
	int wowlan_info_ver = iwl_fw_lookup_notif_ver(mvm->fw,
						      PROT_OFFLOAD_GROUP,
						      WOWLAN_INFO_NOTIFICATION,
						      IWL_FW_CMD_VER_UNKNOWN);


	switch (WIDE_ID(pkt->hdr.group_id, pkt->hdr.cmd)) {
	case WIDE_ID(PROT_OFFLOAD_GROUP, WOWLAN_INFO_NOTIFICATION): {

		if (d3_data->notif_received & IWL_D3_NOTIF_WOWLAN_INFO) {
			/* We might get two notifications due to dual bss */
			IWL_DEBUG_WOWLAN(mvm,
					 "Got additional wowlan info notification\n");
			break;
		}

		if (wowlan_info_ver < 2) {
			struct iwl_wowlan_info_notif_v1 *notif_v1 =
				(void *)pkt->data;
			struct iwl_wowlan_info_notif_v2 *notif_v2;

			notif_v2 = kmemdup(notif_v1, sizeof(*notif_v2), GFP_ATOMIC);

			if (!notif_v2)
				return false;

			notif_v2->tid_tear_down = notif_v1->tid_tear_down;
			notif_v2->station_id = notif_v1->station_id;
			memset_after(notif_v2, 0, station_id);
			iwl_mvm_parse_wowlan_info_notif_v2(mvm, notif_v2,
							   d3_data->status,
							   len);
			kfree(notif_v2);

		} else if (wowlan_info_ver == 2) {
			struct iwl_wowlan_info_notif_v2 *notif_v2 =
				(void *)pkt->data;

			iwl_mvm_parse_wowlan_info_notif_v2(mvm, notif_v2,
							   d3_data->status,
							   len);
		} else {
			struct iwl_wowlan_info_notif *notif =
				(void *)pkt->data;

			iwl_mvm_parse_wowlan_info_notif(mvm, notif,
							d3_data->status, len,
							wowlan_info_ver > 3);
		}

		d3_data->notif_received |= IWL_D3_NOTIF_WOWLAN_INFO;

		if (d3_data->status &&
		    d3_data->status->wakeup_reasons & IWL_WOWLAN_WAKEUP_REASON_HAS_WAKEUP_PKT)
			/* We are supposed to get also wake packet notif */
			d3_data->notif_expected |= IWL_D3_NOTIF_WOWLAN_WAKE_PKT;

		break;
	}
	case WIDE_ID(PROT_OFFLOAD_GROUP, WOWLAN_WAKE_PKT_NOTIFICATION): {
		struct iwl_wowlan_wake_pkt_notif *notif = (void *)pkt->data;

		if (d3_data->notif_received & IWL_D3_NOTIF_WOWLAN_WAKE_PKT) {
			/* We shouldn't get two wake packet notifications */
			IWL_ERR(mvm,
				"Got additional wowlan wake packet notification\n");
		} else {
			d3_data->notif_received |= IWL_D3_NOTIF_WOWLAN_WAKE_PKT;
			len =  iwl_rx_packet_payload_len(pkt);
			ret = iwl_mvm_wowlan_store_wake_pkt(mvm, notif,
							    d3_data->status,
							    len);
			if (ret)
				IWL_ERR(mvm,
					"Can't parse WOWLAN_WAKE_PKT_NOTIFICATION\n");
		}

		break;
	}
	case WIDE_ID(SCAN_GROUP, OFFLOAD_MATCH_INFO_NOTIF): {
		struct iwl_scan_offload_match_info *notif = (void *)pkt->data;

		if (d3_data->notif_received & IWL_D3_ND_MATCH_INFO) {
			IWL_ERR(mvm,
				"Got additional netdetect match info\n");
			break;
		}

		d3_data->notif_received |= IWL_D3_ND_MATCH_INFO;

		/* explicitly set this in the 'expected' as well */
		d3_data->notif_expected |= IWL_D3_ND_MATCH_INFO;

		len = iwl_rx_packet_payload_len(pkt);
		iwl_mvm_nd_match_info_handler(mvm, d3_data, notif, len);
		break;
	}
	case WIDE_ID(PROT_OFFLOAD_GROUP, D3_END_NOTIFICATION): {
		struct iwl_mvm_d3_end_notif *notif = (void *)pkt->data;

		d3_data->d3_end_flags = __le32_to_cpu(notif->flags);
		d3_data->notif_received |= IWL_D3_NOTIF_D3_END_NOTIF;

		break;
	}
	default:
		WARN_ON(1);
	}

	return d3_data->notif_received == d3_data->notif_expected;
}

static int iwl_mvm_resume_firmware(struct iwl_mvm *mvm, bool test)
{
	int ret;
	enum iwl_d3_status d3_status;
	struct iwl_host_cmd cmd = {
			.id = D0I3_END_CMD,
			.flags = CMD_WANT_SKB | CMD_SEND_IN_D3,
		};
	bool reset = fw_has_capa(&mvm->fw->ucode_capa,
				 IWL_UCODE_TLV_CAPA_CNSLDTD_D3_D0_IMG);

	ret = iwl_trans_d3_resume(mvm->trans, &d3_status, test, !reset);
	if (ret)
		return ret;

	if (d3_status != IWL_D3_STATUS_ALIVE) {
		IWL_INFO(mvm, "Device was reset during suspend\n");
		return -ENOENT;
	}

	/*
	 * We should trigger resume flow using command only for 22000 family
	 * AX210 and above don't need the command since they have
	 * the doorbell interrupt.
	 */
	if (mvm->trans->trans_cfg->device_family <= IWL_DEVICE_FAMILY_22000 &&
	    fw_has_capa(&mvm->fw->ucode_capa, IWL_UCODE_TLV_CAPA_D0I3_END_FIRST)) {
		ret = iwl_mvm_send_cmd(mvm, &cmd);
		if (ret < 0)
			IWL_ERR(mvm, "Failed to send D0I3_END_CMD first (%d)\n",
				ret);
	}

	return ret;
}

#define IWL_MVM_D3_NOTIF_TIMEOUT (HZ / 5)

static int iwl_mvm_d3_notif_wait(struct iwl_mvm *mvm,
				 struct iwl_d3_data *d3_data)
{
	static const u16 d3_resume_notif[] = {
		WIDE_ID(PROT_OFFLOAD_GROUP, WOWLAN_INFO_NOTIFICATION),
		WIDE_ID(PROT_OFFLOAD_GROUP, WOWLAN_WAKE_PKT_NOTIFICATION),
		WIDE_ID(SCAN_GROUP, OFFLOAD_MATCH_INFO_NOTIF),
		WIDE_ID(PROT_OFFLOAD_GROUP, D3_END_NOTIFICATION)
	};
	struct iwl_notification_wait wait_d3_notif;
	int ret;

	iwl_init_notification_wait(&mvm->notif_wait, &wait_d3_notif,
				   d3_resume_notif, ARRAY_SIZE(d3_resume_notif),
				   iwl_mvm_wait_d3_notif, d3_data);

	ret = iwl_mvm_resume_firmware(mvm, d3_data->test);
	if (ret) {
		iwl_remove_notification(&mvm->notif_wait, &wait_d3_notif);
		return ret;
	}

	return iwl_wait_notification(&mvm->notif_wait, &wait_d3_notif,
				     IWL_MVM_D3_NOTIF_TIMEOUT);
}

static inline bool iwl_mvm_d3_resume_notif_based(struct iwl_mvm *mvm)
{
	return iwl_fw_lookup_notif_ver(mvm->fw, PROT_OFFLOAD_GROUP,
				       WOWLAN_INFO_NOTIFICATION, 0) &&
		iwl_fw_lookup_notif_ver(mvm->fw, PROT_OFFLOAD_GROUP,
					WOWLAN_WAKE_PKT_NOTIFICATION, 0) &&
		iwl_fw_lookup_notif_ver(mvm->fw, PROT_OFFLOAD_GROUP,
					D3_END_NOTIFICATION, 0);
}

static int __iwl_mvm_resume(struct iwl_mvm *mvm, bool test)
{
	struct ieee80211_vif *vif = NULL;
	int ret = 1;
	struct iwl_mvm_nd_results results = {};
	struct iwl_d3_data d3_data = {
		.test = test,
		.notif_expected =
			IWL_D3_NOTIF_WOWLAN_INFO |
			IWL_D3_NOTIF_D3_END_NOTIF,
		.nd_results_valid = false,
		.nd_results = &results,
	};
	bool unified_image = fw_has_capa(&mvm->fw->ucode_capa,
					 IWL_UCODE_TLV_CAPA_CNSLDTD_D3_D0_IMG);
	bool d0i3_first = fw_has_capa(&mvm->fw->ucode_capa,
				      IWL_UCODE_TLV_CAPA_D0I3_END_FIRST);
	bool resume_notif_based = iwl_mvm_d3_resume_notif_based(mvm);
	bool keep = false;

	mutex_lock(&mvm->mutex);

	mvm->last_reset_or_resume_time_jiffies = jiffies;

	/* get the BSS vif pointer again */
	vif = iwl_mvm_get_bss_vif(mvm);
	if (IS_ERR_OR_NULL(vif))
		goto err;

	iwl_fw_dbg_read_d3_debug_data(&mvm->fwrt);

	if (iwl_mvm_check_rt_status(mvm, vif)) {
		set_bit(STATUS_FW_ERROR, &mvm->trans->status);
		iwl_mvm_dump_nic_error_log(mvm);
		iwl_dbg_tlv_time_point(&mvm->fwrt,
				       IWL_FW_INI_TIME_POINT_FW_ASSERT, NULL);
		iwl_fw_dbg_collect_desc(&mvm->fwrt, &iwl_dump_desc_assert,
					false, 0);
		ret = 1;
		goto err;
	}

	if (resume_notif_based) {
		d3_data.status = kzalloc(sizeof(*d3_data.status), GFP_KERNEL);
		if (!d3_data.status) {
			IWL_ERR(mvm, "Failed to allocate wowlan status\n");
			ret = -ENOMEM;
			goto err;
		}

		ret = iwl_mvm_d3_notif_wait(mvm, &d3_data);
		if (ret)
			goto err;
	} else {
		ret = iwl_mvm_resume_firmware(mvm, test);
		if (ret < 0)
			goto err;
	}

	iwl_mvm_unblock_esr(mvm, vif, IWL_MVM_ESR_BLOCKED_WOWLAN);

	/* after the successful handshake, we're out of D3 */
	mvm->trans->system_pm_mode = IWL_PLAT_PM_MODE_DISABLED;

	/* when reset is required we can't send these following commands */
	if (d3_data.d3_end_flags & IWL_D0I3_RESET_REQUIRE)
		goto query_wakeup_reasons;

	/*
	 * Query the current location and source from the D3 firmware so we
	 * can play it back when we re-intiailize the D0 firmware
	 */
	iwl_mvm_update_changed_regdom(mvm);

	/* Re-configure PPAG settings */
	iwl_mvm_ppag_send_cmd(mvm);

	if (!unified_image)
		/*  Re-configure default SAR profile */
		iwl_mvm_sar_select_profile(mvm, 1, 1);

	if (mvm->net_detect && unified_image) {
		/* If this is a non-unified image, we restart the FW,
		 * so no need to stop the netdetect scan.  If that
		 * fails, continue and try to get the wake-up reasons,
		 * but trigger a HW restart by keeping a failure code
		 * in ret.
		 */
		ret = iwl_mvm_scan_stop(mvm, IWL_MVM_SCAN_NETDETECT,
					false);
	}

query_wakeup_reasons:
	keep = iwl_mvm_choose_query_wakeup_reasons(mvm, vif, &d3_data);
	/* has unlocked the mutex, so skip that */
	goto out;

err:
	mutex_unlock(&mvm->mutex);
out:
	if (d3_data.status)
		kfree(d3_data.status->wake_packet);
	kfree(d3_data.status);
	iwl_mvm_free_nd(mvm);

	if (!d3_data.test && !mvm->net_detect)
		ieee80211_iterate_active_interfaces_mtx(mvm->hw,
							IEEE80211_IFACE_ITER_NORMAL,
							iwl_mvm_d3_disconnect_iter,
							keep ? vif : NULL);

	clear_bit(IWL_MVM_STATUS_IN_D3, &mvm->status);

	/* no need to reset the device in unified images, if successful */
	if (unified_image && !ret) {
		/* nothing else to do if we already sent D0I3_END_CMD */
		if (d0i3_first)
			return 0;

		if (!iwl_fw_lookup_notif_ver(mvm->fw, PROT_OFFLOAD_GROUP,
					     D3_END_NOTIFICATION, 0)) {
			ret = iwl_mvm_send_cmd_pdu(mvm, D0I3_END_CMD, 0, 0, NULL);
			if (!ret)
				return 0;
		} else if (!(d3_data.d3_end_flags & IWL_D0I3_RESET_REQUIRE)) {
			return 0;
		}
	}

	/*
	 * Reconfigure the device in one of the following cases:
	 * 1. We are not using a unified image
	 * 2. We are using a unified image but had an error while exiting D3
	 */
	set_bit(IWL_MVM_STATUS_HW_RESTART_REQUESTED, &mvm->status);

	/* regardless of what happened, we're now out of D3 */
	mvm->trans->system_pm_mode = IWL_PLAT_PM_MODE_DISABLED;

	return 1;
}

int iwl_mvm_resume(struct ieee80211_hw *hw)
{
	struct iwl_mvm *mvm = IWL_MAC80211_GET_MVM(hw);
	int ret;

	ret = __iwl_mvm_resume(mvm, false);

	iwl_mvm_resume_tcm(mvm);

	iwl_fw_runtime_resume(&mvm->fwrt);

	return ret;
}

void iwl_mvm_set_wakeup(struct ieee80211_hw *hw, bool enabled)
{
	struct iwl_mvm *mvm = IWL_MAC80211_GET_MVM(hw);

	device_set_wakeup_enable(mvm->trans->dev, enabled);
}

#ifdef CONFIG_IWLWIFI_DEBUGFS
static int iwl_mvm_d3_test_open(struct inode *inode, struct file *file)
{
	struct iwl_mvm *mvm = inode->i_private;
	int err;

	if (mvm->d3_test_active)
		return -EBUSY;

	file->private_data = inode->i_private;

	iwl_mvm_pause_tcm(mvm, true);

	iwl_fw_runtime_suspend(&mvm->fwrt);

	/* start pseudo D3 */
	rtnl_lock();
	wiphy_lock(mvm->hw->wiphy);
	err = __iwl_mvm_suspend(mvm->hw, mvm->hw->wiphy->wowlan_config, true);
	wiphy_unlock(mvm->hw->wiphy);
	rtnl_unlock();
	if (err > 0)
		err = -EINVAL;
	if (err)
		return err;

	mvm->d3_test_active = true;
	mvm->keep_vif = NULL;
	return 0;
}

static ssize_t iwl_mvm_d3_test_read(struct file *file, char __user *user_buf,
				    size_t count, loff_t *ppos)
{
	struct iwl_mvm *mvm = file->private_data;
	unsigned long end = jiffies + 60 * HZ;
	u32 pme_asserted;

	while (true) {
		/* read pme_ptr if available */
		if (mvm->d3_test_pme_ptr) {
			pme_asserted = iwl_trans_read_mem32(mvm->trans,
						mvm->d3_test_pme_ptr);
			if (pme_asserted)
				break;
		}

		if (msleep_interruptible(100))
			break;

		if (time_is_before_jiffies(end)) {
			IWL_ERR(mvm,
				"ending pseudo-D3 with timeout after ~60 seconds\n");
			return -ETIMEDOUT;
		}
	}

	return 0;
}

static void iwl_mvm_d3_test_disconn_work_iter(void *_data, u8 *mac,
					      struct ieee80211_vif *vif)
{
	/* skip the one we keep connection on */
	if (_data == vif)
		return;

	if (vif->type == NL80211_IFTYPE_STATION)
		ieee80211_connection_loss(vif);
}

static int iwl_mvm_d3_test_release(struct inode *inode, struct file *file)
{
	struct iwl_mvm *mvm = inode->i_private;
	bool unified_image = fw_has_capa(&mvm->fw->ucode_capa,
					 IWL_UCODE_TLV_CAPA_CNSLDTD_D3_D0_IMG);

	mvm->d3_test_active = false;

	iwl_fw_dbg_read_d3_debug_data(&mvm->fwrt);

	rtnl_lock();
	wiphy_lock(mvm->hw->wiphy);
	__iwl_mvm_resume(mvm, true);
	wiphy_unlock(mvm->hw->wiphy);
	rtnl_unlock();

	iwl_mvm_resume_tcm(mvm);

	iwl_fw_runtime_resume(&mvm->fwrt);

	iwl_abort_notification_waits(&mvm->notif_wait);
	if (!unified_image) {
		int remaining_time = 10;

		ieee80211_restart_hw(mvm->hw);

		/* wait for restart and disconnect all interfaces */
		while (test_bit(IWL_MVM_STATUS_IN_HW_RESTART, &mvm->status) &&
		       remaining_time > 0) {
			remaining_time--;
			msleep(1000);
		}

		if (remaining_time == 0)
			IWL_ERR(mvm, "Timed out waiting for HW restart!\n");
	}

	ieee80211_iterate_active_interfaces_atomic(
		mvm->hw, IEEE80211_IFACE_ITER_NORMAL,
		iwl_mvm_d3_test_disconn_work_iter, mvm->keep_vif);

	return 0;
}

const struct file_operations iwl_dbgfs_d3_test_ops = {
	.llseek = no_llseek,
	.open = iwl_mvm_d3_test_open,
	.read = iwl_mvm_d3_test_read,
	.release = iwl_mvm_d3_test_release,
};
#endif<|MERGE_RESOLUTION|>--- conflicted
+++ resolved
@@ -1261,24 +1261,11 @@
 	if (IS_ERR_OR_NULL(vif))
 		return 1;
 
-<<<<<<< HEAD
-	primary_link = iwl_mvm_get_primary_link(vif);
-
-	/* leave ESR immediately, not only async with iwl_mvm_block_esr() */
-	if (ieee80211_vif_is_mld(vif)) {
-		ret = ieee80211_set_active_links(vif, BIT(primary_link));
-		if (ret)
-			return ret;
-	}
-=======
 	ret = iwl_mvm_block_esr_sync(mvm, vif, IWL_MVM_ESR_BLOCKED_WOWLAN);
 	if (ret)
 		return ret;
->>>>>>> 9875b547
 
 	mutex_lock(&mvm->mutex);
-	/* only additionally block for consistency and to avoid concurrency */
-	iwl_mvm_block_esr(mvm, vif, IWL_MVM_ESR_BLOCKED_WOWLAN, primary_link);
 
 	set_bit(IWL_MVM_STATUS_IN_D3, &mvm->status);
 
