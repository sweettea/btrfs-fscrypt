--- conflicted
+++ resolved
@@ -198,11 +198,8 @@
 #ifdef CONFIG_ACPI
 	struct mt7921_acpi_sar *acpisar;
 #endif
-<<<<<<< HEAD
-=======
 
 	struct mt7921_clc *clc[MT7921_CLC_MAX_NUM];
->>>>>>> 7365df19
 };
 
 #define mt7921_init_reset(dev)		((dev)->hif_ops->init_reset(dev))
@@ -440,13 +437,9 @@
 			void *data, int len);
 int mt7921_testmode_dump(struct ieee80211_hw *hw, struct sk_buff *msg,
 			 struct netlink_callback *cb, void *data, int len);
-<<<<<<< HEAD
-void mt7921_tx_check_aggr(struct ieee80211_sta *sta, __le32 *txwi);
-=======
 void mt7921_txwi_free(struct mt7921_dev *dev, struct mt76_txwi_cache *t,
 		      struct ieee80211_sta *sta, bool clear_status,
 		      struct list_head *free_list);
->>>>>>> 7365df19
 void mt7921_mac_sta_poll(struct mt7921_dev *dev);
 int mt7921_mcu_parse_response(struct mt76_dev *mdev, int cmd,
 			      struct sk_buff *skb, int seq);
@@ -512,10 +505,7 @@
 #endif
 int mt7921_set_tx_sar_pwr(struct ieee80211_hw *hw,
 			  const struct cfg80211_sar_specs *sar);
-<<<<<<< HEAD
-=======
 
 int mt7921_mcu_set_clc(struct mt7921_dev *dev, u8 *alpha2,
 		       enum environment_cap env_cap);
->>>>>>> 7365df19
 #endif