/*
 * cdc_ncm.c
 *
 * Copyright (C) ST-Ericsson 2010-2011
 * Contact: Alexey Orishko <alexey.orishko@stericsson.com>
 * Original author: Hans Petter Selasky <hans.petter.selasky@stericsson.com>
 *
 * USB Host Driver for Network Control Model (NCM)
 * http://www.usb.org/developers/devclass_docs/NCM10.zip
 *
 * The NCM encoding, decoding and initialization logic
 * derives from FreeBSD 8.x. if_cdce.c and if_cdcereg.h
 *
 * This software is available to you under a choice of one of two
 * licenses. You may choose this file to be licensed under the terms
 * of the GNU General Public License (GPL) Version 2 or the 2-clause
 * BSD license listed below:
 *
 * Redistribution and use in source and binary forms, with or without
 * modification, are permitted provided that the following conditions
 * are met:
 * 1. Redistributions of source code must retain the above copyright
 *    notice, this list of conditions and the following disclaimer.
 * 2. Redistributions in binary form must reproduce the above copyright
 *    notice, this list of conditions and the following disclaimer in the
 *    documentation and/or other materials provided with the distribution.
 *
 * THIS SOFTWARE IS PROVIDED BY THE AUTHOR AND CONTRIBUTORS ``AS IS'' AND
 * ANY EXPRESS OR IMPLIED WARRANTIES, INCLUDING, BUT NOT LIMITED TO, THE
 * IMPLIED WARRANTIES OF MERCHANTABILITY AND FITNESS FOR A PARTICULAR PURPOSE
 * ARE DISCLAIMED.  IN NO EVENT SHALL THE AUTHOR OR CONTRIBUTORS BE LIABLE
 * FOR ANY DIRECT, INDIRECT, INCIDENTAL, SPECIAL, EXEMPLARY, OR CONSEQUENTIAL
 * DAMAGES (INCLUDING, BUT NOT LIMITED TO, PROCUREMENT OF SUBSTITUTE GOODS
 * OR SERVICES; LOSS OF USE, DATA, OR PROFITS; OR BUSINESS INTERRUPTION)
 * HOWEVER CAUSED AND ON ANY THEORY OF LIABILITY, WHETHER IN CONTRACT, STRICT
 * LIABILITY, OR TORT (INCLUDING NEGLIGENCE OR OTHERWISE) ARISING IN ANY WAY
 * OUT OF THE USE OF THIS SOFTWARE, EVEN IF ADVISED OF THE POSSIBILITY OF
 * SUCH DAMAGE.
 */

#include <linux/module.h>
#include <linux/init.h>
#include <linux/netdevice.h>
#include <linux/ctype.h>
#include <linux/ethtool.h>
#include <linux/workqueue.h>
#include <linux/mii.h>
#include <linux/crc32.h>
#include <linux/usb.h>
#include <linux/version.h>
#include <linux/timer.h>
#include <linux/spinlock.h>
#include <linux/atomic.h>
#include <linux/usb/usbnet.h>
#include <linux/usb/cdc.h>

<<<<<<< HEAD
#define	DRIVER_VERSION				"23-Apr-2011"
=======
#define	DRIVER_VERSION				"01-June-2011"
>>>>>>> 56299378

/* CDC NCM subclass 3.2.1 */
#define USB_CDC_NCM_NDP16_LENGTH_MIN		0x10

/* Maximum NTB length */
#define	CDC_NCM_NTB_MAX_SIZE_TX			(16384 + 4) /* bytes, must be short terminated */
#define	CDC_NCM_NTB_MAX_SIZE_RX			16384	/* bytes */

/* Minimum value for MaxDatagramSize, ch. 6.2.9 */
#define	CDC_NCM_MIN_DATAGRAM_SIZE		1514	/* bytes */

#define	CDC_NCM_MIN_TX_PKT			512	/* bytes */

/* Default value for MaxDatagramSize */
#define	CDC_NCM_MAX_DATAGRAM_SIZE		2048	/* bytes */

/*
 * Maximum amount of datagrams in NCM Datagram Pointer Table, not counting
 * the last NULL entry. Any additional datagrams in NTB would be discarded.
 */
#define	CDC_NCM_DPT_DATAGRAMS_MAX		32

/* Maximum amount of IN datagrams in NTB */
#define	CDC_NCM_DPT_DATAGRAMS_IN_MAX		0 /* unlimited */

/* Restart the timer, if amount of datagrams is less than given value */
#define	CDC_NCM_RESTART_TIMER_DATAGRAM_CNT	3

/* The following macro defines the minimum header space */
#define	CDC_NCM_MIN_HDR_SIZE \
	(sizeof(struct usb_cdc_ncm_nth16) + sizeof(struct usb_cdc_ncm_ndp16) + \
	(CDC_NCM_DPT_DATAGRAMS_MAX + 1) * sizeof(struct usb_cdc_ncm_dpe16))

struct cdc_ncm_data {
	struct usb_cdc_ncm_nth16 nth16;
	struct usb_cdc_ncm_ndp16 ndp16;
	struct usb_cdc_ncm_dpe16 dpe16[CDC_NCM_DPT_DATAGRAMS_MAX + 1];
};

struct cdc_ncm_ctx {
	struct cdc_ncm_data rx_ncm;
	struct cdc_ncm_data tx_ncm;
	struct usb_cdc_ncm_ntb_parameters ncm_parm;
	struct timer_list tx_timer;

	const struct usb_cdc_ncm_desc *func_desc;
	const struct usb_cdc_header_desc *header_desc;
	const struct usb_cdc_union_desc *union_desc;
	const struct usb_cdc_ether_desc *ether_desc;

	struct net_device *netdev;
	struct usb_device *udev;
	struct usb_host_endpoint *in_ep;
	struct usb_host_endpoint *out_ep;
	struct usb_host_endpoint *status_ep;
	struct usb_interface *intf;
	struct usb_interface *control;
	struct usb_interface *data;

	struct sk_buff *tx_curr_skb;
	struct sk_buff *tx_rem_skb;

	spinlock_t mtx;

	u32 tx_timer_pending;
	u32 tx_curr_offset;
	u32 tx_curr_last_offset;
	u32 tx_curr_frame_num;
	u32 rx_speed;
	u32 tx_speed;
	u32 rx_max;
	u32 tx_max;
	u32 max_datagram_size;
	u16 tx_max_datagrams;
	u16 tx_remainder;
	u16 tx_modulus;
	u16 tx_ndp_modulus;
	u16 tx_seq;
	u16 connected;
};

static void cdc_ncm_tx_timeout(unsigned long arg);
static const struct driver_info cdc_ncm_info;
static struct usb_driver cdc_ncm_driver;
static struct ethtool_ops cdc_ncm_ethtool_ops;

static const struct usb_device_id cdc_devs[] = {
	{ USB_INTERFACE_INFO(USB_CLASS_COMM,
		USB_CDC_SUBCLASS_NCM, USB_CDC_PROTO_NONE),
		.driver_info = (unsigned long)&cdc_ncm_info,
	},
	{
	},
};

MODULE_DEVICE_TABLE(usb, cdc_devs);

static void
cdc_ncm_get_drvinfo(struct net_device *net, struct ethtool_drvinfo *info)
{
	struct usbnet *dev = netdev_priv(net);

	strncpy(info->driver, dev->driver_name, sizeof(info->driver));
	strncpy(info->version, DRIVER_VERSION, sizeof(info->version));
	strncpy(info->fw_version, dev->driver_info->description,
		sizeof(info->fw_version));
	usb_make_path(dev->udev, info->bus_info, sizeof(info->bus_info));
}

static int
cdc_ncm_do_request(struct cdc_ncm_ctx *ctx, struct usb_cdc_notification *req,
		   void *data, u16 flags, u16 *actlen, u16 timeout)
{
	int err;

	err = usb_control_msg(ctx->udev, (req->bmRequestType & USB_DIR_IN) ?
				usb_rcvctrlpipe(ctx->udev, 0) :
				usb_sndctrlpipe(ctx->udev, 0),
				req->bNotificationType, req->bmRequestType,
				req->wValue,
				req->wIndex, data,
				req->wLength, timeout);

	if (err < 0) {
		if (actlen)
			*actlen = 0;
		return err;
	}

	if (actlen)
		*actlen = err;

	return 0;
}

static u8 cdc_ncm_setup(struct cdc_ncm_ctx *ctx)
{
	struct usb_cdc_notification req;
	u32 val;
	u8 flags;
	u8 iface_no;
	int err;
	u16 ntb_fmt_supported;

	iface_no = ctx->control->cur_altsetting->desc.bInterfaceNumber;

	req.bmRequestType = USB_TYPE_CLASS | USB_DIR_IN | USB_RECIP_INTERFACE;
	req.bNotificationType = USB_CDC_GET_NTB_PARAMETERS;
	req.wValue = 0;
	req.wIndex = cpu_to_le16(iface_no);
	req.wLength = cpu_to_le16(sizeof(ctx->ncm_parm));

	err = cdc_ncm_do_request(ctx, &req, &ctx->ncm_parm, 0, NULL, 1000);
	if (err) {
		pr_debug("failed GET_NTB_PARAMETERS\n");
		return 1;
	}

	/* read correct set of parameters according to device mode */
	ctx->rx_max = le32_to_cpu(ctx->ncm_parm.dwNtbInMaxSize);
	ctx->tx_max = le32_to_cpu(ctx->ncm_parm.dwNtbOutMaxSize);
	ctx->tx_remainder = le16_to_cpu(ctx->ncm_parm.wNdpOutPayloadRemainder);
	ctx->tx_modulus = le16_to_cpu(ctx->ncm_parm.wNdpOutDivisor);
	ctx->tx_ndp_modulus = le16_to_cpu(ctx->ncm_parm.wNdpOutAlignment);
	/* devices prior to NCM Errata shall set this field to zero */
	ctx->tx_max_datagrams = le16_to_cpu(ctx->ncm_parm.wNtbOutMaxDatagrams);
	ntb_fmt_supported = le16_to_cpu(ctx->ncm_parm.bmNtbFormatsSupported);

	if (ctx->func_desc != NULL)
		flags = ctx->func_desc->bmNetworkCapabilities;
	else
		flags = 0;

	pr_debug("dwNtbInMaxSize=%u dwNtbOutMaxSize=%u "
		 "wNdpOutPayloadRemainder=%u wNdpOutDivisor=%u "
		 "wNdpOutAlignment=%u wNtbOutMaxDatagrams=%u flags=0x%x\n",
		 ctx->rx_max, ctx->tx_max, ctx->tx_remainder, ctx->tx_modulus,
		 ctx->tx_ndp_modulus, ctx->tx_max_datagrams, flags);

	/* max count of tx datagrams */
	if ((ctx->tx_max_datagrams == 0) ||
			(ctx->tx_max_datagrams > CDC_NCM_DPT_DATAGRAMS_MAX))
		ctx->tx_max_datagrams = CDC_NCM_DPT_DATAGRAMS_MAX;

	/* verify maximum size of received NTB in bytes */
	if (ctx->rx_max < USB_CDC_NCM_NTB_MIN_IN_SIZE) {
		pr_debug("Using min receive length=%d\n",
						USB_CDC_NCM_NTB_MIN_IN_SIZE);
		ctx->rx_max = USB_CDC_NCM_NTB_MIN_IN_SIZE;
	}

	if (ctx->rx_max > CDC_NCM_NTB_MAX_SIZE_RX) {
		pr_debug("Using default maximum receive length=%d\n",
						CDC_NCM_NTB_MAX_SIZE_RX);
		ctx->rx_max = CDC_NCM_NTB_MAX_SIZE_RX;
	}

	/* inform device about NTB input size changes */
	if (ctx->rx_max != le32_to_cpu(ctx->ncm_parm.dwNtbInMaxSize)) {
		req.bmRequestType = USB_TYPE_CLASS | USB_DIR_OUT |
							USB_RECIP_INTERFACE;
		req.bNotificationType = USB_CDC_SET_NTB_INPUT_SIZE;
		req.wValue = 0;
		req.wIndex = cpu_to_le16(iface_no);

		if (flags & USB_CDC_NCM_NCAP_NTB_INPUT_SIZE) {
			struct usb_cdc_ncm_ndp_input_size ndp_in_sz;

			req.wLength = 8;
			ndp_in_sz.dwNtbInMaxSize = cpu_to_le32(ctx->rx_max);
			ndp_in_sz.wNtbInMaxDatagrams =
					cpu_to_le16(CDC_NCM_DPT_DATAGRAMS_MAX);
			ndp_in_sz.wReserved = 0;
			err = cdc_ncm_do_request(ctx, &req, &ndp_in_sz, 0, NULL,
									1000);
		} else {
			__le32 dwNtbInMaxSize = cpu_to_le32(ctx->rx_max);

			req.wLength = 4;
			err = cdc_ncm_do_request(ctx, &req, &dwNtbInMaxSize, 0,
								NULL, 1000);
		}

		if (err)
			pr_debug("Setting NTB Input Size failed\n");
	}

	/* verify maximum size of transmitted NTB in bytes */
	if ((ctx->tx_max <
	    (CDC_NCM_MIN_HDR_SIZE + CDC_NCM_MIN_DATAGRAM_SIZE)) ||
	    (ctx->tx_max > CDC_NCM_NTB_MAX_SIZE_TX)) {
		pr_debug("Using default maximum transmit length=%d\n",
						CDC_NCM_NTB_MAX_SIZE_TX);
		ctx->tx_max = CDC_NCM_NTB_MAX_SIZE_TX;
	}

	/*
	 * verify that the structure alignment is:
	 * - power of two
	 * - not greater than the maximum transmit length
	 * - not less than four bytes
	 */
	val = ctx->tx_ndp_modulus;

	if ((val < USB_CDC_NCM_NDP_ALIGN_MIN_SIZE) ||
	    (val != ((-val) & val)) || (val >= ctx->tx_max)) {
		pr_debug("Using default alignment: 4 bytes\n");
		ctx->tx_ndp_modulus = USB_CDC_NCM_NDP_ALIGN_MIN_SIZE;
	}

	/*
	 * verify that the payload alignment is:
	 * - power of two
	 * - not greater than the maximum transmit length
	 * - not less than four bytes
	 */
	val = ctx->tx_modulus;

	if ((val < USB_CDC_NCM_NDP_ALIGN_MIN_SIZE) ||
	    (val != ((-val) & val)) || (val >= ctx->tx_max)) {
		pr_debug("Using default transmit modulus: 4 bytes\n");
		ctx->tx_modulus = USB_CDC_NCM_NDP_ALIGN_MIN_SIZE;
	}

	/* verify the payload remainder */
	if (ctx->tx_remainder >= ctx->tx_modulus) {
		pr_debug("Using default transmit remainder: 0 bytes\n");
		ctx->tx_remainder = 0;
	}

	/* adjust TX-remainder according to NCM specification. */
	ctx->tx_remainder = ((ctx->tx_remainder - ETH_HLEN) &
						(ctx->tx_modulus - 1));

	/* additional configuration */

	/* set CRC Mode */
	if (flags & USB_CDC_NCM_NCAP_CRC_MODE) {
		req.bmRequestType = USB_TYPE_CLASS | USB_DIR_OUT |
							USB_RECIP_INTERFACE;
		req.bNotificationType = USB_CDC_SET_CRC_MODE;
		req.wValue = cpu_to_le16(USB_CDC_NCM_CRC_NOT_APPENDED);
		req.wIndex = cpu_to_le16(iface_no);
		req.wLength = 0;

		err = cdc_ncm_do_request(ctx, &req, NULL, 0, NULL, 1000);
		if (err)
			pr_debug("Setting CRC mode off failed\n");
	}

	/* set NTB format, if both formats are supported */
	if (ntb_fmt_supported & USB_CDC_NCM_NTH32_SIGN) {
		req.bmRequestType = USB_TYPE_CLASS | USB_DIR_OUT |
							USB_RECIP_INTERFACE;
		req.bNotificationType = USB_CDC_SET_NTB_FORMAT;
		req.wValue = cpu_to_le16(USB_CDC_NCM_NTB16_FORMAT);
		req.wIndex = cpu_to_le16(iface_no);
		req.wLength = 0;

		err = cdc_ncm_do_request(ctx, &req, NULL, 0, NULL, 1000);
		if (err)
			pr_debug("Setting NTB format to 16-bit failed\n");
	}

	ctx->max_datagram_size = CDC_NCM_MIN_DATAGRAM_SIZE;

	/* set Max Datagram Size (MTU) */
	if (flags & USB_CDC_NCM_NCAP_MAX_DATAGRAM_SIZE) {
		__le16 max_datagram_size;
		u16 eth_max_sz = le16_to_cpu(ctx->ether_desc->wMaxSegmentSize);

		req.bmRequestType = USB_TYPE_CLASS | USB_DIR_IN |
							USB_RECIP_INTERFACE;
		req.bNotificationType = USB_CDC_GET_MAX_DATAGRAM_SIZE;
		req.wValue = 0;
		req.wIndex = cpu_to_le16(iface_no);
		req.wLength = cpu_to_le16(2);

		err = cdc_ncm_do_request(ctx, &req, &max_datagram_size, 0, NULL,
									1000);
		if (err) {
			pr_debug("GET_MAX_DATAGRAM_SIZE failed, use size=%u\n",
						CDC_NCM_MIN_DATAGRAM_SIZE);
		} else {
			ctx->max_datagram_size = le16_to_cpu(max_datagram_size);
			/* Check Eth descriptor value */
			if (eth_max_sz < CDC_NCM_MAX_DATAGRAM_SIZE) {
				if (ctx->max_datagram_size > eth_max_sz)
					ctx->max_datagram_size = eth_max_sz;
			} else {
				if (ctx->max_datagram_size >
						CDC_NCM_MAX_DATAGRAM_SIZE)
					ctx->max_datagram_size =
						CDC_NCM_MAX_DATAGRAM_SIZE;
			}

			if (ctx->max_datagram_size < CDC_NCM_MIN_DATAGRAM_SIZE)
				ctx->max_datagram_size =
					CDC_NCM_MIN_DATAGRAM_SIZE;

			/* if value changed, update device */
			req.bmRequestType = USB_TYPE_CLASS | USB_DIR_OUT |
							USB_RECIP_INTERFACE;
			req.bNotificationType = USB_CDC_SET_MAX_DATAGRAM_SIZE;
			req.wValue = 0;
			req.wIndex = cpu_to_le16(iface_no);
			req.wLength = 2;
			max_datagram_size = cpu_to_le16(ctx->max_datagram_size);

			err = cdc_ncm_do_request(ctx, &req, &max_datagram_size,
								0, NULL, 1000);
			if (err)
				pr_debug("SET_MAX_DATAGRAM_SIZE failed\n");
		}

	}

	if (ctx->netdev->mtu != (ctx->max_datagram_size - ETH_HLEN))
		ctx->netdev->mtu = ctx->max_datagram_size - ETH_HLEN;

	return 0;
}

static void
cdc_ncm_find_endpoints(struct cdc_ncm_ctx *ctx, struct usb_interface *intf)
{
	struct usb_host_endpoint *e;
	u8 ep;

	for (ep = 0; ep < intf->cur_altsetting->desc.bNumEndpoints; ep++) {

		e = intf->cur_altsetting->endpoint + ep;
		switch (e->desc.bmAttributes & USB_ENDPOINT_XFERTYPE_MASK) {
		case USB_ENDPOINT_XFER_INT:
			if (usb_endpoint_dir_in(&e->desc)) {
				if (ctx->status_ep == NULL)
					ctx->status_ep = e;
			}
			break;

		case USB_ENDPOINT_XFER_BULK:
			if (usb_endpoint_dir_in(&e->desc)) {
				if (ctx->in_ep == NULL)
					ctx->in_ep = e;
			} else {
				if (ctx->out_ep == NULL)
					ctx->out_ep = e;
			}
			break;

		default:
			break;
		}
	}
}

static void cdc_ncm_free(struct cdc_ncm_ctx *ctx)
{
	if (ctx == NULL)
		return;

	del_timer_sync(&ctx->tx_timer);

	if (ctx->tx_rem_skb != NULL) {
		dev_kfree_skb_any(ctx->tx_rem_skb);
		ctx->tx_rem_skb = NULL;
	}

	if (ctx->tx_curr_skb != NULL) {
		dev_kfree_skb_any(ctx->tx_curr_skb);
		ctx->tx_curr_skb = NULL;
	}

	kfree(ctx);
}

static int cdc_ncm_bind(struct usbnet *dev, struct usb_interface *intf)
{
	struct cdc_ncm_ctx *ctx;
	struct usb_driver *driver;
	u8 *buf;
	int len;
	int temp;
	u8 iface_no;

	ctx = kmalloc(sizeof(*ctx), GFP_KERNEL);
	if (ctx == NULL)
		return -ENODEV;

	memset(ctx, 0, sizeof(*ctx));

	init_timer(&ctx->tx_timer);
	spin_lock_init(&ctx->mtx);
	ctx->netdev = dev->net;

	/* store ctx pointer in device data field */
	dev->data[0] = (unsigned long)ctx;

	/* get some pointers */
	driver = driver_of(intf);
	buf = intf->cur_altsetting->extra;
	len = intf->cur_altsetting->extralen;

	ctx->udev = dev->udev;
	ctx->intf = intf;

	/* parse through descriptors associated with control interface */
	while ((len > 0) && (buf[0] > 2) && (buf[0] <= len)) {

		if (buf[1] != USB_DT_CS_INTERFACE)
			goto advance;

		switch (buf[2]) {
		case USB_CDC_UNION_TYPE:
			if (buf[0] < sizeof(*(ctx->union_desc)))
				break;

			ctx->union_desc =
					(const struct usb_cdc_union_desc *)buf;

			ctx->control = usb_ifnum_to_if(dev->udev,
					ctx->union_desc->bMasterInterface0);
			ctx->data = usb_ifnum_to_if(dev->udev,
					ctx->union_desc->bSlaveInterface0);
			break;

		case USB_CDC_ETHERNET_TYPE:
			if (buf[0] < sizeof(*(ctx->ether_desc)))
				break;

			ctx->ether_desc =
					(const struct usb_cdc_ether_desc *)buf;
			dev->hard_mtu =
				le16_to_cpu(ctx->ether_desc->wMaxSegmentSize);

			if (dev->hard_mtu < CDC_NCM_MIN_DATAGRAM_SIZE)
				dev->hard_mtu =	CDC_NCM_MIN_DATAGRAM_SIZE;
			else if (dev->hard_mtu > CDC_NCM_MAX_DATAGRAM_SIZE)
				dev->hard_mtu =	CDC_NCM_MAX_DATAGRAM_SIZE;
			break;

		case USB_CDC_NCM_TYPE:
			if (buf[0] < sizeof(*(ctx->func_desc)))
				break;

			ctx->func_desc = (const struct usb_cdc_ncm_desc *)buf;
			break;

		default:
			break;
		}
advance:
		/* advance to next descriptor */
		temp = buf[0];
		buf += temp;
		len -= temp;
	}

	/* check if we got everything */
	if ((ctx->control == NULL) || (ctx->data == NULL) ||
	    (ctx->ether_desc == NULL) || (ctx->control != intf))
		goto error;

	/* claim interfaces, if any */
	temp = usb_driver_claim_interface(driver, ctx->data, dev);
	if (temp)
		goto error;

	iface_no = ctx->data->cur_altsetting->desc.bInterfaceNumber;

	/* reset data interface */
	temp = usb_set_interface(dev->udev, iface_no, 0);
	if (temp)
		goto error2;

	/* initialize data interface */
	if (cdc_ncm_setup(ctx))
		goto error2;

	/* configure data interface */
	temp = usb_set_interface(dev->udev, iface_no, 1);
	if (temp)
		goto error2;

	cdc_ncm_find_endpoints(ctx, ctx->data);
	cdc_ncm_find_endpoints(ctx, ctx->control);

	if ((ctx->in_ep == NULL) || (ctx->out_ep == NULL) ||
	    (ctx->status_ep == NULL))
		goto error2;

	dev->net->ethtool_ops = &cdc_ncm_ethtool_ops;

	usb_set_intfdata(ctx->data, dev);
	usb_set_intfdata(ctx->control, dev);
	usb_set_intfdata(ctx->intf, dev);

	temp = usbnet_get_ethernet_addr(dev, ctx->ether_desc->iMACAddress);
	if (temp)
		goto error2;

	dev_info(&dev->udev->dev, "MAC-Address: "
				"0x%02x:0x%02x:0x%02x:0x%02x:0x%02x:0x%02x\n",
				dev->net->dev_addr[0], dev->net->dev_addr[1],
				dev->net->dev_addr[2], dev->net->dev_addr[3],
				dev->net->dev_addr[4], dev->net->dev_addr[5]);

	dev->in = usb_rcvbulkpipe(dev->udev,
		ctx->in_ep->desc.bEndpointAddress & USB_ENDPOINT_NUMBER_MASK);
	dev->out = usb_sndbulkpipe(dev->udev,
		ctx->out_ep->desc.bEndpointAddress & USB_ENDPOINT_NUMBER_MASK);
	dev->status = ctx->status_ep;
	dev->rx_urb_size = ctx->rx_max;

	/*
	 * We should get an event when network connection is "connected" or
	 * "disconnected". Set network connection in "disconnected" state
	 * (carrier is OFF) during attach, so the IP network stack does not
	 * start IPv6 negotiation and more.
	 */
	netif_carrier_off(dev->net);
	ctx->tx_speed = ctx->rx_speed = 0;
	return 0;

error2:
	usb_set_intfdata(ctx->control, NULL);
	usb_set_intfdata(ctx->data, NULL);
	usb_driver_release_interface(driver, ctx->data);
error:
	cdc_ncm_free((struct cdc_ncm_ctx *)dev->data[0]);
	dev->data[0] = 0;
	dev_info(&dev->udev->dev, "bind() failure\n");
	return -ENODEV;
}

static void cdc_ncm_unbind(struct usbnet *dev, struct usb_interface *intf)
{
	struct cdc_ncm_ctx *ctx = (struct cdc_ncm_ctx *)dev->data[0];
	struct usb_driver *driver = driver_of(intf);

	if (ctx == NULL)
		return;		/* no setup */

	/* disconnect master --> disconnect slave */
	if (intf == ctx->control && ctx->data) {
		usb_set_intfdata(ctx->data, NULL);
		usb_driver_release_interface(driver, ctx->data);
		ctx->data = NULL;

	} else if (intf == ctx->data && ctx->control) {
		usb_set_intfdata(ctx->control, NULL);
		usb_driver_release_interface(driver, ctx->control);
		ctx->control = NULL;
	}

	usb_set_intfdata(ctx->intf, NULL);
	cdc_ncm_free(ctx);
}

static void cdc_ncm_zero_fill(u8 *ptr, u32 first, u32 end, u32 max)
{
	if (first >= max)
		return;
	if (first >= end)
		return;
	if (end > max)
		end = max;
	memset(ptr + first, 0, end - first);
}

static struct sk_buff *
cdc_ncm_fill_tx_frame(struct cdc_ncm_ctx *ctx, struct sk_buff *skb)
{
	struct sk_buff *skb_out;
	u32 rem;
	u32 offset;
	u32 last_offset;
	u16 n = 0;
	u8 ready2send = 0;

	/* if there is a remaining skb, it gets priority */
	if (skb != NULL)
		swap(skb, ctx->tx_rem_skb);
	else
		ready2send = 1;

	/*
	 * +----------------+
	 * | skb_out        |
	 * +----------------+
	 *           ^ offset
	 *        ^ last_offset
	 */

	/* check if we are resuming an OUT skb */
	if (ctx->tx_curr_skb != NULL) {
		/* pop variables */
		skb_out = ctx->tx_curr_skb;
		offset = ctx->tx_curr_offset;
		last_offset = ctx->tx_curr_last_offset;
		n = ctx->tx_curr_frame_num;

	} else {
		/* reset variables */
		skb_out = alloc_skb((ctx->tx_max + 1), GFP_ATOMIC);
		if (skb_out == NULL) {
			if (skb != NULL) {
				dev_kfree_skb_any(skb);
				ctx->netdev->stats.tx_dropped++;
			}
			goto exit_no_skb;
		}

		/* make room for NTH and NDP */
		offset = ALIGN(sizeof(struct usb_cdc_ncm_nth16),
					ctx->tx_ndp_modulus) +
					sizeof(struct usb_cdc_ncm_ndp16) +
					(ctx->tx_max_datagrams + 1) *
					sizeof(struct usb_cdc_ncm_dpe16);

		/* store last valid offset before alignment */
		last_offset = offset;
		/* align first Datagram offset correctly */
		offset = ALIGN(offset, ctx->tx_modulus) + ctx->tx_remainder;
		/* zero buffer till the first IP datagram */
		cdc_ncm_zero_fill(skb_out->data, 0, offset, offset);
		n = 0;
		ctx->tx_curr_frame_num = 0;
	}

	for (; n < ctx->tx_max_datagrams; n++) {
		/* check if end of transmit buffer is reached */
		if (offset >= ctx->tx_max) {
			ready2send = 1;
			break;
		}
		/* compute maximum buffer size */
		rem = ctx->tx_max - offset;

		if (skb == NULL) {
			skb = ctx->tx_rem_skb;
			ctx->tx_rem_skb = NULL;

			/* check for end of skb */
			if (skb == NULL)
				break;
		}

		if (skb->len > rem) {
			if (n == 0) {
				/* won't fit, MTU problem? */
				dev_kfree_skb_any(skb);
				skb = NULL;
				ctx->netdev->stats.tx_dropped++;
			} else {
				/* no room for skb - store for later */
				if (ctx->tx_rem_skb != NULL) {
					dev_kfree_skb_any(ctx->tx_rem_skb);
					ctx->netdev->stats.tx_dropped++;
				}
				ctx->tx_rem_skb = skb;
				skb = NULL;
				ready2send = 1;
			}
			break;
		}

		memcpy(((u8 *)skb_out->data) + offset, skb->data, skb->len);

		ctx->tx_ncm.dpe16[n].wDatagramLength = cpu_to_le16(skb->len);
		ctx->tx_ncm.dpe16[n].wDatagramIndex = cpu_to_le16(offset);

		/* update offset */
		offset += skb->len;

		/* store last valid offset before alignment */
		last_offset = offset;

		/* align offset correctly */
		offset = ALIGN(offset, ctx->tx_modulus) + ctx->tx_remainder;

		/* zero padding */
		cdc_ncm_zero_fill(skb_out->data, last_offset, offset,
								ctx->tx_max);
		dev_kfree_skb_any(skb);
		skb = NULL;
	}

	/* free up any dangling skb */
	if (skb != NULL) {
		dev_kfree_skb_any(skb);
		skb = NULL;
		ctx->netdev->stats.tx_dropped++;
	}

	ctx->tx_curr_frame_num = n;

	if (n == 0) {
		/* wait for more frames */
		/* push variables */
		ctx->tx_curr_skb = skb_out;
		ctx->tx_curr_offset = offset;
		ctx->tx_curr_last_offset = last_offset;
		goto exit_no_skb;

	} else if ((n < ctx->tx_max_datagrams) && (ready2send == 0)) {
		/* wait for more frames */
		/* push variables */
		ctx->tx_curr_skb = skb_out;
		ctx->tx_curr_offset = offset;
		ctx->tx_curr_last_offset = last_offset;
		/* set the pending count */
		if (n < CDC_NCM_RESTART_TIMER_DATAGRAM_CNT)
			ctx->tx_timer_pending = 2;
		goto exit_no_skb;

	} else {
		/* frame goes out */
		/* variables will be reset at next call */
	}

	/* check for overflow */
	if (last_offset > ctx->tx_max)
		last_offset = ctx->tx_max;

	/* revert offset */
	offset = last_offset;

	/*
	 * If collected data size is less or equal CDC_NCM_MIN_TX_PKT bytes,
	 * we send buffers as it is. If we get more data, it would be more
	 * efficient for USB HS mobile device with DMA engine to receive a full
	 * size NTB, than canceling DMA transfer and receiving a short packet.
	 */
	if (offset > CDC_NCM_MIN_TX_PKT)
		offset = ctx->tx_max;

	/* final zero padding */
	cdc_ncm_zero_fill(skb_out->data, last_offset, offset, ctx->tx_max);

	/* store last offset */
	last_offset = offset;

	if (((last_offset < ctx->tx_max) && ((last_offset %
			le16_to_cpu(ctx->out_ep->desc.wMaxPacketSize)) == 0)) ||
	    (((last_offset == ctx->tx_max) && ((ctx->tx_max %
		le16_to_cpu(ctx->out_ep->desc.wMaxPacketSize)) == 0)) &&
		(ctx->tx_max < le32_to_cpu(ctx->ncm_parm.dwNtbOutMaxSize)))) {
		/* force short packet */
		*(((u8 *)skb_out->data) + last_offset) = 0;
		last_offset++;
	}

	/* zero the rest of the DPEs plus the last NULL entry */
	for (; n <= CDC_NCM_DPT_DATAGRAMS_MAX; n++) {
		ctx->tx_ncm.dpe16[n].wDatagramLength = 0;
		ctx->tx_ncm.dpe16[n].wDatagramIndex = 0;
	}

	/* fill out 16-bit NTB header */
	ctx->tx_ncm.nth16.dwSignature = cpu_to_le32(USB_CDC_NCM_NTH16_SIGN);
	ctx->tx_ncm.nth16.wHeaderLength =
					cpu_to_le16(sizeof(ctx->tx_ncm.nth16));
	ctx->tx_ncm.nth16.wSequence = cpu_to_le16(ctx->tx_seq);
	ctx->tx_ncm.nth16.wBlockLength = cpu_to_le16(last_offset);
	ctx->tx_ncm.nth16.wNdpIndex = ALIGN(sizeof(struct usb_cdc_ncm_nth16),
							ctx->tx_ndp_modulus);

	memcpy(skb_out->data, &(ctx->tx_ncm.nth16), sizeof(ctx->tx_ncm.nth16));
	ctx->tx_seq++;

	/* fill out 16-bit NDP table */
	ctx->tx_ncm.ndp16.dwSignature =
				cpu_to_le32(USB_CDC_NCM_NDP16_NOCRC_SIGN);
	rem = sizeof(ctx->tx_ncm.ndp16) + ((ctx->tx_curr_frame_num + 1) *
					sizeof(struct usb_cdc_ncm_dpe16));
	ctx->tx_ncm.ndp16.wLength = cpu_to_le16(rem);
	ctx->tx_ncm.ndp16.wNextNdpIndex = 0; /* reserved */

	memcpy(((u8 *)skb_out->data) + ctx->tx_ncm.nth16.wNdpIndex,
						&(ctx->tx_ncm.ndp16),
						sizeof(ctx->tx_ncm.ndp16));

	memcpy(((u8 *)skb_out->data) + ctx->tx_ncm.nth16.wNdpIndex +
					sizeof(ctx->tx_ncm.ndp16),
					&(ctx->tx_ncm.dpe16),
					(ctx->tx_curr_frame_num + 1) *
					sizeof(struct usb_cdc_ncm_dpe16));

	/* set frame length */
	skb_put(skb_out, last_offset);

	/* return skb */
	ctx->tx_curr_skb = NULL;
	return skb_out;

exit_no_skb:
	return NULL;
}

static void cdc_ncm_tx_timeout_start(struct cdc_ncm_ctx *ctx)
{
	/* start timer, if not already started */
	if (timer_pending(&ctx->tx_timer) == 0) {
		ctx->tx_timer.function = &cdc_ncm_tx_timeout;
		ctx->tx_timer.data = (unsigned long)ctx;
		ctx->tx_timer.expires = jiffies + ((HZ + 999) / 1000);
		add_timer(&ctx->tx_timer);
	}
}

static void cdc_ncm_tx_timeout(unsigned long arg)
{
	struct cdc_ncm_ctx *ctx = (struct cdc_ncm_ctx *)arg;
	u8 restart;

	spin_lock(&ctx->mtx);
	if (ctx->tx_timer_pending != 0) {
		ctx->tx_timer_pending--;
		restart = 1;
	} else {
		restart = 0;
	}

	spin_unlock(&ctx->mtx);

	if (restart) {
		spin_lock(&ctx->mtx);
		cdc_ncm_tx_timeout_start(ctx);
		spin_unlock(&ctx->mtx);
	} else if (ctx->netdev != NULL) {
		usbnet_start_xmit(NULL, ctx->netdev);
	}
}

static struct sk_buff *
cdc_ncm_tx_fixup(struct usbnet *dev, struct sk_buff *skb, gfp_t flags)
{
	struct sk_buff *skb_out;
	struct cdc_ncm_ctx *ctx = (struct cdc_ncm_ctx *)dev->data[0];
	u8 need_timer = 0;

	/*
	 * The Ethernet API we are using does not support transmitting
	 * multiple Ethernet frames in a single call. This driver will
	 * accumulate multiple Ethernet frames and send out a larger
	 * USB frame when the USB buffer is full or when a single jiffies
	 * timeout happens.
	 */
	if (ctx == NULL)
		goto error;

	spin_lock(&ctx->mtx);
	skb_out = cdc_ncm_fill_tx_frame(ctx, skb);
	if (ctx->tx_curr_skb != NULL)
		need_timer = 1;

	/* Start timer, if there is a remaining skb */
	if (need_timer)
		cdc_ncm_tx_timeout_start(ctx);

	if (skb_out)
		dev->net->stats.tx_packets += ctx->tx_curr_frame_num;

	spin_unlock(&ctx->mtx);
	return skb_out;

error:
	if (skb != NULL)
		dev_kfree_skb_any(skb);

	return NULL;
}

static int cdc_ncm_rx_fixup(struct usbnet *dev, struct sk_buff *skb_in)
{
	struct sk_buff *skb;
	struct cdc_ncm_ctx *ctx;
	int sumlen;
	int actlen;
	int temp;
	int nframes;
	int x;
	int offset;

	ctx = (struct cdc_ncm_ctx *)dev->data[0];
	if (ctx == NULL)
		goto error;

	actlen = skb_in->len;
	sumlen = CDC_NCM_NTB_MAX_SIZE_RX;

	if (actlen < (sizeof(ctx->rx_ncm.nth16) + sizeof(ctx->rx_ncm.ndp16))) {
		pr_debug("frame too short\n");
		goto error;
	}

	memcpy(&(ctx->rx_ncm.nth16), ((u8 *)skb_in->data),
						sizeof(ctx->rx_ncm.nth16));

	if (le32_to_cpu(ctx->rx_ncm.nth16.dwSignature) !=
	    USB_CDC_NCM_NTH16_SIGN) {
		pr_debug("invalid NTH16 signature <%u>\n",
			 le32_to_cpu(ctx->rx_ncm.nth16.dwSignature));
		goto error;
	}

	temp = le16_to_cpu(ctx->rx_ncm.nth16.wBlockLength);
	if (temp > sumlen) {
		pr_debug("unsupported NTB block length %u/%u\n", temp, sumlen);
		goto error;
	}

	temp = le16_to_cpu(ctx->rx_ncm.nth16.wNdpIndex);
	if ((temp + sizeof(ctx->rx_ncm.ndp16)) > actlen) {
		pr_debug("invalid DPT16 index\n");
		goto error;
	}

	memcpy(&(ctx->rx_ncm.ndp16), ((u8 *)skb_in->data) + temp,
						sizeof(ctx->rx_ncm.ndp16));

	if (le32_to_cpu(ctx->rx_ncm.ndp16.dwSignature) !=
	    USB_CDC_NCM_NDP16_NOCRC_SIGN) {
		pr_debug("invalid DPT16 signature <%u>\n",
			 le32_to_cpu(ctx->rx_ncm.ndp16.dwSignature));
		goto error;
	}

	if (le16_to_cpu(ctx->rx_ncm.ndp16.wLength) <
	    USB_CDC_NCM_NDP16_LENGTH_MIN) {
		pr_debug("invalid DPT16 length <%u>\n",
			 le32_to_cpu(ctx->rx_ncm.ndp16.dwSignature));
		goto error;
	}

	nframes = ((le16_to_cpu(ctx->rx_ncm.ndp16.wLength) -
					sizeof(struct usb_cdc_ncm_ndp16)) /
					sizeof(struct usb_cdc_ncm_dpe16));
	nframes--; /* we process NDP entries except for the last one */

	pr_debug("nframes = %u\n", nframes);

	temp += sizeof(ctx->rx_ncm.ndp16);

	if ((temp + nframes * (sizeof(struct usb_cdc_ncm_dpe16))) > actlen) {
		pr_debug("Invalid nframes = %d\n", nframes);
		goto error;
	}

	if (nframes > CDC_NCM_DPT_DATAGRAMS_MAX) {
		pr_debug("Truncating number of frames from %u to %u\n",
					nframes, CDC_NCM_DPT_DATAGRAMS_MAX);
		nframes = CDC_NCM_DPT_DATAGRAMS_MAX;
	}

	memcpy(&(ctx->rx_ncm.dpe16), ((u8 *)skb_in->data) + temp,
				nframes * (sizeof(struct usb_cdc_ncm_dpe16)));

	for (x = 0; x < nframes; x++) {
		offset = le16_to_cpu(ctx->rx_ncm.dpe16[x].wDatagramIndex);
		temp = le16_to_cpu(ctx->rx_ncm.dpe16[x].wDatagramLength);

		/*
		 * CDC NCM ch. 3.7
		 * All entries after first NULL entry are to be ignored
		 */
		if ((offset == 0) || (temp == 0)) {
			if (!x)
				goto error; /* empty NTB */
			break;
		}

		/* sanity checking */
		if (((offset + temp) > actlen) ||
		    (temp > CDC_NCM_MAX_DATAGRAM_SIZE) || (temp < ETH_HLEN)) {
			pr_debug("invalid frame detected (ignored)"
					"offset[%u]=%u, length=%u, skb=%p\n",
					x, offset, temp, skb_in);
			if (!x)
				goto error;
			break;

		} else {
			skb = skb_clone(skb_in, GFP_ATOMIC);
			if (!skb)
				goto error;
			skb->len = temp;
			skb->data = ((u8 *)skb_in->data) + offset;
			skb_set_tail_pointer(skb, temp);
			usbnet_skb_return(dev, skb);
		}
	}
	return 1;
error:
	return 0;
}

static void
cdc_ncm_speed_change(struct cdc_ncm_ctx *ctx,
		     struct usb_cdc_speed_change *data)
{
	uint32_t rx_speed = le32_to_cpu(data->DLBitRRate);
	uint32_t tx_speed = le32_to_cpu(data->ULBitRate);

	/*
	 * Currently the USB-NET API does not support reporting the actual
	 * device speed. Do print it instead.
	 */
	if ((tx_speed != ctx->tx_speed) || (rx_speed != ctx->rx_speed)) {
		ctx->tx_speed = tx_speed;
		ctx->rx_speed = rx_speed;

		if ((tx_speed > 1000000) && (rx_speed > 1000000)) {
			printk(KERN_INFO KBUILD_MODNAME
				": %s: %u mbit/s downlink "
				"%u mbit/s uplink\n",
				ctx->netdev->name,
				(unsigned int)(rx_speed / 1000000U),
				(unsigned int)(tx_speed / 1000000U));
		} else {
			printk(KERN_INFO KBUILD_MODNAME
				": %s: %u kbit/s downlink "
				"%u kbit/s uplink\n",
				ctx->netdev->name,
				(unsigned int)(rx_speed / 1000U),
				(unsigned int)(tx_speed / 1000U));
		}
	}
}

static void cdc_ncm_status(struct usbnet *dev, struct urb *urb)
{
	struct cdc_ncm_ctx *ctx;
	struct usb_cdc_notification *event;

	ctx = (struct cdc_ncm_ctx *)dev->data[0];

	if (urb->actual_length < sizeof(*event))
		return;

	/* test for split data in 8-byte chunks */
	if (test_and_clear_bit(EVENT_STS_SPLIT, &dev->flags)) {
		cdc_ncm_speed_change(ctx,
		      (struct usb_cdc_speed_change *)urb->transfer_buffer);
		return;
	}

	event = urb->transfer_buffer;

	switch (event->bNotificationType) {
	case USB_CDC_NOTIFY_NETWORK_CONNECTION:
		/*
		 * According to the CDC NCM specification ch.7.1
		 * USB_CDC_NOTIFY_NETWORK_CONNECTION notification shall be
		 * sent by device after USB_CDC_NOTIFY_SPEED_CHANGE.
		 */
		ctx->connected = event->wValue;

		printk(KERN_INFO KBUILD_MODNAME ": %s: network connection:"
			" %sconnected\n",
			ctx->netdev->name, ctx->connected ? "" : "dis");

		if (ctx->connected)
			netif_carrier_on(dev->net);
		else {
			netif_carrier_off(dev->net);
			ctx->tx_speed = ctx->rx_speed = 0;
		}
		break;

	case USB_CDC_NOTIFY_SPEED_CHANGE:
		if (urb->actual_length < (sizeof(*event) +
					sizeof(struct usb_cdc_speed_change)))
			set_bit(EVENT_STS_SPLIT, &dev->flags);
		else
			cdc_ncm_speed_change(ctx,
				(struct usb_cdc_speed_change *) &event[1]);
		break;

	default:
		dev_err(&dev->udev->dev, "NCM: unexpected "
			"notification 0x%02x!\n", event->bNotificationType);
		break;
	}
}

static int cdc_ncm_check_connect(struct usbnet *dev)
{
	struct cdc_ncm_ctx *ctx;

	ctx = (struct cdc_ncm_ctx *)dev->data[0];
	if (ctx == NULL)
		return 1;	/* disconnected */

	return !ctx->connected;
}

static int
cdc_ncm_probe(struct usb_interface *udev, const struct usb_device_id *prod)
{
	return usbnet_probe(udev, prod);
}

static void cdc_ncm_disconnect(struct usb_interface *intf)
{
	struct usbnet *dev = usb_get_intfdata(intf);

	if (dev == NULL)
		return;		/* already disconnected */

	usbnet_disconnect(intf);
}

static int cdc_ncm_manage_power(struct usbnet *dev, int status)
{
	dev->intf->needs_remote_wakeup = status;
	return 0;
}

static const struct driver_info cdc_ncm_info = {
	.description = "CDC NCM",
	.flags = FLAG_POINTTOPOINT | FLAG_NO_SETINT | FLAG_MULTI_PACKET,
	.bind = cdc_ncm_bind,
	.unbind = cdc_ncm_unbind,
	.check_connect = cdc_ncm_check_connect,
	.manage_power = cdc_ncm_manage_power,
	.status = cdc_ncm_status,
	.rx_fixup = cdc_ncm_rx_fixup,
	.tx_fixup = cdc_ncm_tx_fixup,
};

static struct usb_driver cdc_ncm_driver = {
	.name = "cdc_ncm",
	.id_table = cdc_devs,
	.probe = cdc_ncm_probe,
	.disconnect = cdc_ncm_disconnect,
	.suspend = usbnet_suspend,
	.resume = usbnet_resume,
	.reset_resume =	usbnet_resume,
	.supports_autosuspend = 1,
};

static struct ethtool_ops cdc_ncm_ethtool_ops = {
	.get_drvinfo = cdc_ncm_get_drvinfo,
	.get_link = usbnet_get_link,
	.get_msglevel = usbnet_get_msglevel,
	.set_msglevel = usbnet_set_msglevel,
	.get_settings = usbnet_get_settings,
	.set_settings = usbnet_set_settings,
	.nway_reset = usbnet_nway_reset,
};

static int __init cdc_ncm_init(void)
{
	printk(KERN_INFO KBUILD_MODNAME ": " DRIVER_VERSION "\n");
	return usb_register(&cdc_ncm_driver);
}

module_init(cdc_ncm_init);

static void __exit cdc_ncm_exit(void)
{
	usb_deregister(&cdc_ncm_driver);
}

module_exit(cdc_ncm_exit);

MODULE_AUTHOR("Hans Petter Selasky");
MODULE_DESCRIPTION("USB CDC NCM host driver");
MODULE_LICENSE("Dual BSD/GPL");<|MERGE_RESOLUTION|>--- conflicted
+++ resolved
@@ -54,17 +54,13 @@
 #include <linux/usb/usbnet.h>
 #include <linux/usb/cdc.h>
 
-<<<<<<< HEAD
-#define	DRIVER_VERSION				"23-Apr-2011"
-=======
 #define	DRIVER_VERSION				"01-June-2011"
->>>>>>> 56299378
 
 /* CDC NCM subclass 3.2.1 */
 #define USB_CDC_NCM_NDP16_LENGTH_MIN		0x10
 
 /* Maximum NTB length */
-#define	CDC_NCM_NTB_MAX_SIZE_TX			(16384 + 4) /* bytes, must be short terminated */
+#define	CDC_NCM_NTB_MAX_SIZE_TX			16384	/* bytes */
 #define	CDC_NCM_NTB_MAX_SIZE_RX			16384	/* bytes */
 
 /* Minimum value for MaxDatagramSize, ch. 6.2.9 */
