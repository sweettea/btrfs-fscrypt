/* SPDX-License-Identifier: GPL-2.0 OR BSD-3-Clause */
/* Copyright(c) 2007 - 2011 Realtek Corporation. */
#ifndef __HAL_VERSION_DEF_H__
#define __HAL_VERSION_DEF_H__

enum HAL_CHIP_TYPE {
	TEST_CHIP	=	0,
	NORMAL_CHIP	=	1,
};

enum HAL_CUT_VERSION {
	A_CUT_VERSION	=	0,
	B_CUT_VERSION	=	1,
	C_CUT_VERSION	=	2,
	D_CUT_VERSION	=	3,
	E_CUT_VERSION	=	4,
};

enum HAL_VENDOR {
	CHIP_VENDOR_TSMC	=	0,
	CHIP_VENDOR_UMC		=	1,
};

struct HAL_VERSION {
	enum HAL_CHIP_TYPE	ChipType;
	enum HAL_CUT_VERSION	CUTVersion;
	enum HAL_VENDOR		VendorType;
};

/*  Get element */
#define GET_CVID_CHIP_TYPE(version)	(((version).ChipType))
#define GET_CVID_MANUFACTUER(version)	(((version).VendorType))

/* HAL_CHIP_TYPE_E */
#define IS_NORMAL_CHIP(version)				\
<<<<<<< HEAD
	((GET_CVID_CHIP_TYPE(version) == NORMAL_CHIP) ? true : false)

/* HAL_VENDOR_E */
#define IS_CHIP_VENDOR_TSMC(version)			\
	((GET_CVID_MANUFACTUER(version) == CHIP_VENDOR_TSMC) ? true : false)
=======
	(GET_CVID_CHIP_TYPE(version) == NORMAL_CHIP)

/* HAL_VENDOR_E */
#define IS_CHIP_VENDOR_TSMC(version)			\
	(GET_CVID_MANUFACTUER(version) == CHIP_VENDOR_TSMC)
>>>>>>> 88084a3d

#endif<|MERGE_RESOLUTION|>--- conflicted
+++ resolved
@@ -33,18 +33,10 @@
 
 /* HAL_CHIP_TYPE_E */
 #define IS_NORMAL_CHIP(version)				\
-<<<<<<< HEAD
-	((GET_CVID_CHIP_TYPE(version) == NORMAL_CHIP) ? true : false)
-
-/* HAL_VENDOR_E */
-#define IS_CHIP_VENDOR_TSMC(version)			\
-	((GET_CVID_MANUFACTUER(version) == CHIP_VENDOR_TSMC) ? true : false)
-=======
 	(GET_CVID_CHIP_TYPE(version) == NORMAL_CHIP)
 
 /* HAL_VENDOR_E */
 #define IS_CHIP_VENDOR_TSMC(version)			\
 	(GET_CVID_MANUFACTUER(version) == CHIP_VENDOR_TSMC)
->>>>>>> 88084a3d
 
 #endif