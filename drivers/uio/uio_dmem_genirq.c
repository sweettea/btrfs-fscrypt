// SPDX-License-Identifier: GPL-2.0-only
/*
 * drivers/uio/uio_dmem_genirq.c
 *
 * Userspace I/O platform driver with generic IRQ handling code.
 *
 * Copyright (C) 2012 Damian Hobson-Garcia
 *
 * Based on uio_pdrv_genirq.c by Magnus Damm
 */

#include <linux/platform_device.h>
#include <linux/uio_driver.h>
#include <linux/spinlock.h>
#include <linux/bitops.h>
#include <linux/module.h>
#include <linux/interrupt.h>
#include <linux/platform_data/uio_dmem_genirq.h>
#include <linux/stringify.h>
#include <linux/pm_runtime.h>
#include <linux/dma-mapping.h>
#include <linux/slab.h>
#include <linux/irq.h>

#include <linux/of.h>
#include <linux/of_platform.h>
#include <linux/of_address.h>

#define DRIVER_NAME "uio_dmem_genirq"
#define DMEM_MAP_ERROR (~0)

struct uio_dmem_genirq_platdata {
	struct uio_info *uioinfo;
	spinlock_t lock;
	unsigned long flags;
	struct platform_device *pdev;
	unsigned int dmem_region_start;
	unsigned int num_dmem_regions;
	struct mutex alloc_lock;
	unsigned int refcnt;
};

/* Bits in uio_dmem_genirq_platdata.flags */
enum {
	UIO_IRQ_DISABLED = 0,
};

static int uio_dmem_genirq_open(struct uio_info *info, struct inode *inode)
{
	struct uio_dmem_genirq_platdata *priv = info->priv;
	struct uio_mem *uiomem;

	uiomem = &priv->uioinfo->mem[priv->dmem_region_start];

	mutex_lock(&priv->alloc_lock);
	while (!priv->refcnt && uiomem < &priv->uioinfo->mem[MAX_UIO_MAPS]) {
		void *addr;
		if (!uiomem->size)
			break;

		addr = dma_alloc_coherent(&priv->pdev->dev, uiomem->size,
					  &uiomem->dma_addr, GFP_KERNEL);
<<<<<<< HEAD
		uiomem->addr = addr ? (phys_addr_t) addr : DMEM_MAP_ERROR;
=======
		uiomem->addr = addr ? (uintptr_t) addr : DMEM_MAP_ERROR;
>>>>>>> 4950874f
		++uiomem;
	}
	priv->refcnt++;

	mutex_unlock(&priv->alloc_lock);
	/* Wait until the Runtime PM code has woken up the device */
	pm_runtime_get_sync(&priv->pdev->dev);
	return 0;
}

static int uio_dmem_genirq_release(struct uio_info *info, struct inode *inode)
{
	struct uio_dmem_genirq_platdata *priv = info->priv;
	struct uio_mem *uiomem;

	/* Tell the Runtime PM code that the device has become idle */
	pm_runtime_put_sync(&priv->pdev->dev);

	uiomem = &priv->uioinfo->mem[priv->dmem_region_start];

	mutex_lock(&priv->alloc_lock);

	priv->refcnt--;
	while (!priv->refcnt && uiomem < &priv->uioinfo->mem[MAX_UIO_MAPS]) {
		if (!uiomem->size)
			break;
		if (uiomem->addr) {
			dma_free_coherent(uiomem->dma_device, uiomem->size,
<<<<<<< HEAD
					  (void *) uiomem->addr,
=======
					  (void *) (uintptr_t) uiomem->addr,
>>>>>>> 4950874f
					  uiomem->dma_addr);
		}
		uiomem->addr = DMEM_MAP_ERROR;
		++uiomem;
	}

	mutex_unlock(&priv->alloc_lock);
	return 0;
}

static irqreturn_t uio_dmem_genirq_handler(int irq, struct uio_info *dev_info)
{
	struct uio_dmem_genirq_platdata *priv = dev_info->priv;

	/* Just disable the interrupt in the interrupt controller, and
	 * remember the state so we can allow user space to enable it later.
	 */

	spin_lock(&priv->lock);
	if (!__test_and_set_bit(UIO_IRQ_DISABLED, &priv->flags))
		disable_irq_nosync(irq);
	spin_unlock(&priv->lock);

	return IRQ_HANDLED;
}

static int uio_dmem_genirq_irqcontrol(struct uio_info *dev_info, s32 irq_on)
{
	struct uio_dmem_genirq_platdata *priv = dev_info->priv;
	unsigned long flags;

	/* Allow user space to enable and disable the interrupt
	 * in the interrupt controller, but keep track of the
	 * state to prevent per-irq depth damage.
	 *
	 * Serialize this operation to support multiple tasks and concurrency
	 * with irq handler on SMP systems.
	 */

	spin_lock_irqsave(&priv->lock, flags);
	if (irq_on) {
		if (__test_and_clear_bit(UIO_IRQ_DISABLED, &priv->flags))
			enable_irq(dev_info->irq);
	} else {
		if (!__test_and_set_bit(UIO_IRQ_DISABLED, &priv->flags))
			disable_irq_nosync(dev_info->irq);
	}
	spin_unlock_irqrestore(&priv->lock, flags);

	return 0;
}

static void uio_dmem_genirq_pm_disable(void *data)
{
	struct device *dev = data;

	pm_runtime_disable(dev);
}

static int uio_dmem_genirq_probe(struct platform_device *pdev)
{
	struct uio_dmem_genirq_pdata *pdata = dev_get_platdata(&pdev->dev);
	struct uio_info *uioinfo = &pdata->uioinfo;
	struct uio_dmem_genirq_platdata *priv;
	struct uio_mem *uiomem;
	int ret = -EINVAL;
	int i;

	if (pdev->dev.of_node) {
		/* alloc uioinfo for one device */
		uioinfo = devm_kzalloc(&pdev->dev, sizeof(*uioinfo), GFP_KERNEL);
		if (!uioinfo) {
			dev_err(&pdev->dev, "unable to kmalloc\n");
			return -ENOMEM;
		}
		uioinfo->name = devm_kasprintf(&pdev->dev, GFP_KERNEL, "%pOFn",
					       pdev->dev.of_node);
		uioinfo->version = "devicetree";
	}

	if (!uioinfo || !uioinfo->name || !uioinfo->version) {
		dev_err(&pdev->dev, "missing platform_data\n");
		return -EINVAL;
	}

	if (uioinfo->handler || uioinfo->irqcontrol ||
	    uioinfo->irq_flags & IRQF_SHARED) {
		dev_err(&pdev->dev, "interrupt configuration error\n");
		return -EINVAL;
	}

	priv = devm_kzalloc(&pdev->dev, sizeof(*priv), GFP_KERNEL);
	if (!priv) {
		dev_err(&pdev->dev, "unable to kmalloc\n");
		return -ENOMEM;
	}

	ret = dma_set_coherent_mask(&pdev->dev, DMA_BIT_MASK(32));
	if (ret) {
		dev_err(&pdev->dev, "DMA enable failed\n");
		return ret;
	}

	priv->uioinfo = uioinfo;
	spin_lock_init(&priv->lock);
	priv->flags = 0; /* interrupt is enabled to begin with */
	priv->pdev = pdev;
	mutex_init(&priv->alloc_lock);

	if (!uioinfo->irq) {
		/* Multiple IRQs are not supported */
		ret = platform_get_irq(pdev, 0);
		if (ret == -ENXIO && pdev->dev.of_node)
			ret = UIO_IRQ_NONE;
		else if (ret < 0)
			return ret;
		uioinfo->irq = ret;
	}

	if (uioinfo->irq) {
		struct irq_data *irq_data = irq_get_irq_data(uioinfo->irq);

		/*
		 * If a level interrupt, dont do lazy disable. Otherwise the
		 * irq will fire again since clearing of the actual cause, on
		 * device level, is done in userspace
		 * irqd_is_level_type() isn't used since isn't valid until
		 * irq is configured.
		 */
		if (irq_data &&
		    irqd_get_trigger_type(irq_data) & IRQ_TYPE_LEVEL_MASK) {
			dev_dbg(&pdev->dev, "disable lazy unmask\n");
			irq_set_status_flags(uioinfo->irq, IRQ_DISABLE_UNLAZY);
		}
	}

	uiomem = &uioinfo->mem[0];

	for (i = 0; i < pdev->num_resources; ++i) {
		struct resource *r = &pdev->resource[i];

		if (r->flags != IORESOURCE_MEM)
			continue;

		if (uiomem >= &uioinfo->mem[MAX_UIO_MAPS]) {
			dev_warn(&pdev->dev, "device has more than "
					__stringify(MAX_UIO_MAPS)
					" I/O memory resources.\n");
			break;
		}

		uiomem->memtype = UIO_MEM_PHYS;
		uiomem->addr = r->start;
		uiomem->size = resource_size(r);
		++uiomem;
	}

	priv->dmem_region_start = uiomem - &uioinfo->mem[0];
	priv->num_dmem_regions = pdata->num_dynamic_regions;

	for (i = 0; i < pdata->num_dynamic_regions; ++i) {
		if (uiomem >= &uioinfo->mem[MAX_UIO_MAPS]) {
			dev_warn(&pdev->dev, "device has more than "
					__stringify(MAX_UIO_MAPS)
					" dynamic and fixed memory regions.\n");
			break;
		}
		uiomem->memtype = UIO_MEM_DMA_COHERENT;
		uiomem->dma_device = &pdev->dev;
		uiomem->addr = DMEM_MAP_ERROR;
		uiomem->size = pdata->dynamic_region_sizes[i];
		++uiomem;
	}

	while (uiomem < &uioinfo->mem[MAX_UIO_MAPS]) {
		uiomem->size = 0;
		++uiomem;
	}

	/* This driver requires no hardware specific kernel code to handle
	 * interrupts. Instead, the interrupt handler simply disables the
	 * interrupt in the interrupt controller. User space is responsible
	 * for performing hardware specific acknowledge and re-enabling of
	 * the interrupt in the interrupt controller.
	 *
	 * Interrupt sharing is not supported.
	 */

	uioinfo->handler = uio_dmem_genirq_handler;
	uioinfo->irqcontrol = uio_dmem_genirq_irqcontrol;
	uioinfo->open = uio_dmem_genirq_open;
	uioinfo->release = uio_dmem_genirq_release;
	uioinfo->priv = priv;

	/* Enable Runtime PM for this device:
	 * The device starts in suspended state to allow the hardware to be
	 * turned off by default. The Runtime PM bus code should power on the
	 * hardware and enable clocks at open().
	 */
	pm_runtime_enable(&pdev->dev);

	ret = devm_add_action_or_reset(&pdev->dev, uio_dmem_genirq_pm_disable, &pdev->dev);
	if (ret)
		return ret;

	return devm_uio_register_device(&pdev->dev, priv->uioinfo);
}

static int uio_dmem_genirq_runtime_nop(struct device *dev)
{
	/* Runtime PM callback shared between ->runtime_suspend()
	 * and ->runtime_resume(). Simply returns success.
	 *
	 * In this driver pm_runtime_get_sync() and pm_runtime_put_sync()
	 * are used at open() and release() time. This allows the
	 * Runtime PM code to turn off power to the device while the
	 * device is unused, ie before open() and after release().
	 *
	 * This Runtime PM callback does not need to save or restore
	 * any registers since user space is responsbile for hardware
	 * register reinitialization after open().
	 */
	return 0;
}

static const struct dev_pm_ops uio_dmem_genirq_dev_pm_ops = {
	.runtime_suspend = uio_dmem_genirq_runtime_nop,
	.runtime_resume = uio_dmem_genirq_runtime_nop,
};

#ifdef CONFIG_OF
static const struct of_device_id uio_of_genirq_match[] = {
	{ /* empty for now */ },
};
MODULE_DEVICE_TABLE(of, uio_of_genirq_match);
#endif

static struct platform_driver uio_dmem_genirq = {
	.probe = uio_dmem_genirq_probe,
	.driver = {
		.name = DRIVER_NAME,
		.pm = &uio_dmem_genirq_dev_pm_ops,
		.of_match_table = of_match_ptr(uio_of_genirq_match),
	},
};

module_platform_driver(uio_dmem_genirq);

MODULE_AUTHOR("Damian Hobson-Garcia");
MODULE_DESCRIPTION("Userspace I/O platform driver with dynamic memory.");
MODULE_LICENSE("GPL v2");
MODULE_ALIAS("platform:" DRIVER_NAME);<|MERGE_RESOLUTION|>--- conflicted
+++ resolved
@@ -60,11 +60,7 @@
 
 		addr = dma_alloc_coherent(&priv->pdev->dev, uiomem->size,
 					  &uiomem->dma_addr, GFP_KERNEL);
-<<<<<<< HEAD
-		uiomem->addr = addr ? (phys_addr_t) addr : DMEM_MAP_ERROR;
-=======
 		uiomem->addr = addr ? (uintptr_t) addr : DMEM_MAP_ERROR;
->>>>>>> 4950874f
 		++uiomem;
 	}
 	priv->refcnt++;
@@ -93,11 +89,7 @@
 			break;
 		if (uiomem->addr) {
 			dma_free_coherent(uiomem->dma_device, uiomem->size,
-<<<<<<< HEAD
-					  (void *) uiomem->addr,
-=======
 					  (void *) (uintptr_t) uiomem->addr,
->>>>>>> 4950874f
 					  uiomem->dma_addr);
 		}
 		uiomem->addr = DMEM_MAP_ERROR;
