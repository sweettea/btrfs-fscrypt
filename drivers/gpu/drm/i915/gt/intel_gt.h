--- conflicted
+++ resolved
@@ -46,12 +46,6 @@
 	return container_of(huc, struct intel_gt, uc.huc);
 }
 
-<<<<<<< HEAD
-void intel_gt_init_early(struct intel_gt *gt, struct drm_i915_private *i915);
-void __intel_gt_init_early(struct intel_gt *gt, struct drm_i915_private *i915);
-int intel_gt_assign_ggtt(struct intel_gt *gt);
-int intel_gt_probe_lmem(struct intel_gt *gt);
-=======
 static inline struct intel_gt *gsc_to_gt(struct intel_gsc *gsc)
 {
 	return container_of(gsc, struct intel_gt, gsc);
@@ -59,7 +53,6 @@
 
 void intel_root_gt_init_early(struct drm_i915_private *i915);
 int intel_gt_assign_ggtt(struct intel_gt *gt);
->>>>>>> 88084a3d
 int intel_gt_init_mmio(struct intel_gt *gt);
 int __must_check intel_gt_init_hw(struct intel_gt *gt);
 int intel_gt_init(struct intel_gt *gt);
@@ -111,8 +104,6 @@
 
 u32 intel_gt_read_register_fw(struct intel_gt *gt, i915_reg_t reg);
 u32 intel_gt_read_register(struct intel_gt *gt, i915_reg_t reg);
-<<<<<<< HEAD
-=======
 
 void intel_gt_report_steering(struct drm_printer *p, struct intel_gt *gt,
 			      bool dump_table);
@@ -126,7 +117,6 @@
 	     (id__) < I915_MAX_GT; \
 	     (id__)++) \
 		for_each_if(((gt__) = (i915__)->gt[(id__)]))
->>>>>>> 88084a3d
 
 void intel_gt_info_print(const struct intel_gt_info *info,
 			 struct drm_printer *p);
