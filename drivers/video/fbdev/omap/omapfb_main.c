// SPDX-License-Identifier: GPL-2.0-or-later
/*
 * Framebuffer driver for TI OMAP boards
 *
 * Copyright (C) 2004 Nokia Corporation
 * Author: Imre Deak <imre.deak@nokia.com>
 *
 * Acknowledgements:
 *   Alex McMains <aam@ridgerun.com>       - Original driver
 *   Juha Yrjola <juha.yrjola@nokia.com>   - Original driver and improvements
 *   Dirk Behme <dirk.behme@de.bosch.com>  - changes for 2.6 kernel API
 *   Texas Instruments                     - H3 support
 */
#include <linux/platform_device.h>
#include <linux/mm.h>
#include <linux/slab.h>
#include <linux/uaccess.h>
#include <linux/module.h>
#include <linux/sysfs.h>

#include <linux/omap-dma.h>

#include <linux/soc/ti/omap1-soc.h>
#include "omapfb.h"
#include "lcdc.h"

#define MODULE_NAME	"omapfb"

static unsigned int	def_accel;
static unsigned long	def_vram[OMAPFB_PLANE_NUM];
static unsigned int	def_vram_cnt;
static unsigned long	def_vxres;
static unsigned long	def_vyres;
static unsigned int	def_rotate;
static unsigned int	def_mirror;

static bool	manual_update = IS_BUILTIN(CONFIG_FB_OMAP_MANUAL_UPDATE);

static struct platform_device	*fbdev_pdev;
static struct lcd_panel		*fbdev_panel;
static struct omapfb_device	*omapfb_dev;

struct caps_table_struct {
	unsigned long flag;
	const char *name;
};

static const struct caps_table_struct ctrl_caps[] = {
	{ OMAPFB_CAPS_MANUAL_UPDATE,  "manual update" },
	{ OMAPFB_CAPS_TEARSYNC,       "tearing synchronization" },
	{ OMAPFB_CAPS_PLANE_RELOCATE_MEM, "relocate plane memory" },
	{ OMAPFB_CAPS_PLANE_SCALE,    "scale plane" },
	{ OMAPFB_CAPS_WINDOW_PIXEL_DOUBLE, "pixel double window" },
	{ OMAPFB_CAPS_WINDOW_SCALE,   "scale window" },
	{ OMAPFB_CAPS_WINDOW_OVERLAY, "overlay window" },
	{ OMAPFB_CAPS_WINDOW_ROTATE,  "rotate window" },
	{ OMAPFB_CAPS_SET_BACKLIGHT,  "backlight setting" },
};

static const struct caps_table_struct color_caps[] = {
	{ 1 << OMAPFB_COLOR_RGB565,	"RGB565", },
	{ 1 << OMAPFB_COLOR_YUV422,	"YUV422", },
	{ 1 << OMAPFB_COLOR_YUV420,	"YUV420", },
	{ 1 << OMAPFB_COLOR_CLUT_8BPP,	"CLUT8", },
	{ 1 << OMAPFB_COLOR_CLUT_4BPP,	"CLUT4", },
	{ 1 << OMAPFB_COLOR_CLUT_2BPP,	"CLUT2", },
	{ 1 << OMAPFB_COLOR_CLUT_1BPP,	"CLUT1", },
	{ 1 << OMAPFB_COLOR_RGB444,	"RGB444", },
	{ 1 << OMAPFB_COLOR_YUY422,	"YUY422", },
};

static void omapdss_release(struct device *dev)
{
}

/* dummy device for clocks */
static struct platform_device omapdss_device = {
	.name		= "omapdss_dss",
	.id		= -1,
	.dev            = {
		.release = omapdss_release,
	},
};

/*
 * ---------------------------------------------------------------------------
 * LCD panel
 * ---------------------------------------------------------------------------
 */
extern struct lcd_ctrl hwa742_ctrl;

static const struct lcd_ctrl *ctrls[] = {
	&omap1_int_ctrl,

#ifdef CONFIG_FB_OMAP_LCDC_HWA742
	&hwa742_ctrl,
#endif
};

#ifdef CONFIG_FB_OMAP_LCDC_EXTERNAL
extern struct lcd_ctrl_extif omap1_ext_if;
#endif

static void omapfb_rqueue_lock(struct omapfb_device *fbdev)
{
	mutex_lock(&fbdev->rqueue_mutex);
}

static void omapfb_rqueue_unlock(struct omapfb_device *fbdev)
{
	mutex_unlock(&fbdev->rqueue_mutex);
}

/*
 * ---------------------------------------------------------------------------
 * LCD controller and LCD DMA
 * ---------------------------------------------------------------------------
 */
/*
 * Allocate resources needed for LCD controller and LCD DMA operations. Video
 * memory is allocated from system memory according to the virtual display
 * size, except if a bigger memory size is specified explicitly as a kernel
 * parameter.
 */
static int ctrl_init(struct omapfb_device *fbdev)
{
	int r;
	int i;

	/* kernel/module vram parameters override boot tags/board config */
	if (def_vram_cnt) {
		for (i = 0; i < def_vram_cnt; i++)
			fbdev->mem_desc.region[i].size =
				PAGE_ALIGN(def_vram[i]);
		fbdev->mem_desc.region_cnt = i;
	}

	if (!fbdev->mem_desc.region_cnt) {
		struct lcd_panel *panel = fbdev->panel;
		int def_size;
		int bpp = panel->bpp;

		/* 12 bpp is packed in 16 bits */
		if (bpp == 12)
			bpp = 16;
		def_size = def_vxres * def_vyres * bpp / 8;
		fbdev->mem_desc.region_cnt = 1;
		fbdev->mem_desc.region[0].size = PAGE_ALIGN(def_size);
	}
	r = fbdev->ctrl->init(fbdev, 0, &fbdev->mem_desc);
	if (r < 0) {
		dev_err(fbdev->dev, "controller initialization failed (%d)\n",
			r);
		return r;
	}

#ifdef DEBUG
	for (i = 0; i < fbdev->mem_desc.region_cnt; i++) {
		dev_dbg(fbdev->dev, "region%d phys %08x virt %p size=%lu\n",
			 i,
			 fbdev->mem_desc.region[i].paddr,
			 fbdev->mem_desc.region[i].vaddr,
			 fbdev->mem_desc.region[i].size);
	}
#endif
	return 0;
}

static void ctrl_cleanup(struct omapfb_device *fbdev)
{
	fbdev->ctrl->cleanup();
}

/* Must be called with fbdev->rqueue_mutex held. */
static int ctrl_change_mode(struct fb_info *fbi)
{
	int r;
	unsigned long offset;
	struct omapfb_plane_struct *plane = fbi->par;
	struct omapfb_device *fbdev = plane->fbdev;
	struct fb_var_screeninfo *var = &fbi->var;

	offset = var->yoffset * fbi->fix.line_length +
		 var->xoffset * var->bits_per_pixel / 8;

	if (fbdev->ctrl->sync)
		fbdev->ctrl->sync();
	r = fbdev->ctrl->setup_plane(plane->idx, plane->info.channel_out,
				 offset, var->xres_virtual,
				 plane->info.pos_x, plane->info.pos_y,
				 var->xres, var->yres, plane->color_mode);
	if (r < 0)
		return r;

	if (fbdev->ctrl->set_rotate != NULL) {
		r = fbdev->ctrl->set_rotate(var->rotate);
		if (r < 0)
			return r;
	}

	if (fbdev->ctrl->set_scale != NULL)
		r = fbdev->ctrl->set_scale(plane->idx,
				   var->xres, var->yres,
				   plane->info.out_width,
				   plane->info.out_height);

	return r;
}

/*
 * ---------------------------------------------------------------------------
 * fbdev framework callbacks and the ioctl interface
 * ---------------------------------------------------------------------------
 */
/* Called each time the omapfb device is opened */
static int omapfb_open(struct fb_info *info, int user)
{
	return 0;
}

static void omapfb_sync(struct fb_info *info);

/* Called when the omapfb device is closed. We make sure that any pending
 * gfx DMA operations are ended, before we return. */
static int omapfb_release(struct fb_info *info, int user)
{
	omapfb_sync(info);
	return 0;
}

/* Store a single color palette entry into a pseudo palette or the hardware
 * palette if one is available. For now we support only 16bpp and thus store
 * the entry only to the pseudo palette.
 */
static int _setcolreg(struct fb_info *info, u_int regno, u_int red, u_int green,
			u_int blue, u_int transp, int update_hw_pal)
{
	struct omapfb_plane_struct *plane = info->par;
	struct omapfb_device *fbdev = plane->fbdev;
	struct fb_var_screeninfo *var = &info->var;
	int r = 0;

	switch (plane->color_mode) {
	case OMAPFB_COLOR_YUV422:
	case OMAPFB_COLOR_YUV420:
	case OMAPFB_COLOR_YUY422:
		r = -EINVAL;
		break;
	case OMAPFB_COLOR_CLUT_8BPP:
	case OMAPFB_COLOR_CLUT_4BPP:
	case OMAPFB_COLOR_CLUT_2BPP:
	case OMAPFB_COLOR_CLUT_1BPP:
		if (fbdev->ctrl->setcolreg)
			r = fbdev->ctrl->setcolreg(regno, red, green, blue,
							transp, update_hw_pal);
		fallthrough;
	case OMAPFB_COLOR_RGB565:
	case OMAPFB_COLOR_RGB444:
		if (r != 0)
			break;

		if (regno < 16) {
			u16 pal;
			pal = ((red >> (16 - var->red.length)) <<
					var->red.offset) |
			      ((green >> (16 - var->green.length)) <<
					var->green.offset) |
			      (blue >> (16 - var->blue.length));
			((u32 *)(info->pseudo_palette))[regno] = pal;
		}
		break;
	default:
		BUG();
	}
	return r;
}

static int omapfb_setcolreg(u_int regno, u_int red, u_int green, u_int blue,
			    u_int transp, struct fb_info *info)
{
	return _setcolreg(info, regno, red, green, blue, transp, 1);
}

static int omapfb_setcmap(struct fb_cmap *cmap, struct fb_info *info)
{
	int count, index, r;
	u16 *red, *green, *blue, *transp;
	u16 trans = 0xffff;

	red     = cmap->red;
	green   = cmap->green;
	blue    = cmap->blue;
	transp  = cmap->transp;
	index   = cmap->start;

	for (count = 0; count < cmap->len; count++) {
		if (transp)
			trans = *transp++;
		r = _setcolreg(info, index++, *red++, *green++, *blue++, trans,
				count == cmap->len - 1);
		if (r != 0)
			return r;
	}

	return 0;
}

static int omapfb_update_full_screen(struct fb_info *fbi);

static int omapfb_blank(int blank, struct fb_info *fbi)
{
	struct omapfb_plane_struct *plane = fbi->par;
	struct omapfb_device *fbdev = plane->fbdev;
	int do_update = 0;
	int r = 0;

	omapfb_rqueue_lock(fbdev);
	switch (blank) {
	case FB_BLANK_UNBLANK:
		if (fbdev->state == OMAPFB_SUSPENDED) {
			if (fbdev->ctrl->resume)
				fbdev->ctrl->resume();
			if (fbdev->panel->enable)
				fbdev->panel->enable(fbdev->panel);
			fbdev->state = OMAPFB_ACTIVE;
			if (fbdev->ctrl->get_update_mode() ==
					OMAPFB_MANUAL_UPDATE)
				do_update = 1;
		}
		break;
	case FB_BLANK_POWERDOWN:
		if (fbdev->state == OMAPFB_ACTIVE) {
			if (fbdev->panel->disable)
				fbdev->panel->disable(fbdev->panel);
			if (fbdev->ctrl->suspend)
				fbdev->ctrl->suspend();
			fbdev->state = OMAPFB_SUSPENDED;
		}
		break;
	default:
		r = -EINVAL;
	}
	omapfb_rqueue_unlock(fbdev);

	if (r == 0 && do_update)
		r = omapfb_update_full_screen(fbi);

	return r;
}

static void omapfb_sync(struct fb_info *fbi)
{
	struct omapfb_plane_struct *plane = fbi->par;
	struct omapfb_device *fbdev = plane->fbdev;

	omapfb_rqueue_lock(fbdev);
	if (fbdev->ctrl->sync)
		fbdev->ctrl->sync();
	omapfb_rqueue_unlock(fbdev);
}

/*
 * Set fb_info.fix fields and also updates fbdev.
 * When calling this fb_info.var must be set up already.
 */
static void set_fb_fix(struct fb_info *fbi, int from_init)
{
	struct fb_fix_screeninfo *fix = &fbi->fix;
	struct fb_var_screeninfo *var = &fbi->var;
	struct omapfb_plane_struct *plane = fbi->par;
	struct omapfb_mem_region *rg;
	int bpp;

	rg = &plane->fbdev->mem_desc.region[plane->idx];
	fbi->screen_base	= rg->vaddr;

	if (!from_init) {
		mutex_lock(&fbi->mm_lock);
		fix->smem_start		= rg->paddr;
		fix->smem_len		= rg->size;
		mutex_unlock(&fbi->mm_lock);
	} else {
		fix->smem_start		= rg->paddr;
		fix->smem_len		= rg->size;
	}

	fix->type = FB_TYPE_PACKED_PIXELS;
	bpp = var->bits_per_pixel;
	if (var->nonstd)
		fix->visual = FB_VISUAL_PSEUDOCOLOR;
	else switch (var->bits_per_pixel) {
	case 16:
	case 12:
		fix->visual = FB_VISUAL_TRUECOLOR;
		/* 12bpp is stored in 16 bits */
		bpp = 16;
		break;
	case 1:
	case 2:
	case 4:
	case 8:
		fix->visual = FB_VISUAL_PSEUDOCOLOR;
		break;
	}
	fix->accel		= FB_ACCEL_OMAP1610;
	fix->line_length	= var->xres_virtual * bpp / 8;
}

static int set_color_mode(struct omapfb_plane_struct *plane,
			  struct fb_var_screeninfo *var)
{
	switch (var->nonstd) {
	case 0:
		break;
	case OMAPFB_COLOR_YUV422:
		var->bits_per_pixel = 16;
		plane->color_mode = var->nonstd;
		return 0;
	case OMAPFB_COLOR_YUV420:
		var->bits_per_pixel = 12;
		plane->color_mode = var->nonstd;
		return 0;
	case OMAPFB_COLOR_YUY422:
		var->bits_per_pixel = 16;
		plane->color_mode = var->nonstd;
		return 0;
	default:
		return -EINVAL;
	}

	switch (var->bits_per_pixel) {
	case 1:
		plane->color_mode = OMAPFB_COLOR_CLUT_1BPP;
		return 0;
	case 2:
		plane->color_mode = OMAPFB_COLOR_CLUT_2BPP;
		return 0;
	case 4:
		plane->color_mode = OMAPFB_COLOR_CLUT_4BPP;
		return 0;
	case 8:
		plane->color_mode = OMAPFB_COLOR_CLUT_8BPP;
		return 0;
	case 12:
		var->bits_per_pixel = 16;
		fallthrough;
	case 16:
		if (plane->fbdev->panel->bpp == 12)
			plane->color_mode = OMAPFB_COLOR_RGB444;
		else
			plane->color_mode = OMAPFB_COLOR_RGB565;
		return 0;
	default:
		return -EINVAL;
	}
}

/*
 * Check the values in var against our capabilities and in case of out of
 * bound values try to adjust them.
 */
static int set_fb_var(struct fb_info *fbi,
		      struct fb_var_screeninfo *var)
{
	int		bpp;
	unsigned long	max_frame_size;
	unsigned long	line_size;
	int		xres_min, xres_max;
	int		yres_min, yres_max;
	struct omapfb_plane_struct *plane = fbi->par;
	struct omapfb_device *fbdev = plane->fbdev;
	struct lcd_panel *panel = fbdev->panel;

	if (set_color_mode(plane, var) < 0)
		return -EINVAL;

	bpp = var->bits_per_pixel;
	if (plane->color_mode == OMAPFB_COLOR_RGB444)
		bpp = 16;

	switch (var->rotate) {
	case 0:
	case 180:
		xres_min = OMAPFB_PLANE_XRES_MIN;
		xres_max = panel->x_res;
		yres_min = OMAPFB_PLANE_YRES_MIN;
		yres_max = panel->y_res;
		if (cpu_is_omap15xx()) {
			var->xres = panel->x_res;
			var->yres = panel->y_res;
		}
		break;
	case 90:
	case 270:
		xres_min = OMAPFB_PLANE_YRES_MIN;
		xres_max = panel->y_res;
		yres_min = OMAPFB_PLANE_XRES_MIN;
		yres_max = panel->x_res;
		if (cpu_is_omap15xx()) {
			var->xres = panel->y_res;
			var->yres = panel->x_res;
		}
		break;
	default:
		return -EINVAL;
	}

	if (var->xres < xres_min)
		var->xres = xres_min;
	if (var->yres < yres_min)
		var->yres = yres_min;
	if (var->xres > xres_max)
		var->xres = xres_max;
	if (var->yres > yres_max)
		var->yres = yres_max;

	if (var->xres_virtual < var->xres)
		var->xres_virtual = var->xres;
	if (var->yres_virtual < var->yres)
		var->yres_virtual = var->yres;
	max_frame_size = fbdev->mem_desc.region[plane->idx].size;
	line_size = var->xres_virtual * bpp / 8;
	if (line_size * var->yres_virtual > max_frame_size) {
		/* Try to keep yres_virtual first */
		line_size = max_frame_size / var->yres_virtual;
		var->xres_virtual = line_size * 8 / bpp;
		if (var->xres_virtual < var->xres) {
			/* Still doesn't fit. Shrink yres_virtual too */
			var->xres_virtual = var->xres;
			line_size = var->xres * bpp / 8;
			var->yres_virtual = max_frame_size / line_size;
		}
		/* Recheck this, as the virtual size changed. */
		if (var->xres_virtual < var->xres)
			var->xres = var->xres_virtual;
		if (var->yres_virtual < var->yres)
			var->yres = var->yres_virtual;
		if (var->xres < xres_min || var->yres < yres_min)
			return -EINVAL;
	}
	if (var->xres + var->xoffset > var->xres_virtual)
		var->xoffset = var->xres_virtual - var->xres;
	if (var->yres + var->yoffset > var->yres_virtual)
		var->yoffset = var->yres_virtual - var->yres;

	if (plane->color_mode == OMAPFB_COLOR_RGB444) {
		var->red.offset	  = 8; var->red.length	 = 4;
						var->red.msb_right   = 0;
		var->green.offset = 4; var->green.length = 4;
						var->green.msb_right = 0;
		var->blue.offset  = 0; var->blue.length  = 4;
						var->blue.msb_right  = 0;
	} else {
		var->red.offset	 = 11; var->red.length	 = 5;
						var->red.msb_right   = 0;
		var->green.offset = 5;  var->green.length = 6;
						var->green.msb_right = 0;
		var->blue.offset = 0;  var->blue.length  = 5;
						var->blue.msb_right  = 0;
	}

	var->height		= -1;
	var->width		= -1;
	var->grayscale		= 0;

	/* pixclock in ps, the rest in pixclock */
	var->pixclock		= 10000000 / (panel->pixel_clock / 100);
	var->left_margin	= panel->hfp;
	var->right_margin	= panel->hbp;
	var->upper_margin	= panel->vfp;
	var->lower_margin	= panel->vbp;
	var->hsync_len		= panel->hsw;
	var->vsync_len		= panel->vsw;

	/* TODO: get these from panel->config */
	var->vmode		= FB_VMODE_NONINTERLACED;
	var->sync		= 0;

	return 0;
}


/*
 * Set new x,y offsets in the virtual display for the visible area and switch
 * to the new mode.
 */
static int omapfb_pan_display(struct fb_var_screeninfo *var,
			       struct fb_info *fbi)
{
	struct omapfb_plane_struct *plane = fbi->par;
	struct omapfb_device *fbdev = plane->fbdev;
	int r = 0;

	omapfb_rqueue_lock(fbdev);
	if (var->xoffset != fbi->var.xoffset ||
	    var->yoffset != fbi->var.yoffset) {
		struct fb_var_screeninfo *new_var = &fbdev->new_var;

		memcpy(new_var, &fbi->var, sizeof(*new_var));
		new_var->xoffset = var->xoffset;
		new_var->yoffset = var->yoffset;
		if (set_fb_var(fbi, new_var))
			r = -EINVAL;
		else {
			memcpy(&fbi->var, new_var, sizeof(*new_var));
			ctrl_change_mode(fbi);
		}
	}
	omapfb_rqueue_unlock(fbdev);

	return r;
}

/* Set mirror to vertical axis and switch to the new mode. */
static int omapfb_mirror(struct fb_info *fbi, int mirror)
{
	struct omapfb_plane_struct *plane = fbi->par;
	struct omapfb_device *fbdev = plane->fbdev;
	int r = 0;

	omapfb_rqueue_lock(fbdev);
	mirror = mirror ? 1 : 0;
	if (cpu_is_omap15xx())
		r = -EINVAL;
	else if (mirror != plane->info.mirror) {
		plane->info.mirror = mirror;
		r = ctrl_change_mode(fbi);
	}
	omapfb_rqueue_unlock(fbdev);

	return r;
}

/*
 * Check values in var, try to adjust them in case of out of bound values if
 * possible, or return error.
 */
static int omapfb_check_var(struct fb_var_screeninfo *var, struct fb_info *fbi)
{
	struct omapfb_plane_struct *plane = fbi->par;
	struct omapfb_device *fbdev = plane->fbdev;
	int r;

	omapfb_rqueue_lock(fbdev);
	if (fbdev->ctrl->sync != NULL)
		fbdev->ctrl->sync();
	r = set_fb_var(fbi, var);
	omapfb_rqueue_unlock(fbdev);

	return r;
}

/*
 * Switch to a new mode. The parameters for it has been check already by
 * omapfb_check_var.
 */
static int omapfb_set_par(struct fb_info *fbi)
{
	struct omapfb_plane_struct *plane = fbi->par;
	struct omapfb_device *fbdev = plane->fbdev;
	int r = 0;

	omapfb_rqueue_lock(fbdev);
	set_fb_fix(fbi, 0);
	r = ctrl_change_mode(fbi);
	omapfb_rqueue_unlock(fbdev);

	return r;
}

static int omapfb_update_window_async(struct fb_info *fbi,
				struct omapfb_update_window *win,
				void (*callback)(void *),
				void *callback_data)
{
	int xres, yres;
	struct omapfb_plane_struct *plane = fbi->par;
	struct omapfb_device *fbdev = plane->fbdev;
	struct fb_var_screeninfo *var = &fbi->var;

	switch (var->rotate) {
	case 0:
	case 180:
		xres = fbdev->panel->x_res;
		yres = fbdev->panel->y_res;
		break;
	case 90:
	case 270:
		xres = fbdev->panel->y_res;
		yres = fbdev->panel->x_res;
		break;
	default:
		return -EINVAL;
	}

	if (win->x >= xres || win->y >= yres ||
	    win->out_x > xres || win->out_y > yres)
		return -EINVAL;

	if (!fbdev->ctrl->update_window ||
	    fbdev->ctrl->get_update_mode() != OMAPFB_MANUAL_UPDATE)
		return -ENODEV;

	if (win->x + win->width > xres)
		win->width = xres - win->x;
	if (win->y + win->height > yres)
		win->height = yres - win->y;
	if (win->out_x + win->out_width > xres)
		win->out_width = xres - win->out_x;
	if (win->out_y + win->out_height > yres)
		win->out_height = yres - win->out_y;
	if (!win->width || !win->height || !win->out_width || !win->out_height)
		return 0;

	return fbdev->ctrl->update_window(fbi, win, callback, callback_data);
}

static int omapfb_update_win(struct fb_info *fbi,
				struct omapfb_update_window *win)
{
	struct omapfb_plane_struct *plane = fbi->par;
	int ret;

	omapfb_rqueue_lock(plane->fbdev);
	ret = omapfb_update_window_async(fbi, win, NULL, NULL);
	omapfb_rqueue_unlock(plane->fbdev);

	return ret;
}

static int omapfb_update_full_screen(struct fb_info *fbi)
{
	struct omapfb_plane_struct *plane = fbi->par;
	struct omapfb_device *fbdev = plane->fbdev;
	struct omapfb_update_window win;
	int r;

	if (!fbdev->ctrl->update_window ||
	    fbdev->ctrl->get_update_mode() != OMAPFB_MANUAL_UPDATE)
		return -ENODEV;

	win.x = 0;
	win.y = 0;
	win.width = fbi->var.xres;
	win.height = fbi->var.yres;
	win.out_x = 0;
	win.out_y = 0;
	win.out_width = fbi->var.xres;
	win.out_height = fbi->var.yres;
	win.format = 0;

	omapfb_rqueue_lock(fbdev);
	r = fbdev->ctrl->update_window(fbi, &win, NULL, NULL);
	omapfb_rqueue_unlock(fbdev);

	return r;
}

static int omapfb_setup_plane(struct fb_info *fbi, struct omapfb_plane_info *pi)
{
	struct omapfb_plane_struct *plane = fbi->par;
	struct omapfb_device *fbdev = plane->fbdev;
	struct lcd_panel *panel = fbdev->panel;
	struct omapfb_plane_info old_info;
	int r = 0;

	if (pi->pos_x + pi->out_width > panel->x_res ||
	    pi->pos_y + pi->out_height > panel->y_res)
		return -EINVAL;

	omapfb_rqueue_lock(fbdev);
	if (pi->enabled && !fbdev->mem_desc.region[plane->idx].size) {
		/*
		 * This plane's memory was freed, can't enable it
		 * until it's reallocated.
		 */
		r = -EINVAL;
		goto out;
	}
	old_info = plane->info;
	plane->info = *pi;
	if (pi->enabled) {
		r = ctrl_change_mode(fbi);
		if (r < 0) {
			plane->info = old_info;
			goto out;
		}
	}
	r = fbdev->ctrl->enable_plane(plane->idx, pi->enabled);
	if (r < 0) {
		plane->info = old_info;
		goto out;
	}
out:
	omapfb_rqueue_unlock(fbdev);
	return r;
}

static int omapfb_query_plane(struct fb_info *fbi, struct omapfb_plane_info *pi)
{
	struct omapfb_plane_struct *plane = fbi->par;

	*pi = plane->info;
	return 0;
}

static int omapfb_setup_mem(struct fb_info *fbi, struct omapfb_mem_info *mi)
{
	struct omapfb_plane_struct *plane = fbi->par;
	struct omapfb_device *fbdev = plane->fbdev;
	struct omapfb_mem_region *rg = &fbdev->mem_desc.region[plane->idx];
	size_t size;
	int r = 0;

	if (fbdev->ctrl->setup_mem == NULL)
		return -ENODEV;
	if (mi->type != OMAPFB_MEMTYPE_SDRAM)
		return -EINVAL;

	size = PAGE_ALIGN(mi->size);
	omapfb_rqueue_lock(fbdev);
	if (plane->info.enabled) {
		r = -EBUSY;
		goto out;
	}
	if (rg->size != size || rg->type != mi->type) {
		struct fb_var_screeninfo *new_var = &fbdev->new_var;
		unsigned long old_size = rg->size;
		u8	      old_type = rg->type;
		unsigned long paddr;

		rg->size = size;
		rg->type = mi->type;
		/*
		 * size == 0 is a special case, for which we
		 * don't check / adjust the screen parameters.
		 * This isn't a problem since the plane can't
		 * be reenabled unless its size is > 0.
		 */
		if (old_size != size && size) {
			if (size) {
				memcpy(new_var, &fbi->var, sizeof(*new_var));
				r = set_fb_var(fbi, new_var);
				if (r < 0)
					goto out;
			}
		}

		if (fbdev->ctrl->sync)
			fbdev->ctrl->sync();
		r = fbdev->ctrl->setup_mem(plane->idx, size, mi->type, &paddr);
		if (r < 0) {
			/* Revert changes. */
			rg->size = old_size;
			rg->type = old_type;
			goto out;
		}
		rg->paddr = paddr;

		if (old_size != size) {
			if (size) {
				memcpy(&fbi->var, new_var, sizeof(fbi->var));
				set_fb_fix(fbi, 0);
			} else {
				/*
				 * Set these explicitly to indicate that the
				 * plane memory is dealloce'd, the other
				 * screen parameters in var / fix are invalid.
				 */
				mutex_lock(&fbi->mm_lock);
				fbi->fix.smem_start = 0;
				fbi->fix.smem_len = 0;
				mutex_unlock(&fbi->mm_lock);
			}
		}
	}
out:
	omapfb_rqueue_unlock(fbdev);

	return r;
}

static int omapfb_query_mem(struct fb_info *fbi, struct omapfb_mem_info *mi)
{
	struct omapfb_plane_struct *plane = fbi->par;
	struct omapfb_device *fbdev = plane->fbdev;
	struct omapfb_mem_region *rg;

	rg = &fbdev->mem_desc.region[plane->idx];
	memset(mi, 0, sizeof(*mi));
	mi->size = rg->size;
	mi->type = rg->type;

	return 0;
}

static int omapfb_set_color_key(struct omapfb_device *fbdev,
				struct omapfb_color_key *ck)
{
	int r;

	if (!fbdev->ctrl->set_color_key)
		return -ENODEV;

	omapfb_rqueue_lock(fbdev);
	r = fbdev->ctrl->set_color_key(ck);
	omapfb_rqueue_unlock(fbdev);

	return r;
}

static int omapfb_get_color_key(struct omapfb_device *fbdev,
				struct omapfb_color_key *ck)
{
	int r;

	if (!fbdev->ctrl->get_color_key)
		return -ENODEV;

	omapfb_rqueue_lock(fbdev);
	r = fbdev->ctrl->get_color_key(ck);
	omapfb_rqueue_unlock(fbdev);

	return r;
}

static struct blocking_notifier_head omapfb_client_list[OMAPFB_PLANE_NUM];
static int notifier_inited;

static void omapfb_init_notifier(void)
{
	int i;

	for (i = 0; i < OMAPFB_PLANE_NUM; i++)
		BLOCKING_INIT_NOTIFIER_HEAD(&omapfb_client_list[i]);
}

int omapfb_register_client(struct omapfb_notifier_block *omapfb_nb,
				omapfb_notifier_callback_t callback,
				void *callback_data)
{
	int r;

	if ((unsigned)omapfb_nb->plane_idx >= OMAPFB_PLANE_NUM)
		return -EINVAL;

	if (!notifier_inited) {
		omapfb_init_notifier();
		notifier_inited = 1;
	}

	omapfb_nb->nb.notifier_call = (int (*)(struct notifier_block *,
					unsigned long, void *))callback;
	omapfb_nb->data = callback_data;
	r = blocking_notifier_chain_register(
				&omapfb_client_list[omapfb_nb->plane_idx],
				&omapfb_nb->nb);
	if (r)
		return r;
	if (omapfb_dev != NULL &&
	    omapfb_dev->ctrl && omapfb_dev->ctrl->bind_client) {
		omapfb_dev->ctrl->bind_client(omapfb_nb);
	}

	return 0;
}
EXPORT_SYMBOL(omapfb_register_client);

int omapfb_unregister_client(struct omapfb_notifier_block *omapfb_nb)
{
	return blocking_notifier_chain_unregister(
		&omapfb_client_list[omapfb_nb->plane_idx], &omapfb_nb->nb);
}
EXPORT_SYMBOL(omapfb_unregister_client);

void omapfb_notify_clients(struct omapfb_device *fbdev, unsigned long event)
{
	int i;

	if (!notifier_inited)
		/* no client registered yet */
		return;

	for (i = 0; i < OMAPFB_PLANE_NUM; i++)
		blocking_notifier_call_chain(&omapfb_client_list[i], event,
				    fbdev->fb_info[i]);
}
EXPORT_SYMBOL(omapfb_notify_clients);

static int omapfb_set_update_mode(struct omapfb_device *fbdev,
				   enum omapfb_update_mode mode)
{
	int r;

	omapfb_rqueue_lock(fbdev);
	r = fbdev->ctrl->set_update_mode(mode);
	omapfb_rqueue_unlock(fbdev);

	return r;
}

static enum omapfb_update_mode omapfb_get_update_mode(struct omapfb_device *fbdev)
{
	int r;

	omapfb_rqueue_lock(fbdev);
	r = fbdev->ctrl->get_update_mode();
	omapfb_rqueue_unlock(fbdev);

	return r;
}

static void omapfb_get_caps(struct omapfb_device *fbdev, int plane,
				     struct omapfb_caps *caps)
{
	memset(caps, 0, sizeof(*caps));
	fbdev->ctrl->get_caps(plane, caps);
	if (fbdev->panel->get_caps)
		caps->ctrl |= fbdev->panel->get_caps(fbdev->panel);
}

/* For lcd testing */
void omapfb_write_first_pixel(struct omapfb_device *fbdev, u16 pixval)
{
	omapfb_rqueue_lock(fbdev);
	*(u16 *)fbdev->mem_desc.region[0].vaddr = pixval;
	if (fbdev->ctrl->get_update_mode() == OMAPFB_MANUAL_UPDATE) {
		struct omapfb_update_window win;

		memset(&win, 0, sizeof(win));
		win.width = 2;
		win.height = 2;
		win.out_width = 2;
		win.out_height = 2;
		fbdev->ctrl->update_window(fbdev->fb_info[0], &win, NULL, NULL);
	}
	omapfb_rqueue_unlock(fbdev);
}
EXPORT_SYMBOL(omapfb_write_first_pixel);

/*
 * Ioctl interface. Part of the kernel mode frame buffer API is duplicated
 * here to be accessible by user mode code.
 */
static int omapfb_ioctl(struct fb_info *fbi, unsigned int cmd,
			unsigned long arg)
{
	struct omapfb_plane_struct *plane = fbi->par;
	struct omapfb_device	*fbdev = plane->fbdev;
	const struct fb_ops *ops = fbi->fbops;
	union {
		struct omapfb_update_window	update_window;
		struct omapfb_plane_info	plane_info;
		struct omapfb_mem_info		mem_info;
		struct omapfb_color_key		color_key;
		enum omapfb_update_mode		update_mode;
		struct omapfb_caps		caps;
		unsigned int		mirror;
		int			plane_out;
		int			enable_plane;
	} p;
	int r = 0;

	BUG_ON(!ops);
	switch (cmd) {
	case OMAPFB_MIRROR:
		if (get_user(p.mirror, (int __user *)arg))
			r = -EFAULT;
		else
			omapfb_mirror(fbi, p.mirror);
		break;
	case OMAPFB_SYNC_GFX:
		omapfb_sync(fbi);
		break;
	case OMAPFB_VSYNC:
		break;
	case OMAPFB_SET_UPDATE_MODE:
		if (get_user(p.update_mode, (int __user *)arg))
			r = -EFAULT;
		else
			r = omapfb_set_update_mode(fbdev, p.update_mode);
		break;
	case OMAPFB_GET_UPDATE_MODE:
		p.update_mode = omapfb_get_update_mode(fbdev);
		if (put_user(p.update_mode,
					(enum omapfb_update_mode __user *)arg))
			r = -EFAULT;
		break;
	case OMAPFB_UPDATE_WINDOW_OLD:
		if (copy_from_user(&p.update_window, (void __user *)arg,
				   sizeof(struct omapfb_update_window_old)))
			r = -EFAULT;
		else {
			struct omapfb_update_window *u = &p.update_window;
			u->out_x = u->x;
			u->out_y = u->y;
			u->out_width = u->width;
			u->out_height = u->height;
			memset(u->reserved, 0, sizeof(u->reserved));
			r = omapfb_update_win(fbi, u);
		}
		break;
	case OMAPFB_UPDATE_WINDOW:
		if (copy_from_user(&p.update_window, (void __user *)arg,
				   sizeof(p.update_window)))
			r = -EFAULT;
		else
			r = omapfb_update_win(fbi, &p.update_window);
		break;
	case OMAPFB_SETUP_PLANE:
		if (copy_from_user(&p.plane_info, (void __user *)arg,
				   sizeof(p.plane_info)))
			r = -EFAULT;
		else
			r = omapfb_setup_plane(fbi, &p.plane_info);
		break;
	case OMAPFB_QUERY_PLANE:
		if ((r = omapfb_query_plane(fbi, &p.plane_info)) < 0)
			break;
		if (copy_to_user((void __user *)arg, &p.plane_info,
				   sizeof(p.plane_info)))
			r = -EFAULT;
		break;
	case OMAPFB_SETUP_MEM:
		if (copy_from_user(&p.mem_info, (void __user *)arg,
				   sizeof(p.mem_info)))
			r = -EFAULT;
		else
			r = omapfb_setup_mem(fbi, &p.mem_info);
		break;
	case OMAPFB_QUERY_MEM:
		if ((r = omapfb_query_mem(fbi, &p.mem_info)) < 0)
			break;
		if (copy_to_user((void __user *)arg, &p.mem_info,
				   sizeof(p.mem_info)))
			r = -EFAULT;
		break;
	case OMAPFB_SET_COLOR_KEY:
		if (copy_from_user(&p.color_key, (void __user *)arg,
				   sizeof(p.color_key)))
			r = -EFAULT;
		else
			r = omapfb_set_color_key(fbdev, &p.color_key);
		break;
	case OMAPFB_GET_COLOR_KEY:
		if ((r = omapfb_get_color_key(fbdev, &p.color_key)) < 0)
			break;
		if (copy_to_user((void __user *)arg, &p.color_key,
				 sizeof(p.color_key)))
			r = -EFAULT;
		break;
	case OMAPFB_GET_CAPS:
		omapfb_get_caps(fbdev, plane->idx, &p.caps);
		if (copy_to_user((void __user *)arg, &p.caps, sizeof(p.caps)))
			r = -EFAULT;
		break;
	case OMAPFB_LCD_TEST:
		{
			int test_num;

			if (get_user(test_num, (int __user *)arg)) {
				r = -EFAULT;
				break;
			}
			if (!fbdev->panel->run_test) {
				r = -EINVAL;
				break;
			}
			r = fbdev->panel->run_test(fbdev->panel, test_num);
			break;
		}
	case OMAPFB_CTRL_TEST:
		{
			int test_num;

			if (get_user(test_num, (int __user *)arg)) {
				r = -EFAULT;
				break;
			}
			if (!fbdev->ctrl->run_test) {
				r = -EINVAL;
				break;
			}
			r = fbdev->ctrl->run_test(test_num);
			break;
		}
	default:
		r = -EINVAL;
	}

	return r;
}

static int omapfb_mmap(struct fb_info *info, struct vm_area_struct *vma)
{
	struct omapfb_plane_struct *plane = info->par;
	struct omapfb_device *fbdev = plane->fbdev;
	int r;

	omapfb_rqueue_lock(fbdev);
	r = fbdev->ctrl->mmap(info, vma);
	omapfb_rqueue_unlock(fbdev);

	return r;
}

/*
 * Callback table for the frame buffer framework. Some of these pointers
 * will be changed according to the current setting of fb_info->accel_flags.
 */
static struct fb_ops omapfb_ops = {
	.owner		= THIS_MODULE,
	.fb_open        = omapfb_open,
	.fb_release     = omapfb_release,
	.fb_setcolreg	= omapfb_setcolreg,
	.fb_setcmap	= omapfb_setcmap,
	.fb_fillrect	= cfb_fillrect,
	.fb_copyarea	= cfb_copyarea,
	.fb_imageblit	= cfb_imageblit,
	.fb_blank       = omapfb_blank,
	.fb_ioctl	= omapfb_ioctl,
	.fb_check_var	= omapfb_check_var,
	.fb_set_par	= omapfb_set_par,
	.fb_pan_display = omapfb_pan_display,
};

/*
 * ---------------------------------------------------------------------------
 * Sysfs interface
 * ---------------------------------------------------------------------------
 */
/* omapfbX sysfs entries */
static ssize_t omapfb_show_caps_num(struct device *dev,
				    struct device_attribute *attr, char *buf)
{
	struct omapfb_device *fbdev = dev_get_drvdata(dev);
	int plane;
	size_t size;
	struct omapfb_caps caps;

	plane = 0;
	size = 0;
	while (size < PAGE_SIZE && plane < OMAPFB_PLANE_NUM) {
		omapfb_get_caps(fbdev, plane, &caps);
		size += scnprintf(&buf[size], PAGE_SIZE - size,
			"plane#%d %#010x %#010x %#010x\n",
			plane, caps.ctrl, caps.plane_color, caps.wnd_color);
		plane++;
	}
	return size;
}

static ssize_t omapfb_show_caps_text(struct device *dev,
				     struct device_attribute *attr, char *buf)
{
	struct omapfb_device *fbdev = dev_get_drvdata(dev);
	int i;
	struct omapfb_caps caps;
	int plane;
	size_t size;

	plane = 0;
	size = 0;
	while (size < PAGE_SIZE && plane < OMAPFB_PLANE_NUM) {
		omapfb_get_caps(fbdev, plane, &caps);
		size += scnprintf(&buf[size], PAGE_SIZE - size,
				 "plane#%d:\n", plane);
		for (i = 0; i < ARRAY_SIZE(ctrl_caps) &&
		     size < PAGE_SIZE; i++) {
			if (ctrl_caps[i].flag & caps.ctrl)
				size += scnprintf(&buf[size], PAGE_SIZE - size,
					" %s\n", ctrl_caps[i].name);
		}
		size += scnprintf(&buf[size], PAGE_SIZE - size,
				 " plane colors:\n");
		for (i = 0; i < ARRAY_SIZE(color_caps) &&
		     size < PAGE_SIZE; i++) {
			if (color_caps[i].flag & caps.plane_color)
				size += scnprintf(&buf[size], PAGE_SIZE - size,
					"  %s\n", color_caps[i].name);
		}
		size += scnprintf(&buf[size], PAGE_SIZE - size,
				 " window colors:\n");
		for (i = 0; i < ARRAY_SIZE(color_caps) &&
		     size < PAGE_SIZE; i++) {
			if (color_caps[i].flag & caps.wnd_color)
				size += scnprintf(&buf[size], PAGE_SIZE - size,
					"  %s\n", color_caps[i].name);
		}

		plane++;
	}
	return size;
}

static DEVICE_ATTR(caps_num, 0444, omapfb_show_caps_num, NULL);
static DEVICE_ATTR(caps_text, 0444, omapfb_show_caps_text, NULL);

/* panel sysfs entries */
static ssize_t omapfb_show_panel_name(struct device *dev,
				      struct device_attribute *attr, char *buf)
{
	struct omapfb_device *fbdev = dev_get_drvdata(dev);

	return sysfs_emit(buf, "%s\n", fbdev->panel->name);
}

static ssize_t omapfb_show_bklight_level(struct device *dev,
					 struct device_attribute *attr,
					 char *buf)
{
	struct omapfb_device *fbdev = dev_get_drvdata(dev);
	int r;

	if (fbdev->panel->get_bklight_level) {
		r = sysfs_emit(buf, "%d\n",
			       fbdev->panel->get_bklight_level(fbdev->panel));
	} else
		r = -ENODEV;
	return r;
}

static ssize_t omapfb_store_bklight_level(struct device *dev,
					  struct device_attribute *attr,
					  const char *buf, size_t size)
{
	struct omapfb_device *fbdev = dev_get_drvdata(dev);
	int r;

	if (fbdev->panel->set_bklight_level) {
		unsigned int level;

		if (sscanf(buf, "%10d", &level) == 1) {
			r = fbdev->panel->set_bklight_level(fbdev->panel,
							    level);
		} else
			r = -EINVAL;
	} else
		r = -ENODEV;
	return r ? r : size;
}

static ssize_t omapfb_show_bklight_max(struct device *dev,
				       struct device_attribute *attr, char *buf)
{
	struct omapfb_device *fbdev = dev_get_drvdata(dev);
	int r;

	if (fbdev->panel->get_bklight_level) {
		r = sysfs_emit(buf, "%d\n",
			       fbdev->panel->get_bklight_max(fbdev->panel));
	} else
		r = -ENODEV;
	return r;
}

static struct device_attribute dev_attr_panel_name =
	__ATTR(name, 0444, omapfb_show_panel_name, NULL);
static DEVICE_ATTR(backlight_level, 0664,
		   omapfb_show_bklight_level, omapfb_store_bklight_level);
static DEVICE_ATTR(backlight_max, 0444, omapfb_show_bklight_max, NULL);

static struct attribute *panel_attrs[] = {
	&dev_attr_panel_name.attr,
	&dev_attr_backlight_level.attr,
	&dev_attr_backlight_max.attr,
	NULL,
};

static const struct attribute_group panel_attr_grp = {
	.name  = "panel",
	.attrs = panel_attrs,
};

/* ctrl sysfs entries */
static ssize_t omapfb_show_ctrl_name(struct device *dev,
				     struct device_attribute *attr, char *buf)
{
	struct omapfb_device *fbdev = dev_get_drvdata(dev);

	return sysfs_emit(buf, "%s\n", fbdev->ctrl->name);
}

static struct device_attribute dev_attr_ctrl_name =
	__ATTR(name, 0444, omapfb_show_ctrl_name, NULL);

static struct attribute *ctrl_attrs[] = {
	&dev_attr_ctrl_name.attr,
	NULL,
};

static const struct attribute_group ctrl_attr_grp = {
	.name  = "ctrl",
	.attrs = ctrl_attrs,
};

static int omapfb_register_sysfs(struct omapfb_device *fbdev)
{
	int r;

	if ((r = device_create_file(fbdev->dev, &dev_attr_caps_num)))
		goto fail0;

	if ((r = device_create_file(fbdev->dev, &dev_attr_caps_text)))
		goto fail1;

	if ((r = sysfs_create_group(&fbdev->dev->kobj, &panel_attr_grp)))
		goto fail2;

	if ((r = sysfs_create_group(&fbdev->dev->kobj, &ctrl_attr_grp)))
		goto fail3;

	return 0;
fail3:
	sysfs_remove_group(&fbdev->dev->kobj, &panel_attr_grp);
fail2:
	device_remove_file(fbdev->dev, &dev_attr_caps_text);
fail1:
	device_remove_file(fbdev->dev, &dev_attr_caps_num);
fail0:
	dev_err(fbdev->dev, "unable to register sysfs interface\n");
	return r;
}

static void omapfb_unregister_sysfs(struct omapfb_device *fbdev)
{
	sysfs_remove_group(&fbdev->dev->kobj, &ctrl_attr_grp);
	sysfs_remove_group(&fbdev->dev->kobj, &panel_attr_grp);
	device_remove_file(fbdev->dev, &dev_attr_caps_num);
	device_remove_file(fbdev->dev, &dev_attr_caps_text);
}

/*
 * ---------------------------------------------------------------------------
 * LDM callbacks
 * ---------------------------------------------------------------------------
 */
/* Initialize system fb_info object and set the default video mode.
 * The frame buffer memory already allocated by lcddma_init
 */
static int fbinfo_init(struct omapfb_device *fbdev, struct fb_info *info)
{
	struct fb_var_screeninfo	*var = &info->var;
	struct fb_fix_screeninfo	*fix = &info->fix;
	int				r = 0;

	info->fbops = &omapfb_ops;
	info->flags = FBINFO_FLAG_DEFAULT;

	strncpy(fix->id, MODULE_NAME, sizeof(fix->id));

	info->pseudo_palette = fbdev->pseudo_palette;

	var->accel_flags  = def_accel ? FB_ACCELF_TEXT : 0;
	var->xres = def_vxres;
	var->yres = def_vyres;
	var->xres_virtual = def_vxres;
	var->yres_virtual = def_vyres;
	var->rotate	  = def_rotate;
	var->bits_per_pixel = fbdev->panel->bpp;

	set_fb_var(info, var);
	set_fb_fix(info, 1);

	r = fb_alloc_cmap(&info->cmap, 16, 0);
	if (r != 0)
		dev_err(fbdev->dev, "unable to allocate color map memory\n");

	return r;
}

/* Release the fb_info object */
static void fbinfo_cleanup(struct omapfb_device *fbdev, struct fb_info *fbi)
{
	fb_dealloc_cmap(&fbi->cmap);
}

static void planes_cleanup(struct omapfb_device *fbdev)
{
	int i;

	for (i = 0; i < fbdev->mem_desc.region_cnt; i++) {
		if (fbdev->fb_info[i] == NULL)
			break;
		fbinfo_cleanup(fbdev, fbdev->fb_info[i]);
		framebuffer_release(fbdev->fb_info[i]);
	}
}

static int planes_init(struct omapfb_device *fbdev)
{
	struct fb_info *fbi;
	int i;
	int r;

	for (i = 0; i < fbdev->mem_desc.region_cnt; i++) {
		struct omapfb_plane_struct *plane;
		fbi = framebuffer_alloc(sizeof(struct omapfb_plane_struct),
					fbdev->dev);
		if (fbi == NULL) {
			planes_cleanup(fbdev);
			return -ENOMEM;
		}
		plane = fbi->par;
		plane->idx = i;
		plane->fbdev = fbdev;
		plane->info.mirror = def_mirror;
		fbdev->fb_info[i] = fbi;

		if ((r = fbinfo_init(fbdev, fbi)) < 0) {
			framebuffer_release(fbi);
			planes_cleanup(fbdev);
			return r;
		}
		plane->info.out_width = fbi->var.xres;
		plane->info.out_height = fbi->var.yres;
	}
	return 0;
}

/*
 * Free driver resources. Can be called to rollback an aborted initialization
 * sequence.
 */
static void omapfb_free_resources(struct omapfb_device *fbdev, int state)
{
	int i;

	switch (state) {
	case OMAPFB_ACTIVE:
		for (i = 0; i < fbdev->mem_desc.region_cnt; i++)
			unregister_framebuffer(fbdev->fb_info[i]);
		fallthrough;
	case 7:
		omapfb_unregister_sysfs(fbdev);
		fallthrough;
	case 6:
		if (fbdev->panel->disable)
			fbdev->panel->disable(fbdev->panel);
		fallthrough;
	case 5:
		omapfb_set_update_mode(fbdev, OMAPFB_UPDATE_DISABLED);
		fallthrough;
	case 4:
		planes_cleanup(fbdev);
		fallthrough;
	case 3:
		ctrl_cleanup(fbdev);
		fallthrough;
	case 2:
		if (fbdev->panel->cleanup)
			fbdev->panel->cleanup(fbdev->panel);
		fallthrough;
	case 1:
		dev_set_drvdata(fbdev->dev, NULL);
		kfree(fbdev);
		break;
	case 0:
		/* nothing to free */
		break;
	default:
		BUG();
	}
}

static int omapfb_find_ctrl(struct omapfb_device *fbdev)
{
	struct omapfb_platform_data *conf;
	char name[17];
	int i;

	conf = dev_get_platdata(fbdev->dev);

	fbdev->ctrl = NULL;

	strncpy(name, conf->lcd.ctrl_name, sizeof(name) - 1);
	name[sizeof(name) - 1] = '\0';

	if (strcmp(name, "internal") == 0) {
		fbdev->ctrl = fbdev->int_ctrl;
		return 0;
	}

	for (i = 0; i < ARRAY_SIZE(ctrls); i++) {
		dev_dbg(fbdev->dev, "ctrl %s\n", ctrls[i]->name);
		if (strcmp(ctrls[i]->name, name) == 0) {
			fbdev->ctrl = ctrls[i];
			break;
		}
	}

	if (fbdev->ctrl == NULL) {
		dev_dbg(fbdev->dev, "ctrl %s not supported\n", name);
		return -1;
	}

	return 0;
}

/*
 * Called by LDM binding to probe and attach a new device.
 * Initialization sequence:
 *   1. allocate system omapfb_device structure
 *   2. select controller type according to platform configuration
 *      init LCD panel
 *   3. init LCD controller and LCD DMA
 *   4. init system fb_info structure for all planes
 *   5. setup video mode for first plane and enable it
 *   6. enable LCD panel
 *   7. register sysfs attributes
 *   OMAPFB_ACTIVE: register system fb_info structure for all planes
 */
static int omapfb_do_probe(struct platform_device *pdev,
				struct lcd_panel *panel)
{
	struct omapfb_device	*fbdev = NULL;
	int			init_state;
	unsigned long		phz, hhz, vhz;
	unsigned long		vram;
	int			i;
	int			r = 0;

	init_state = 0;

	if (pdev->num_resources != 2) {
		dev_err(&pdev->dev, "probed for an unknown device\n");
		r = -ENODEV;
		goto cleanup;
	}

	if (dev_get_platdata(&pdev->dev) == NULL) {
		dev_err(&pdev->dev, "missing platform data\n");
		r = -ENOENT;
		goto cleanup;
	}

	fbdev = kzalloc(sizeof(*fbdev), GFP_KERNEL);
	if (fbdev == NULL) {
		dev_err(&pdev->dev,
			"unable to allocate memory for device info\n");
		r = -ENOMEM;
		goto cleanup;
	}
	fbdev->int_irq = platform_get_irq(pdev, 0);
<<<<<<< HEAD
	if (!fbdev->int_irq) {
		dev_err(&pdev->dev, "unable to get irq\n");
=======
	if (fbdev->int_irq < 0) {
>>>>>>> 7365df19
		r = ENXIO;
		goto cleanup;
	}

	fbdev->ext_irq = platform_get_irq(pdev, 1);
<<<<<<< HEAD
	if (!fbdev->ext_irq) {
		dev_err(&pdev->dev, "unable to get irq\n");
=======
	if (fbdev->ext_irq < 0) {
>>>>>>> 7365df19
		r = ENXIO;
		goto cleanup;
	}

	init_state++;

	fbdev->dev = &pdev->dev;
	fbdev->panel = panel;
	fbdev->dssdev = &omapdss_device;
	platform_set_drvdata(pdev, fbdev);

	mutex_init(&fbdev->rqueue_mutex);

	fbdev->int_ctrl = &omap1_int_ctrl;
#ifdef CONFIG_FB_OMAP_LCDC_EXTERNAL
	fbdev->ext_if = &omap1_ext_if;
#endif
	if (omapfb_find_ctrl(fbdev) < 0) {
		dev_err(fbdev->dev,
			"LCD controller not found, board not supported\n");
		r = -ENODEV;
		goto cleanup;
	}

	if (fbdev->panel->init) {
		r = fbdev->panel->init(fbdev->panel, fbdev);
		if (r)
			goto cleanup;
	}

	pr_info("omapfb: configured for panel %s\n", fbdev->panel->name);

	def_vxres = def_vxres ? def_vxres : fbdev->panel->x_res;
	def_vyres = def_vyres ? def_vyres : fbdev->panel->y_res;

	init_state++;

	r = ctrl_init(fbdev);
	if (r)
		goto cleanup;
	if (fbdev->ctrl->mmap != NULL)
		omapfb_ops.fb_mmap = omapfb_mmap;
	init_state++;

	r = planes_init(fbdev);
	if (r)
		goto cleanup;
	init_state++;

#ifdef CONFIG_FB_OMAP_DMA_TUNE
	/* Set DMA priority for EMIFF access to highest */
	omap_set_dma_priority(0, OMAP_DMA_PORT_EMIFF, 15);
#endif

	r = ctrl_change_mode(fbdev->fb_info[0]);
	if (r) {
		dev_err(fbdev->dev, "mode setting failed\n");
		goto cleanup;
	}

	/* GFX plane is enabled by default */
	r = fbdev->ctrl->enable_plane(OMAPFB_PLANE_GFX, 1);
	if (r)
		goto cleanup;

	omapfb_set_update_mode(fbdev, manual_update ?
				   OMAPFB_MANUAL_UPDATE : OMAPFB_AUTO_UPDATE);
	init_state++;

	if (fbdev->panel->enable) {
		r = fbdev->panel->enable(fbdev->panel);
		if (r)
			goto cleanup;
	}
	init_state++;

	r = omapfb_register_sysfs(fbdev);
	if (r)
		goto cleanup;
	init_state++;

	vram = 0;
	for (i = 0; i < fbdev->mem_desc.region_cnt; i++) {
		r = register_framebuffer(fbdev->fb_info[i]);
		if (r != 0) {
			dev_err(fbdev->dev,
				"registering framebuffer %d failed\n", i);
			goto cleanup;
		}
		vram += fbdev->mem_desc.region[i].size;
	}

	fbdev->state = OMAPFB_ACTIVE;

	panel = fbdev->panel;
	phz = panel->pixel_clock * 1000;
	hhz = phz * 10 / (panel->hfp + panel->x_res + panel->hbp + panel->hsw);
	vhz = hhz / (panel->vfp + panel->y_res + panel->vbp + panel->vsw);

	omapfb_dev = fbdev;

	pr_info("omapfb: Framebuffer initialized. Total vram %lu planes %d\n",
			vram, fbdev->mem_desc.region_cnt);
	pr_info("omapfb: Pixclock %lu kHz hfreq %lu.%lu kHz "
			"vfreq %lu.%lu Hz\n",
			phz / 1000, hhz / 10000, hhz % 10, vhz / 10, vhz % 10);

	return 0;

cleanup:
	omapfb_free_resources(fbdev, init_state);

	return r;
}

static int omapfb_probe(struct platform_device *pdev)
{
	int r;

	BUG_ON(fbdev_pdev != NULL);

	r = platform_device_register(&omapdss_device);
	if (r) {
		dev_err(&pdev->dev, "can't register omapdss device\n");
		return r;
	}

	/* Delay actual initialization until the LCD is registered */
	fbdev_pdev = pdev;
	if (fbdev_panel != NULL)
		omapfb_do_probe(fbdev_pdev, fbdev_panel);
	return 0;
}

void omapfb_register_panel(struct lcd_panel *panel)
{
	BUG_ON(fbdev_panel != NULL);

	fbdev_panel = panel;
	if (fbdev_pdev != NULL)
		omapfb_do_probe(fbdev_pdev, fbdev_panel);
}
EXPORT_SYMBOL_GPL(omapfb_register_panel);

/* Called when the device is being detached from the driver */
static int omapfb_remove(struct platform_device *pdev)
{
	struct omapfb_device *fbdev = platform_get_drvdata(pdev);
	enum omapfb_state saved_state = fbdev->state;

	/* FIXME: wait till completion of pending events */

	fbdev->state = OMAPFB_DISABLED;
	omapfb_free_resources(fbdev, saved_state);

	platform_device_unregister(&omapdss_device);
	fbdev->dssdev = NULL;

	return 0;
}

/* PM suspend */
static int omapfb_suspend(struct platform_device *pdev, pm_message_t mesg)
{
	struct omapfb_device *fbdev = platform_get_drvdata(pdev);

	if (fbdev != NULL)
		omapfb_blank(FB_BLANK_POWERDOWN, fbdev->fb_info[0]);
	return 0;
}

/* PM resume */
static int omapfb_resume(struct platform_device *pdev)
{
	struct omapfb_device *fbdev = platform_get_drvdata(pdev);

	if (fbdev != NULL)
		omapfb_blank(FB_BLANK_UNBLANK, fbdev->fb_info[0]);
	return 0;
}

static struct platform_driver omapfb_driver = {
	.probe		= omapfb_probe,
	.remove		= omapfb_remove,
	.suspend	= omapfb_suspend,
	.resume		= omapfb_resume,
	.driver		= {
		.name	= MODULE_NAME,
	},
};

#ifndef MODULE

/* Process kernel command line parameters */
static int __init omapfb_setup(char *options)
{
	char *this_opt = NULL;
	int r = 0;

	pr_debug("omapfb: options %s\n", options);

	if (!options || !*options)
		return 0;

	while (!r && (this_opt = strsep(&options, ",")) != NULL) {
		if (!strncmp(this_opt, "accel", 5))
			def_accel = 1;
		else if (!strncmp(this_opt, "vram:", 5)) {
			char *suffix;
			unsigned long vram;
			vram = (simple_strtoul(this_opt + 5, &suffix, 0));
			switch (suffix[0]) {
			case '\0':
				break;
			case 'm':
			case 'M':
				vram *= 1024;
				fallthrough;
			case 'k':
			case 'K':
				vram *= 1024;
				break;
			default:
				pr_debug("omapfb: invalid vram suffix %c\n",
					 suffix[0]);
				r = -1;
			}
			def_vram[def_vram_cnt++] = vram;
		}
		else if (!strncmp(this_opt, "vxres:", 6))
			def_vxres = simple_strtoul(this_opt + 6, NULL, 0);
		else if (!strncmp(this_opt, "vyres:", 6))
			def_vyres = simple_strtoul(this_opt + 6, NULL, 0);
		else if (!strncmp(this_opt, "rotate:", 7))
			def_rotate = (simple_strtoul(this_opt + 7, NULL, 0));
		else if (!strncmp(this_opt, "mirror:", 7))
			def_mirror = (simple_strtoul(this_opt + 7, NULL, 0));
		else if (!strncmp(this_opt, "manual_update", 13))
			manual_update = 1;
		else {
			pr_debug("omapfb: invalid option\n");
			r = -1;
		}
	}

	return r;
}

#endif

/* Register both the driver and the device */
static int __init omapfb_init(void)
{
#ifndef MODULE
	char *option;

	if (fb_get_options("omapfb", &option))
		return -ENODEV;
	omapfb_setup(option);
#endif
	/* Register the driver with LDM */
	if (platform_driver_register(&omapfb_driver)) {
		pr_debug("failed to register omapfb driver\n");
		return -ENODEV;
	}

	return 0;
}

static void __exit omapfb_cleanup(void)
{
	platform_driver_unregister(&omapfb_driver);
}

module_param_named(accel, def_accel, uint, 0664);
module_param_array_named(vram, def_vram, ulong, &def_vram_cnt, 0664);
module_param_named(vxres, def_vxres, long, 0664);
module_param_named(vyres, def_vyres, long, 0664);
module_param_named(rotate, def_rotate, uint, 0664);
module_param_named(mirror, def_mirror, uint, 0664);
module_param_named(manual_update, manual_update, bool, 0664);

module_init(omapfb_init);
module_exit(omapfb_cleanup);

MODULE_DESCRIPTION("TI OMAP framebuffer driver");
MODULE_AUTHOR("Imre Deak <imre.deak@nokia.com>");
MODULE_LICENSE("GPL");<|MERGE_RESOLUTION|>--- conflicted
+++ resolved
@@ -1642,23 +1642,13 @@
 		goto cleanup;
 	}
 	fbdev->int_irq = platform_get_irq(pdev, 0);
-<<<<<<< HEAD
-	if (!fbdev->int_irq) {
-		dev_err(&pdev->dev, "unable to get irq\n");
-=======
 	if (fbdev->int_irq < 0) {
->>>>>>> 7365df19
 		r = ENXIO;
 		goto cleanup;
 	}
 
 	fbdev->ext_irq = platform_get_irq(pdev, 1);
-<<<<<<< HEAD
-	if (!fbdev->ext_irq) {
-		dev_err(&pdev->dev, "unable to get irq\n");
-=======
 	if (fbdev->ext_irq < 0) {
->>>>>>> 7365df19
 		r = ENXIO;
 		goto cleanup;
 	}
