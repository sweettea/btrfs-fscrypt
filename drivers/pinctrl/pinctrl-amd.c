// SPDX-License-Identifier: GPL-2.0-only
/*
 * GPIO driver for AMD
 *
 * Copyright (c) 2014,2015 AMD Corporation.
 * Authors: Ken Xue <Ken.Xue@amd.com>
 *      Wu, Jeff <Jeff.Wu@amd.com>
 *
 */

#include <linux/err.h>
#include <linux/bug.h>
#include <linux/kernel.h>
#include <linux/module.h>
#include <linux/spinlock.h>
#include <linux/compiler.h>
#include <linux/types.h>
#include <linux/errno.h>
#include <linux/log2.h>
#include <linux/io.h>
#include <linux/gpio/driver.h>
#include <linux/slab.h>
#include <linux/platform_device.h>
#include <linux/mutex.h>
#include <linux/acpi.h>
#include <linux/seq_file.h>
#include <linux/interrupt.h>
#include <linux/list.h>
#include <linux/bitops.h>
#include <linux/pinctrl/pinconf.h>
#include <linux/pinctrl/pinconf-generic.h>
#include <linux/pinctrl/pinmux.h>
#include <linux/suspend.h>

#include "core.h"
#include "pinctrl-utils.h"
#include "pinctrl-amd.h"

static int amd_gpio_get_direction(struct gpio_chip *gc, unsigned offset)
{
	unsigned long flags;
	u32 pin_reg;
	struct amd_gpio *gpio_dev = gpiochip_get_data(gc);

	raw_spin_lock_irqsave(&gpio_dev->lock, flags);
	pin_reg = readl(gpio_dev->base + offset * 4);
	raw_spin_unlock_irqrestore(&gpio_dev->lock, flags);

	if (pin_reg & BIT(OUTPUT_ENABLE_OFF))
		return GPIO_LINE_DIRECTION_OUT;

	return GPIO_LINE_DIRECTION_IN;
}

static int amd_gpio_direction_input(struct gpio_chip *gc, unsigned offset)
{
	unsigned long flags;
	u32 pin_reg;
	struct amd_gpio *gpio_dev = gpiochip_get_data(gc);

	raw_spin_lock_irqsave(&gpio_dev->lock, flags);
	pin_reg = readl(gpio_dev->base + offset * 4);
	pin_reg &= ~BIT(OUTPUT_ENABLE_OFF);
	writel(pin_reg, gpio_dev->base + offset * 4);
	raw_spin_unlock_irqrestore(&gpio_dev->lock, flags);

	return 0;
}

static int amd_gpio_direction_output(struct gpio_chip *gc, unsigned offset,
		int value)
{
	u32 pin_reg;
	unsigned long flags;
	struct amd_gpio *gpio_dev = gpiochip_get_data(gc);

	raw_spin_lock_irqsave(&gpio_dev->lock, flags);
	pin_reg = readl(gpio_dev->base + offset * 4);
	pin_reg |= BIT(OUTPUT_ENABLE_OFF);
	if (value)
		pin_reg |= BIT(OUTPUT_VALUE_OFF);
	else
		pin_reg &= ~BIT(OUTPUT_VALUE_OFF);
	writel(pin_reg, gpio_dev->base + offset * 4);
	raw_spin_unlock_irqrestore(&gpio_dev->lock, flags);

	return 0;
}

static int amd_gpio_get_value(struct gpio_chip *gc, unsigned offset)
{
	u32 pin_reg;
	unsigned long flags;
	struct amd_gpio *gpio_dev = gpiochip_get_data(gc);

	raw_spin_lock_irqsave(&gpio_dev->lock, flags);
	pin_reg = readl(gpio_dev->base + offset * 4);
	raw_spin_unlock_irqrestore(&gpio_dev->lock, flags);

	return !!(pin_reg & BIT(PIN_STS_OFF));
}

static void amd_gpio_set_value(struct gpio_chip *gc, unsigned offset, int value)
{
	u32 pin_reg;
	unsigned long flags;
	struct amd_gpio *gpio_dev = gpiochip_get_data(gc);

	raw_spin_lock_irqsave(&gpio_dev->lock, flags);
	pin_reg = readl(gpio_dev->base + offset * 4);
	if (value)
		pin_reg |= BIT(OUTPUT_VALUE_OFF);
	else
		pin_reg &= ~BIT(OUTPUT_VALUE_OFF);
	writel(pin_reg, gpio_dev->base + offset * 4);
	raw_spin_unlock_irqrestore(&gpio_dev->lock, flags);
}

static int amd_gpio_set_debounce(struct amd_gpio *gpio_dev, unsigned int offset,
				 unsigned int debounce)
{
	u32 time;
	u32 pin_reg;
	int ret = 0;

<<<<<<< HEAD
	raw_spin_lock_irqsave(&gpio_dev->lock, flags);

	/* Use special handling for Pin0 debounce */
	pin_reg = readl(gpio_dev->base + WAKE_INT_MASTER_REG);
	if (pin_reg & INTERNAL_GPIO0_DEBOUNCE)
		debounce = 0;
=======
	/* Use special handling for Pin0 debounce */
	if (offset == 0) {
		pin_reg = readl(gpio_dev->base + WAKE_INT_MASTER_REG);
		if (pin_reg & INTERNAL_GPIO0_DEBOUNCE)
			debounce = 0;
	}
>>>>>>> 269f399d

	pin_reg = readl(gpio_dev->base + offset * 4);

	if (debounce) {
		pin_reg |= DB_TYPE_REMOVE_GLITCH << DB_CNTRL_OFF;
		pin_reg &= ~DB_TMR_OUT_MASK;
		/*
		Debounce	Debounce	Timer	Max
		TmrLarge	TmrOutUnit	Unit	Debounce
							Time
		0	0	61 usec (2 RtcClk)	976 usec
		0	1	244 usec (8 RtcClk)	3.9 msec
		1	0	15.6 msec (512 RtcClk)	250 msec
		1	1	62.5 msec (2048 RtcClk)	1 sec
		*/

		if (debounce < 61) {
			pin_reg |= 1;
			pin_reg &= ~BIT(DB_TMR_OUT_UNIT_OFF);
			pin_reg &= ~BIT(DB_TMR_LARGE_OFF);
		} else if (debounce < 976) {
			time = debounce / 61;
			pin_reg |= time & DB_TMR_OUT_MASK;
			pin_reg &= ~BIT(DB_TMR_OUT_UNIT_OFF);
			pin_reg &= ~BIT(DB_TMR_LARGE_OFF);
		} else if (debounce < 3900) {
			time = debounce / 244;
			pin_reg |= time & DB_TMR_OUT_MASK;
			pin_reg |= BIT(DB_TMR_OUT_UNIT_OFF);
			pin_reg &= ~BIT(DB_TMR_LARGE_OFF);
		} else if (debounce < 250000) {
			time = debounce / 15625;
			pin_reg |= time & DB_TMR_OUT_MASK;
			pin_reg &= ~BIT(DB_TMR_OUT_UNIT_OFF);
			pin_reg |= BIT(DB_TMR_LARGE_OFF);
		} else if (debounce < 1000000) {
			time = debounce / 62500;
			pin_reg |= time & DB_TMR_OUT_MASK;
			pin_reg |= BIT(DB_TMR_OUT_UNIT_OFF);
			pin_reg |= BIT(DB_TMR_LARGE_OFF);
		} else {
			pin_reg &= ~(DB_CNTRl_MASK << DB_CNTRL_OFF);
			ret = -EINVAL;
		}
	} else {
		pin_reg &= ~BIT(DB_TMR_OUT_UNIT_OFF);
		pin_reg &= ~BIT(DB_TMR_LARGE_OFF);
		pin_reg &= ~DB_TMR_OUT_MASK;
		pin_reg &= ~(DB_CNTRl_MASK << DB_CNTRL_OFF);
	}
	writel(pin_reg, gpio_dev->base + offset * 4);

	return ret;
}

#ifdef CONFIG_DEBUG_FS
static void amd_gpio_dbg_show(struct seq_file *s, struct gpio_chip *gc)
{
	u32 pin_reg;
	u32 db_cntrl;
	unsigned long flags;
	unsigned int bank, i, pin_num;
	struct amd_gpio *gpio_dev = gpiochip_get_data(gc);

	bool tmr_out_unit;
	bool tmr_large;

	char *level_trig;
	char *active_level;
	char *interrupt_mask;
	char *wake_cntrl0;
	char *wake_cntrl1;
	char *wake_cntrl2;
	char *pin_sts;
	char *interrupt_sts;
	char *wake_sts;
	char *orientation;
	char debounce_value[40];
	char *debounce_enable;
	char *wake_cntrlz;

	seq_printf(s, "WAKE_INT_MASTER_REG: 0x%08x\n", readl(gpio_dev->base + WAKE_INT_MASTER_REG));
	for (bank = 0; bank < gpio_dev->hwbank_num; bank++) {
		unsigned int time = 0;
		unsigned int unit = 0;

		switch (bank) {
		case 0:
			i = 0;
			pin_num = AMD_GPIO_PINS_BANK0;
			break;
		case 1:
			i = 64;
			pin_num = AMD_GPIO_PINS_BANK1 + i;
			break;
		case 2:
			i = 128;
			pin_num = AMD_GPIO_PINS_BANK2 + i;
			break;
		case 3:
			i = 192;
			pin_num = AMD_GPIO_PINS_BANK3 + i;
			break;
		default:
			/* Illegal bank number, ignore */
			continue;
		}
		seq_printf(s, "GPIO bank%d\n", bank);
		seq_puts(s, "gpio\t  int|active|trigger|S0i3| S3|S4/S5| Z|wake|pull|  orient|       debounce|reg\n");
		for (; i < pin_num; i++) {
			seq_printf(s, "#%d\t", i);
			raw_spin_lock_irqsave(&gpio_dev->lock, flags);
			pin_reg = readl(gpio_dev->base + i * 4);
			raw_spin_unlock_irqrestore(&gpio_dev->lock, flags);

			if (pin_reg & BIT(INTERRUPT_ENABLE_OFF)) {
				u8 level = (pin_reg >> ACTIVE_LEVEL_OFF) &
						ACTIVE_LEVEL_MASK;

				if (level == ACTIVE_LEVEL_HIGH)
					active_level = "↑";
				else if (level == ACTIVE_LEVEL_LOW)
					active_level = "↓";
				else if (!(pin_reg & BIT(LEVEL_TRIG_OFF)) &&
					 level == ACTIVE_LEVEL_BOTH)
					active_level = "b";
				else
					active_level = "?";

				if (pin_reg & BIT(LEVEL_TRIG_OFF))
					level_trig = "level";
				else
					level_trig = " edge";

				if (pin_reg & BIT(INTERRUPT_MASK_OFF))
					interrupt_mask = "😛";
				else
					interrupt_mask = "😷";

				if (pin_reg & BIT(INTERRUPT_STS_OFF))
					interrupt_sts = "🔥";
				else
					interrupt_sts = "  ";

				seq_printf(s, "%s %s|     %s|  %s|",
				   interrupt_sts,
				   interrupt_mask,
				   active_level,
				   level_trig);
			} else
				seq_puts(s, "    ∅|      |       |");

			if (pin_reg & BIT(WAKE_CNTRL_OFF_S0I3))
				wake_cntrl0 = "⏰";
			else
				wake_cntrl0 = "  ";
			seq_printf(s, "  %s| ", wake_cntrl0);

			if (pin_reg & BIT(WAKE_CNTRL_OFF_S3))
				wake_cntrl1 = "⏰";
			else
				wake_cntrl1 = "  ";
			seq_printf(s, "%s|", wake_cntrl1);

			if (pin_reg & BIT(WAKE_CNTRL_OFF_S4))
				wake_cntrl2 = "⏰";
			else
				wake_cntrl2 = "  ";
			seq_printf(s, "   %s|", wake_cntrl2);

			if (pin_reg & BIT(WAKECNTRL_Z_OFF))
				wake_cntrlz = "⏰";
			else
				wake_cntrlz = "  ";
			seq_printf(s, "%s|", wake_cntrlz);

			if (pin_reg & BIT(WAKE_STS_OFF))
				wake_sts = "🔥";
			else
				wake_sts = " ";
			seq_printf(s, "   %s|", wake_sts);

			if (pin_reg & BIT(PULL_UP_ENABLE_OFF)) {
				seq_puts(s, "  ↑ |");
			} else if (pin_reg & BIT(PULL_DOWN_ENABLE_OFF)) {
				seq_puts(s, "  ↓ |");
			} else  {
				seq_puts(s, "    |");
			}

			if (pin_reg & BIT(OUTPUT_ENABLE_OFF)) {
				pin_sts = "output";
				if (pin_reg & BIT(OUTPUT_VALUE_OFF))
					orientation = "↑";
				else
					orientation = "↓";
			} else {
				pin_sts = "input ";
				if (pin_reg & BIT(PIN_STS_OFF))
					orientation = "↑";
				else
					orientation = "↓";
			}
			seq_printf(s, "%s %s|", pin_sts, orientation);

			db_cntrl = (DB_CNTRl_MASK << DB_CNTRL_OFF) & pin_reg;
			if (db_cntrl) {
				tmr_out_unit = pin_reg & BIT(DB_TMR_OUT_UNIT_OFF);
				tmr_large = pin_reg & BIT(DB_TMR_LARGE_OFF);
				time = pin_reg & DB_TMR_OUT_MASK;
				if (tmr_large) {
					if (tmr_out_unit)
						unit = 62500;
					else
						unit = 15625;
				} else {
					if (tmr_out_unit)
						unit = 244;
					else
						unit = 61;
				}
				if ((DB_TYPE_REMOVE_GLITCH << DB_CNTRL_OFF) == db_cntrl)
					debounce_enable = "b";
				else if ((DB_TYPE_PRESERVE_LOW_GLITCH << DB_CNTRL_OFF) == db_cntrl)
					debounce_enable = "↓";
				else
					debounce_enable = "↑";
				snprintf(debounce_value, sizeof(debounce_value), "%06u", time * unit);
				seq_printf(s, "%s (🕑 %sus)|", debounce_enable, debounce_value);
			} else {
				seq_puts(s, "               |");
			}
			seq_printf(s, "0x%x\n", pin_reg);
		}
	}
}
#else
#define amd_gpio_dbg_show NULL
#endif

static void amd_gpio_irq_enable(struct irq_data *d)
{
	u32 pin_reg;
	unsigned long flags;
	struct gpio_chip *gc = irq_data_get_irq_chip_data(d);
	struct amd_gpio *gpio_dev = gpiochip_get_data(gc);

	gpiochip_enable_irq(gc, d->hwirq);

	raw_spin_lock_irqsave(&gpio_dev->lock, flags);
	pin_reg = readl(gpio_dev->base + (d->hwirq)*4);
	pin_reg |= BIT(INTERRUPT_ENABLE_OFF);
	pin_reg |= BIT(INTERRUPT_MASK_OFF);
	writel(pin_reg, gpio_dev->base + (d->hwirq)*4);
	raw_spin_unlock_irqrestore(&gpio_dev->lock, flags);
}

static void amd_gpio_irq_disable(struct irq_data *d)
{
	u32 pin_reg;
	unsigned long flags;
	struct gpio_chip *gc = irq_data_get_irq_chip_data(d);
	struct amd_gpio *gpio_dev = gpiochip_get_data(gc);

	raw_spin_lock_irqsave(&gpio_dev->lock, flags);
	pin_reg = readl(gpio_dev->base + (d->hwirq)*4);
	pin_reg &= ~BIT(INTERRUPT_ENABLE_OFF);
	pin_reg &= ~BIT(INTERRUPT_MASK_OFF);
	writel(pin_reg, gpio_dev->base + (d->hwirq)*4);
	raw_spin_unlock_irqrestore(&gpio_dev->lock, flags);

	gpiochip_disable_irq(gc, d->hwirq);
}

static void amd_gpio_irq_mask(struct irq_data *d)
{
	u32 pin_reg;
	unsigned long flags;
	struct gpio_chip *gc = irq_data_get_irq_chip_data(d);
	struct amd_gpio *gpio_dev = gpiochip_get_data(gc);

	raw_spin_lock_irqsave(&gpio_dev->lock, flags);
	pin_reg = readl(gpio_dev->base + (d->hwirq)*4);
	pin_reg &= ~BIT(INTERRUPT_MASK_OFF);
	writel(pin_reg, gpio_dev->base + (d->hwirq)*4);
	raw_spin_unlock_irqrestore(&gpio_dev->lock, flags);
}

static void amd_gpio_irq_unmask(struct irq_data *d)
{
	u32 pin_reg;
	unsigned long flags;
	struct gpio_chip *gc = irq_data_get_irq_chip_data(d);
	struct amd_gpio *gpio_dev = gpiochip_get_data(gc);

	raw_spin_lock_irqsave(&gpio_dev->lock, flags);
	pin_reg = readl(gpio_dev->base + (d->hwirq)*4);
	pin_reg |= BIT(INTERRUPT_MASK_OFF);
	writel(pin_reg, gpio_dev->base + (d->hwirq)*4);
	raw_spin_unlock_irqrestore(&gpio_dev->lock, flags);
}

static int amd_gpio_irq_set_wake(struct irq_data *d, unsigned int on)
{
	u32 pin_reg;
	unsigned long flags;
	struct gpio_chip *gc = irq_data_get_irq_chip_data(d);
	struct amd_gpio *gpio_dev = gpiochip_get_data(gc);
	u32 wake_mask = BIT(WAKE_CNTRL_OFF_S0I3) | BIT(WAKE_CNTRL_OFF_S3);
	int err;

	raw_spin_lock_irqsave(&gpio_dev->lock, flags);
	pin_reg = readl(gpio_dev->base + (d->hwirq)*4);

	if (on)
		pin_reg |= wake_mask;
	else
		pin_reg &= ~wake_mask;

	writel(pin_reg, gpio_dev->base + (d->hwirq)*4);
	raw_spin_unlock_irqrestore(&gpio_dev->lock, flags);

	if (on)
		err = enable_irq_wake(gpio_dev->irq);
	else
		err = disable_irq_wake(gpio_dev->irq);

	if (err)
		dev_err(&gpio_dev->pdev->dev, "failed to %s wake-up interrupt\n",
			on ? "enable" : "disable");

	return 0;
}

static void amd_gpio_irq_eoi(struct irq_data *d)
{
	u32 reg;
	unsigned long flags;
	struct gpio_chip *gc = irq_data_get_irq_chip_data(d);
	struct amd_gpio *gpio_dev = gpiochip_get_data(gc);

	raw_spin_lock_irqsave(&gpio_dev->lock, flags);
	reg = readl(gpio_dev->base + WAKE_INT_MASTER_REG);
	reg |= EOI_MASK;
	writel(reg, gpio_dev->base + WAKE_INT_MASTER_REG);
	raw_spin_unlock_irqrestore(&gpio_dev->lock, flags);
}

static int amd_gpio_irq_set_type(struct irq_data *d, unsigned int type)
{
	int ret = 0;
	u32 pin_reg, pin_reg_irq_en, mask;
	unsigned long flags;
	struct gpio_chip *gc = irq_data_get_irq_chip_data(d);
	struct amd_gpio *gpio_dev = gpiochip_get_data(gc);

	raw_spin_lock_irqsave(&gpio_dev->lock, flags);
	pin_reg = readl(gpio_dev->base + (d->hwirq)*4);

	switch (type & IRQ_TYPE_SENSE_MASK) {
	case IRQ_TYPE_EDGE_RISING:
		pin_reg &= ~BIT(LEVEL_TRIG_OFF);
		pin_reg &= ~(ACTIVE_LEVEL_MASK << ACTIVE_LEVEL_OFF);
		pin_reg |= ACTIVE_HIGH << ACTIVE_LEVEL_OFF;
		irq_set_handler_locked(d, handle_edge_irq);
		break;

	case IRQ_TYPE_EDGE_FALLING:
		pin_reg &= ~BIT(LEVEL_TRIG_OFF);
		pin_reg &= ~(ACTIVE_LEVEL_MASK << ACTIVE_LEVEL_OFF);
		pin_reg |= ACTIVE_LOW << ACTIVE_LEVEL_OFF;
		irq_set_handler_locked(d, handle_edge_irq);
		break;

	case IRQ_TYPE_EDGE_BOTH:
		pin_reg &= ~BIT(LEVEL_TRIG_OFF);
		pin_reg &= ~(ACTIVE_LEVEL_MASK << ACTIVE_LEVEL_OFF);
		pin_reg |= BOTH_EADGE << ACTIVE_LEVEL_OFF;
		irq_set_handler_locked(d, handle_edge_irq);
		break;

	case IRQ_TYPE_LEVEL_HIGH:
		pin_reg |= LEVEL_TRIGGER << LEVEL_TRIG_OFF;
		pin_reg &= ~(ACTIVE_LEVEL_MASK << ACTIVE_LEVEL_OFF);
		pin_reg |= ACTIVE_HIGH << ACTIVE_LEVEL_OFF;
		irq_set_handler_locked(d, handle_level_irq);
		break;

	case IRQ_TYPE_LEVEL_LOW:
		pin_reg |= LEVEL_TRIGGER << LEVEL_TRIG_OFF;
		pin_reg &= ~(ACTIVE_LEVEL_MASK << ACTIVE_LEVEL_OFF);
		pin_reg |= ACTIVE_LOW << ACTIVE_LEVEL_OFF;
		irq_set_handler_locked(d, handle_level_irq);
		break;

	case IRQ_TYPE_NONE:
		break;

	default:
		dev_err(&gpio_dev->pdev->dev, "Invalid type value\n");
		ret = -EINVAL;
	}

	pin_reg |= CLR_INTR_STAT << INTERRUPT_STS_OFF;
	/*
	 * If WAKE_INT_MASTER_REG.MaskStsEn is set, a software write to the
	 * debounce registers of any GPIO will block wake/interrupt status
	 * generation for *all* GPIOs for a length of time that depends on
	 * WAKE_INT_MASTER_REG.MaskStsLength[11:0].  During this period the
	 * INTERRUPT_ENABLE bit will read as 0.
	 *
	 * We temporarily enable irq for the GPIO whose configuration is
	 * changing, and then wait for it to read back as 1 to know when
	 * debounce has settled and then disable the irq again.
	 * We do this polling with the spinlock held to ensure other GPIO
	 * access routines do not read an incorrect value for the irq enable
	 * bit of other GPIOs.  We keep the GPIO masked while polling to avoid
	 * spurious irqs, and disable the irq again after polling.
	 */
	mask = BIT(INTERRUPT_ENABLE_OFF);
	pin_reg_irq_en = pin_reg;
	pin_reg_irq_en |= mask;
	pin_reg_irq_en &= ~BIT(INTERRUPT_MASK_OFF);
	writel(pin_reg_irq_en, gpio_dev->base + (d->hwirq)*4);
	while ((readl(gpio_dev->base + (d->hwirq)*4) & mask) != mask)
		continue;
	writel(pin_reg, gpio_dev->base + (d->hwirq)*4);
	raw_spin_unlock_irqrestore(&gpio_dev->lock, flags);

	return ret;
}

static void amd_irq_ack(struct irq_data *d)
{
	/*
	 * based on HW design,there is no need to ack HW
	 * before handle current irq. But this routine is
	 * necessary for handle_edge_irq
	*/
}

static const struct irq_chip amd_gpio_irqchip = {
	.name         = "amd_gpio",
	.irq_ack      = amd_irq_ack,
	.irq_enable   = amd_gpio_irq_enable,
	.irq_disable  = amd_gpio_irq_disable,
	.irq_mask     = amd_gpio_irq_mask,
	.irq_unmask   = amd_gpio_irq_unmask,
	.irq_set_wake = amd_gpio_irq_set_wake,
	.irq_eoi      = amd_gpio_irq_eoi,
	.irq_set_type = amd_gpio_irq_set_type,
	/*
	 * We need to set IRQCHIP_ENABLE_WAKEUP_ON_SUSPEND so that a wake event
	 * also generates an IRQ. We need the IRQ so the irq_handler can clear
	 * the wake event. Otherwise the wake event will never clear and
	 * prevent the system from suspending.
	 */
	.flags        = IRQCHIP_ENABLE_WAKEUP_ON_SUSPEND | IRQCHIP_IMMUTABLE,
	GPIOCHIP_IRQ_RESOURCE_HELPERS,
};

#define PIN_IRQ_PENDING	(BIT(INTERRUPT_STS_OFF) | BIT(WAKE_STS_OFF))

static bool do_amd_gpio_irq_handler(int irq, void *dev_id)
{
	struct amd_gpio *gpio_dev = dev_id;
	struct gpio_chip *gc = &gpio_dev->gc;
	unsigned int i, irqnr;
	unsigned long flags;
	u32 __iomem *regs;
	bool ret = false;
	u32  regval;
	u64 status, mask;

	/* Read the wake status */
	raw_spin_lock_irqsave(&gpio_dev->lock, flags);
	status = readl(gpio_dev->base + WAKE_INT_STATUS_REG1);
	status <<= 32;
	status |= readl(gpio_dev->base + WAKE_INT_STATUS_REG0);
	raw_spin_unlock_irqrestore(&gpio_dev->lock, flags);

	/* Bit 0-45 contain the relevant status bits */
	status &= (1ULL << 46) - 1;
	regs = gpio_dev->base;
	for (mask = 1, irqnr = 0; status; mask <<= 1, regs += 4, irqnr += 4) {
		if (!(status & mask))
			continue;
		status &= ~mask;

		/* Each status bit covers four pins */
		for (i = 0; i < 4; i++) {
			regval = readl(regs + i);

			if (regval & PIN_IRQ_PENDING)
				pm_pr_dbg("GPIO %d is active: 0x%x",
					  irqnr + i, regval);

			/* caused wake on resume context for shared IRQ */
			if (irq < 0 && (regval & BIT(WAKE_STS_OFF)))
				return true;

			if (!(regval & PIN_IRQ_PENDING) ||
			    !(regval & BIT(INTERRUPT_MASK_OFF)))
				continue;
			generic_handle_domain_irq_safe(gc->irq.domain, irqnr + i);

			/* Clear interrupt.
			 * We must read the pin register again, in case the
			 * value was changed while executing
			 * generic_handle_domain_irq() above.
			 * If the line is not an irq, disable it in order to
			 * avoid a system hang caused by an interrupt storm.
			 */
			raw_spin_lock_irqsave(&gpio_dev->lock, flags);
			regval = readl(regs + i);
			if (!gpiochip_line_is_irq(gc, irqnr + i)) {
				regval &= ~BIT(INTERRUPT_MASK_OFF);
				dev_dbg(&gpio_dev->pdev->dev,
					"Disabling spurious GPIO IRQ %d\n",
					irqnr + i);
			} else {
				ret = true;
			}
			writel(regval, regs + i);
			raw_spin_unlock_irqrestore(&gpio_dev->lock, flags);
		}
	}
	/* did not cause wake on resume context for shared IRQ */
	if (irq < 0)
		return false;

	/* Signal EOI to the GPIO unit */
	raw_spin_lock_irqsave(&gpio_dev->lock, flags);
	regval = readl(gpio_dev->base + WAKE_INT_MASTER_REG);
	regval |= EOI_MASK;
	writel(regval, gpio_dev->base + WAKE_INT_MASTER_REG);
	raw_spin_unlock_irqrestore(&gpio_dev->lock, flags);

	return ret;
}

static irqreturn_t amd_gpio_irq_handler(int irq, void *dev_id)
{
	return IRQ_RETVAL(do_amd_gpio_irq_handler(irq, dev_id));
}

static bool __maybe_unused amd_gpio_check_wake(void *dev_id)
{
	return do_amd_gpio_irq_handler(-1, dev_id);
}

static int amd_get_groups_count(struct pinctrl_dev *pctldev)
{
	struct amd_gpio *gpio_dev = pinctrl_dev_get_drvdata(pctldev);

	return gpio_dev->ngroups;
}

static const char *amd_get_group_name(struct pinctrl_dev *pctldev,
				      unsigned group)
{
	struct amd_gpio *gpio_dev = pinctrl_dev_get_drvdata(pctldev);

	return gpio_dev->groups[group].name;
}

static int amd_get_group_pins(struct pinctrl_dev *pctldev,
			      unsigned group,
			      const unsigned **pins,
			      unsigned *num_pins)
{
	struct amd_gpio *gpio_dev = pinctrl_dev_get_drvdata(pctldev);

	*pins = gpio_dev->groups[group].pins;
	*num_pins = gpio_dev->groups[group].npins;
	return 0;
}

static const struct pinctrl_ops amd_pinctrl_ops = {
	.get_groups_count	= amd_get_groups_count,
	.get_group_name		= amd_get_group_name,
	.get_group_pins		= amd_get_group_pins,
#ifdef CONFIG_OF
	.dt_node_to_map		= pinconf_generic_dt_node_to_map_group,
	.dt_free_map		= pinctrl_utils_free_map,
#endif
};

static int amd_pinconf_get(struct pinctrl_dev *pctldev,
			  unsigned int pin,
			  unsigned long *config)
{
	u32 pin_reg;
	unsigned arg;
	unsigned long flags;
	struct amd_gpio *gpio_dev = pinctrl_dev_get_drvdata(pctldev);
	enum pin_config_param param = pinconf_to_config_param(*config);

	raw_spin_lock_irqsave(&gpio_dev->lock, flags);
	pin_reg = readl(gpio_dev->base + pin*4);
	raw_spin_unlock_irqrestore(&gpio_dev->lock, flags);
	switch (param) {
	case PIN_CONFIG_INPUT_DEBOUNCE:
		arg = pin_reg & DB_TMR_OUT_MASK;
		break;

	case PIN_CONFIG_BIAS_PULL_DOWN:
		arg = (pin_reg >> PULL_DOWN_ENABLE_OFF) & BIT(0);
		break;

	case PIN_CONFIG_BIAS_PULL_UP:
		arg = (pin_reg >> PULL_UP_ENABLE_OFF) & BIT(0);
		break;

	case PIN_CONFIG_DRIVE_STRENGTH:
		arg = (pin_reg >> DRV_STRENGTH_SEL_OFF) & DRV_STRENGTH_SEL_MASK;
		break;

	default:
		dev_err(&gpio_dev->pdev->dev, "Invalid config param %04x\n",
			param);
		return -ENOTSUPP;
	}

	*config = pinconf_to_config_packed(param, arg);

	return 0;
}

static int amd_pinconf_set(struct pinctrl_dev *pctldev, unsigned int pin,
			   unsigned long *configs, unsigned int num_configs)
{
	int i;
	u32 arg;
	int ret = 0;
	u32 pin_reg;
	unsigned long flags;
	enum pin_config_param param;
	struct amd_gpio *gpio_dev = pinctrl_dev_get_drvdata(pctldev);

	raw_spin_lock_irqsave(&gpio_dev->lock, flags);
	for (i = 0; i < num_configs; i++) {
		param = pinconf_to_config_param(configs[i]);
		arg = pinconf_to_config_argument(configs[i]);
		pin_reg = readl(gpio_dev->base + pin*4);

		switch (param) {
		case PIN_CONFIG_INPUT_DEBOUNCE:
			ret = amd_gpio_set_debounce(gpio_dev, pin, arg);
			goto out_unlock;

		case PIN_CONFIG_BIAS_PULL_DOWN:
			pin_reg &= ~BIT(PULL_DOWN_ENABLE_OFF);
			pin_reg |= (arg & BIT(0)) << PULL_DOWN_ENABLE_OFF;
			break;

		case PIN_CONFIG_BIAS_PULL_UP:
			pin_reg &= ~BIT(PULL_UP_ENABLE_OFF);
			pin_reg |= (arg & BIT(0)) << PULL_UP_ENABLE_OFF;
			break;

		case PIN_CONFIG_DRIVE_STRENGTH:
			pin_reg &= ~(DRV_STRENGTH_SEL_MASK
					<< DRV_STRENGTH_SEL_OFF);
			pin_reg |= (arg & DRV_STRENGTH_SEL_MASK)
					<< DRV_STRENGTH_SEL_OFF;
			break;

		default:
			dev_err(&gpio_dev->pdev->dev,
				"Invalid config param %04x\n", param);
			ret = -ENOTSUPP;
		}

		writel(pin_reg, gpio_dev->base + pin*4);
	}
out_unlock:
	raw_spin_unlock_irqrestore(&gpio_dev->lock, flags);

	return ret;
}

static int amd_pinconf_group_get(struct pinctrl_dev *pctldev,
				unsigned int group,
				unsigned long *config)
{
	const unsigned *pins;
	unsigned npins;
	int ret;

	ret = amd_get_group_pins(pctldev, group, &pins, &npins);
	if (ret)
		return ret;

	if (amd_pinconf_get(pctldev, pins[0], config))
			return -ENOTSUPP;

	return 0;
}

static int amd_pinconf_group_set(struct pinctrl_dev *pctldev,
				unsigned group, unsigned long *configs,
				unsigned num_configs)
{
	const unsigned *pins;
	unsigned npins;
	int i, ret;

	ret = amd_get_group_pins(pctldev, group, &pins, &npins);
	if (ret)
		return ret;
	for (i = 0; i < npins; i++) {
		if (amd_pinconf_set(pctldev, pins[i], configs, num_configs))
			return -ENOTSUPP;
	}
	return 0;
}

static int amd_gpio_set_config(struct gpio_chip *gc, unsigned int pin,
			       unsigned long config)
{
	struct amd_gpio *gpio_dev = gpiochip_get_data(gc);

	return amd_pinconf_set(gpio_dev->pctrl, pin, &config, 1);
}

static const struct pinconf_ops amd_pinconf_ops = {
	.pin_config_get		= amd_pinconf_get,
	.pin_config_set		= amd_pinconf_set,
	.pin_config_group_get = amd_pinconf_group_get,
	.pin_config_group_set = amd_pinconf_group_set,
};

#ifdef CONFIG_PM_SLEEP
static bool amd_gpio_should_save(struct amd_gpio *gpio_dev, unsigned int pin)
{
	const struct pin_desc *pd = pin_desc_get(gpio_dev->pctrl, pin);

	if (!pd)
		return false;

	/*
	 * Only restore the pin if it is actually in use by the kernel (or
	 * by userspace).
	 */
	if (pd->mux_owner || pd->gpio_owner ||
	    gpiochip_line_is_irq(&gpio_dev->gc, pin))
		return true;

	return false;
}

static int amd_gpio_suspend(struct device *dev)
{
	struct amd_gpio *gpio_dev = dev_get_drvdata(dev);
	struct pinctrl_desc *desc = gpio_dev->pctrl->desc;
	unsigned long flags;
	int i;

	for (i = 0; i < desc->npins; i++) {
		int pin = desc->pins[i].number;

		if (!amd_gpio_should_save(gpio_dev, pin))
			continue;

		raw_spin_lock_irqsave(&gpio_dev->lock, flags);
		gpio_dev->saved_regs[i] = readl(gpio_dev->base + pin * 4) & ~PIN_IRQ_PENDING;
		raw_spin_unlock_irqrestore(&gpio_dev->lock, flags);
	}

	return 0;
}

static int amd_gpio_resume(struct device *dev)
{
	struct amd_gpio *gpio_dev = dev_get_drvdata(dev);
	struct pinctrl_desc *desc = gpio_dev->pctrl->desc;
	unsigned long flags;
	int i;

	for (i = 0; i < desc->npins; i++) {
		int pin = desc->pins[i].number;

		if (!amd_gpio_should_save(gpio_dev, pin))
			continue;

		raw_spin_lock_irqsave(&gpio_dev->lock, flags);
		gpio_dev->saved_regs[i] |= readl(gpio_dev->base + pin * 4) & PIN_IRQ_PENDING;
		writel(gpio_dev->saved_regs[i], gpio_dev->base + pin * 4);
		raw_spin_unlock_irqrestore(&gpio_dev->lock, flags);
	}

	return 0;
}

static const struct dev_pm_ops amd_gpio_pm_ops = {
	SET_LATE_SYSTEM_SLEEP_PM_OPS(amd_gpio_suspend,
				     amd_gpio_resume)
};
#endif

static int amd_get_functions_count(struct pinctrl_dev *pctldev)
{
	return ARRAY_SIZE(pmx_functions);
}

static const char *amd_get_fname(struct pinctrl_dev *pctrldev, unsigned int selector)
{
	return pmx_functions[selector].name;
}

static int amd_get_groups(struct pinctrl_dev *pctrldev, unsigned int selector,
			  const char * const **groups,
			  unsigned int * const num_groups)
{
	struct amd_gpio *gpio_dev = pinctrl_dev_get_drvdata(pctrldev);

	if (!gpio_dev->iomux_base) {
		dev_err(&gpio_dev->pdev->dev, "iomux function %d group not supported\n", selector);
		return -EINVAL;
	}

	*groups = pmx_functions[selector].groups;
	*num_groups = pmx_functions[selector].ngroups;
	return 0;
}

static int amd_set_mux(struct pinctrl_dev *pctrldev, unsigned int function, unsigned int group)
{
	struct amd_gpio *gpio_dev = pinctrl_dev_get_drvdata(pctrldev);
	struct device *dev = &gpio_dev->pdev->dev;
	struct pin_desc *pd;
	int ind, index;

	if (!gpio_dev->iomux_base)
		return -EINVAL;

	for (index = 0; index < NSELECTS; index++) {
		if (strcmp(gpio_dev->groups[group].name,  pmx_functions[function].groups[index]))
			continue;

		if (readb(gpio_dev->iomux_base + pmx_functions[function].index) ==
				FUNCTION_INVALID) {
			dev_err(dev, "IOMUX_GPIO 0x%x not present or supported\n",
				pmx_functions[function].index);
			return -EINVAL;
		}

		writeb(index, gpio_dev->iomux_base + pmx_functions[function].index);

		if (index != (readb(gpio_dev->iomux_base + pmx_functions[function].index) &
					FUNCTION_MASK)) {
			dev_err(dev, "IOMUX_GPIO 0x%x not present or supported\n",
				pmx_functions[function].index);
			return -EINVAL;
		}

		for (ind = 0; ind < gpio_dev->groups[group].npins; ind++) {
			if (strncmp(gpio_dev->groups[group].name, "IMX_F", strlen("IMX_F")))
				continue;

			pd = pin_desc_get(gpio_dev->pctrl, gpio_dev->groups[group].pins[ind]);
			pd->mux_owner = gpio_dev->groups[group].name;
		}
		break;
	}

	return 0;
}

static const struct pinmux_ops amd_pmxops = {
	.get_functions_count = amd_get_functions_count,
	.get_function_name = amd_get_fname,
	.get_function_groups = amd_get_groups,
	.set_mux = amd_set_mux,
};

static struct pinctrl_desc amd_pinctrl_desc = {
	.pins	= kerncz_pins,
	.npins = ARRAY_SIZE(kerncz_pins),
	.pctlops = &amd_pinctrl_ops,
	.pmxops = &amd_pmxops,
	.confops = &amd_pinconf_ops,
	.owner = THIS_MODULE,
};

static void amd_get_iomux_res(struct amd_gpio *gpio_dev)
{
	struct pinctrl_desc *desc = &amd_pinctrl_desc;
	struct device *dev = &gpio_dev->pdev->dev;
	int index;

	index = device_property_match_string(dev, "pinctrl-resource-names",  "iomux");
	if (index < 0) {
		dev_dbg(dev, "iomux not supported\n");
		goto out_no_pinmux;
	}

	gpio_dev->iomux_base = devm_platform_ioremap_resource(gpio_dev->pdev, index);
	if (IS_ERR(gpio_dev->iomux_base)) {
		dev_dbg(dev, "iomux not supported %d io resource\n", index);
		goto out_no_pinmux;
	}

	return;

out_no_pinmux:
	desc->pmxops = NULL;
}

static int amd_gpio_probe(struct platform_device *pdev)
{
	int ret = 0;
	struct resource *res;
	struct amd_gpio *gpio_dev;
	struct gpio_irq_chip *girq;

	gpio_dev = devm_kzalloc(&pdev->dev,
				sizeof(struct amd_gpio), GFP_KERNEL);
	if (!gpio_dev)
		return -ENOMEM;

	raw_spin_lock_init(&gpio_dev->lock);

	gpio_dev->base = devm_platform_get_and_ioremap_resource(pdev, 0, &res);
	if (IS_ERR(gpio_dev->base)) {
		dev_err(&pdev->dev, "Failed to get gpio io resource.\n");
		return PTR_ERR(gpio_dev->base);
	}

	gpio_dev->irq = platform_get_irq(pdev, 0);
	if (gpio_dev->irq < 0)
		return gpio_dev->irq;

#ifdef CONFIG_PM_SLEEP
	gpio_dev->saved_regs = devm_kcalloc(&pdev->dev, amd_pinctrl_desc.npins,
					    sizeof(*gpio_dev->saved_regs),
					    GFP_KERNEL);
	if (!gpio_dev->saved_regs)
		return -ENOMEM;
#endif

	gpio_dev->pdev = pdev;
	gpio_dev->gc.get_direction	= amd_gpio_get_direction;
	gpio_dev->gc.direction_input	= amd_gpio_direction_input;
	gpio_dev->gc.direction_output	= amd_gpio_direction_output;
	gpio_dev->gc.get			= amd_gpio_get_value;
	gpio_dev->gc.set			= amd_gpio_set_value;
	gpio_dev->gc.set_config		= amd_gpio_set_config;
	gpio_dev->gc.dbg_show		= amd_gpio_dbg_show;

	gpio_dev->gc.base		= -1;
	gpio_dev->gc.label			= pdev->name;
	gpio_dev->gc.owner			= THIS_MODULE;
	gpio_dev->gc.parent			= &pdev->dev;
	gpio_dev->gc.ngpio			= resource_size(res) / 4;

	gpio_dev->hwbank_num = gpio_dev->gc.ngpio / 64;
	gpio_dev->groups = kerncz_groups;
	gpio_dev->ngroups = ARRAY_SIZE(kerncz_groups);

	amd_pinctrl_desc.name = dev_name(&pdev->dev);
	amd_get_iomux_res(gpio_dev);
	gpio_dev->pctrl = devm_pinctrl_register(&pdev->dev, &amd_pinctrl_desc,
						gpio_dev);
	if (IS_ERR(gpio_dev->pctrl)) {
		dev_err(&pdev->dev, "Couldn't register pinctrl driver\n");
		return PTR_ERR(gpio_dev->pctrl);
	}

	girq = &gpio_dev->gc.irq;
	gpio_irq_chip_set_chip(girq, &amd_gpio_irqchip);
	/* This will let us handle the parent IRQ in the driver */
	girq->parent_handler = NULL;
	girq->num_parents = 0;
	girq->parents = NULL;
	girq->default_type = IRQ_TYPE_NONE;
	girq->handler = handle_simple_irq;

	ret = gpiochip_add_data(&gpio_dev->gc, gpio_dev);
	if (ret)
		return ret;

	ret = gpiochip_add_pin_range(&gpio_dev->gc, dev_name(&pdev->dev),
				0, 0, gpio_dev->gc.ngpio);
	if (ret) {
		dev_err(&pdev->dev, "Failed to add pin range\n");
		goto out2;
	}

	ret = devm_request_irq(&pdev->dev, gpio_dev->irq, amd_gpio_irq_handler,
			       IRQF_SHARED, KBUILD_MODNAME, gpio_dev);
	if (ret)
		goto out2;

	platform_set_drvdata(pdev, gpio_dev);
	acpi_register_wakeup_handler(gpio_dev->irq, amd_gpio_check_wake, gpio_dev);

	dev_dbg(&pdev->dev, "amd gpio driver loaded\n");
	return ret;

out2:
	gpiochip_remove(&gpio_dev->gc);

	return ret;
}

static int amd_gpio_remove(struct platform_device *pdev)
{
	struct amd_gpio *gpio_dev;

	gpio_dev = platform_get_drvdata(pdev);

	gpiochip_remove(&gpio_dev->gc);
	acpi_unregister_wakeup_handler(amd_gpio_check_wake, gpio_dev);

	return 0;
}

#ifdef CONFIG_ACPI
static const struct acpi_device_id amd_gpio_acpi_match[] = {
	{ "AMD0030", 0 },
	{ "AMDI0030", 0},
	{ "AMDI0031", 0},
	{ },
};
MODULE_DEVICE_TABLE(acpi, amd_gpio_acpi_match);
#endif

static struct platform_driver amd_gpio_driver = {
	.driver		= {
		.name	= "amd_gpio",
		.acpi_match_table = ACPI_PTR(amd_gpio_acpi_match),
#ifdef CONFIG_PM_SLEEP
		.pm	= &amd_gpio_pm_ops,
#endif
	},
	.probe		= amd_gpio_probe,
	.remove		= amd_gpio_remove,
};

module_platform_driver(amd_gpio_driver);

MODULE_AUTHOR("Ken Xue <Ken.Xue@amd.com>, Jeff Wu <Jeff.Wu@amd.com>");
MODULE_DESCRIPTION("AMD GPIO pinctrl driver");<|MERGE_RESOLUTION|>--- conflicted
+++ resolved
@@ -123,21 +123,12 @@
 	u32 pin_reg;
 	int ret = 0;
 
-<<<<<<< HEAD
-	raw_spin_lock_irqsave(&gpio_dev->lock, flags);
-
-	/* Use special handling for Pin0 debounce */
-	pin_reg = readl(gpio_dev->base + WAKE_INT_MASTER_REG);
-	if (pin_reg & INTERNAL_GPIO0_DEBOUNCE)
-		debounce = 0;
-=======
 	/* Use special handling for Pin0 debounce */
 	if (offset == 0) {
 		pin_reg = readl(gpio_dev->base + WAKE_INT_MASTER_REG);
 		if (pin_reg & INTERNAL_GPIO0_DEBOUNCE)
 			debounce = 0;
 	}
->>>>>>> 269f399d
 
 	pin_reg = readl(gpio_dev->base + offset * 4);
 
