--- conflicted
+++ resolved
@@ -68,11 +68,6 @@
 	 * may be not up-to-date. Wait for the exporter to finish
 	 * the migration.
 	 */
-<<<<<<< HEAD
-	return dma_resv_wait_timeout(umem_dmabuf->attach->dmabuf->resv,
-				     DMA_RESV_USAGE_KERNEL,
-				     false, MAX_SCHEDULE_TIMEOUT);
-=======
 	ret = dma_resv_wait_timeout(umem_dmabuf->attach->dmabuf->resv,
 				     DMA_RESV_USAGE_KERNEL,
 				     false, MAX_SCHEDULE_TIMEOUT);
@@ -81,7 +76,6 @@
 	if (ret == 0)
 		return -ETIMEDOUT;
 	return 0;
->>>>>>> 7365df19
 }
 EXPORT_SYMBOL(ib_umem_dmabuf_map_pages);
 
