--- conflicted
+++ resolved
@@ -13,11 +13,6 @@
 
 #include "btqca.h"
 
-<<<<<<< HEAD
-#define VERSION "0.1"
-
-=======
->>>>>>> 93e31170
 int qca_read_soc_version(struct hci_dev *hdev, struct qca_btsoc_version *ver,
 			 enum qca_btsoc_type soc_type)
 {
@@ -114,16 +109,6 @@
 	}
 
 	if (skb->len < sizeof(*edl)) {
-<<<<<<< HEAD
-		err = -EILSEQ;
-		goto out;
-	}
-
-	edl = (struct edl_event_hdr *)(skb->data);
-	if (!edl) {
-		bt_dev_err(hdev, "QCA read fw build info with no header");
-=======
->>>>>>> 93e31170
 		err = -EILSEQ;
 		goto out;
 	}
@@ -148,20 +133,13 @@
 	if (skb->len < sizeof(*edl) + 1 + build_lbl_len) {
 		err = -EILSEQ;
 		goto out;
-<<<<<<< HEAD
-=======
 	}
 
 	build_label = kstrndup(&edl->data[1], build_lbl_len, GFP_KERNEL);
 	if (!build_label) {
 		err = -ENOMEM;
 		goto out;
->>>>>>> 93e31170
-	}
-
-	build_label = kstrndup(&edl->data[1], build_lbl_len, GFP_KERNEL);
-	if (!build_label)
-		goto out;
+	}
 
 	hci_set_fw_info(hdev, "%s", build_label);
 
