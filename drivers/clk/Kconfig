--- conflicted
+++ resolved
@@ -377,8 +377,6 @@
 	  This driver supports the IDT VersaClock 5 and VersaClock 6
 	  programmable clock generators.
 
-<<<<<<< HEAD
-=======
 config COMMON_CLK_VC7
 	tristate "Clock driver for Renesas Versaclock 7 devices"
 	depends on I2C
@@ -388,7 +386,6 @@
 	  Renesas Versaclock7 is a family of configurable clock generator
 	  and jitter attenuator ICs with fractional and integer dividers.
 
->>>>>>> 7365df19
 config COMMON_CLK_STM32MP135
 	def_bool COMMON_CLK && MACH_STM32MP13
 	help
